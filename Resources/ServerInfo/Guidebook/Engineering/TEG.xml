--- conflicted
+++ resolved
@@ -1,22 +1,16 @@
 <Document>
-  # Термоэлектрический Генератор (ТЭГ)
-
-<<<<<<< HEAD
-  Термоэлектрический Генератор вырабатывает энергию за счет теплообмена между горячими и холодными газами. На станции горячий газ может быть добыт из газодобытчика, например пара, или в результате сжигания плазмы. Другой же газ можно охладить с помощью охладителя или через космос, используя радиаторы.
-
-  Работа ТЭГа, по большей части, опирается на атмосферный трубопровод и его настройку. Самым важным и особенным компонентом является ядро, в котором и происходит реакция, всё остальное - выстраиваемое атмосферное оборудование. Важно, что схема постройки ТЭГа может быть разной в зависимости от станции и навыков Атмос-техника, однако общие компоненты обычно одинаковы.
-=======
+  # Thermo-electric Engine (TEG)
+
   The TEG generates power by exchanging heat between hot and cold gasses.
   On the station, hot gas is usually created by burning plasma, and an array of [textlink="heat-exchanging" link="Radiators"] pipes in space radiates away heat to cool down circulated gasses.
 
   The TEG relies heavily on [textlink="atmospherics" link="Atmospherics"] [textlink="piping." link="Pipes"]
   The only truly special component about it is the generator core and circulators; the rest is all off-the-shelf atmospherics equipment.
   Note that while the exact layout may vary significantly depending on the station, the general components and setup are usually the same.
->>>>>>> 3b71b0f8
-
-  ## Генератор
-
-  Сам главный генератор представляет собой конструкцию, состоящую из 3 частей: центрального генератора и двух циркуляционных насосов, расположенных таким образом:
+
+  ## Generator
+
+  The main generator itself is a machine made up of 3 major parts: the central generator and two "circulators", in this arrangement:
 
   <Box>
     <GuideEntityEmbed Entity="TegCirculator" Rotation="180" Caption="" Margin="0"/>
@@ -24,13 +18,6 @@
     <GuideEntityEmbed Entity="TegCirculator" Caption="" Margin="0"/>
   </Box>
 
-<<<<<<< HEAD
-  Насосы принимают горячий или холодный газ и пропускают его через машину для теплообмена. Затем газ выходит на другом конце насоса. Генератор вырабатывает энергию и выдает её по высоковольтному проводу.
-
-  Обратите внимание, что насосы являются [color=#a4885c]направленными[/color]: они пропускают газ только в одну сторону. Вы можете увидеть это направление в игре, осмотрев их. На входе и выходе требуется разница давлений, поэтому обычно предусмотрены насосы, которые необходимо включать.
-
-  Неважно какая сторона будет горячей, а какая холодной, необходима лишь разница в температуре между ними. Газы в двух "контурах" никогда не смешиваются, между ними происходит только обмен энергией. Горячая сторона будет охлаждаться, холодная - нагреваться.
-=======
   The circulators take in either a hot or cold gas, and pass it through the machine to exchange heat.
   The gas then gets output on the other end of the circulator. The generator produces the actual power and outputs it over an [color=orange]HV wire[/color].
 
@@ -41,52 +28,14 @@
   There is no preference for which side must be hot or cold, there need only be a difference in temperature between them.
   The gasses in the two "loops" are never mixed, [color=#a4885c]only energy is exchanged between them[/color].
   The hot side will cool down, the cold side will heat up.
->>>>>>> 3b71b0f8
-
-  ## Трубопровод
-
-<<<<<<< HEAD
-  Здесь присутствуют только 2 вещи, о которых нужно беспокоиться: Горячий контур (где циркулирует раскалённый газ), и холодный контур (где циркулирует отработанный охлаждённый газ, который после утилизируется в космос или снова запускается в цикл). Важно, чтобы [bold]трубопроводы НЕ смешивались[/bold], так как в ТЭГе между ними должно передаваться только тепло.
-=======
+
+  ## The Pipes
+
   There are 2 major [textlink="pipenets" link="PipeNetworks"] to worry about here: [color=red]The Hot Loop[/color] (where gas will be burnt for heat), and [color=cyan]The Cold Loop[/color] (where circulated, heated waste gas will either be removed into space or cooled back down).
   Make sure that [color=#a4885c][bold]both [textlink="pipenets" link="PipeNetworks"] do NOT mix[/bold][/color], as only heat should be transferred between the two through the TEG.
->>>>>>> 3b71b0f8
-
-  # Горячий контур
-
-<<<<<<< HEAD
-  Как сказал однажды один мудрец: [color=#a4885c]"Лучший способ сделать что-то горячим - поджечь это"[/color]. Чтож, возможно не всегда это самый лучший вариант, но к счастью в вашем отделе есть всё необходимое, чтобы делать это с умом.
-
-  Кроме сказанного выше, существует множество способов чтобы нагреть (или охладить) газы; здесь мы рассмотрим 2 основных метода, используемые при настройке горячего контура ТЭГа: [color=red]Газодобытчик[/color], и [color=red]Камера сгорания[/color].
-
-  ## The Pipe Burn
-
-  Also known as the naive method, this is generally discouraged when working for efficiency. However, if all you need is a smidge of power to run the station, and you don't feel like setting up the burn chamber, this method will do.
-
-  [color=#444444]TODO: Remove this section when atmos pipes are updated to have pressure/temperature limits in a future atmos refactor.[/color]
-
-  Most (if not all) pipe burns follow this general layout:
-  <Box>
-    Gas input -> High-pressure pump -> Pipe segment (with heater) -> Low-pressure pump -> Circulator
-  </Box>
-  <Box>
-    <GuideEntityEmbed Entity="GasMixer" Rotation="90" Caption="" Margin="-1"/>
-    <GuideEntityEmbed Entity="GasPressurePump" Rotation="90" Caption="" Margin="-1"/>
-    <GuideEntityEmbed Entity="GasPipeTJunction" Rotation="0" Caption="" Margin="-1"/>
-    <GuideEntityEmbed Entity="GasPressurePump" Rotation="90" Caption="" Margin="-1"/>
-    <GuideEntityEmbed Entity="TegCirculator" Rotation="90" Caption="" Margin="-3"/>
-  </Box>
-  <Box>
-    <GuideEntityEmbed Entity="GasThermoMachineHeaterEnabled" Caption="" Rotation="180" Margin="0"/>
-  </Box>
-  - The Gas input is pretty self-explanatory; this is where you will input the O2-Plasma mix to be burnt. A 2:1 (67/33) ratio of Oxygen to Plasma is recommended for the hottest burn.
-  - The High-pressure pump serves 2 purposes; first, it prevents the burn from backwashing into the supply pipe, which would be... bad, for many reasons. Second, it maintains a positive pressure in the following pipe segment, which is important to allow the burn to continue, especially since hot gases expand.
-  - The Pipe segment is where the burn actually occurs; to start it off, one can use a heater to increase the temperature up to the ignition temperature of Plasma. Afterwards, the reaction should be self-sustaining, so long as the Pressure and Moles supplied remains high enough. [color=#a4885c]Be warned[/color]; if you wish to remove the heater, it will carry some of this superheated gas with it, transferring it to the next pipenet you connect it to. Best to space the gas through a space vent, if you must.
-  - The Low-pressure pump (whose pressure should be [italic]slightly lower[/italic] than the input pump) prevents [italic]all[/italic] the gas from passing through the circulator, which could result in the loss of the Moles required to sustain a burn.
-  - The Circulator is where this generated heat will flow to the cold loop; afterwards, feel free to space the waste gases.
-
-  Note: Pressure pumps are used here as, while they pump on pressure (not flow-rate, which is comparatively faster), they are a bit easier to control when it comes to the limited Plasma supply on-station. However, the steps shown can be followed with volumetric pumps too.
-=======
+
+  # The Hot Loop
+
   As I'm sure a wise person once said: the best way to make something hot is to light it on fire.
   Well, depending on context, that may not be very wise, but luckily your engineering department has just what's needed to do it wisely after all.
 
@@ -94,25 +43,15 @@
 
   Side note: Plasma fires burn relatively cool compared to, for example, Tritium fires.
   It may be viable to extract Tritium from an extraction setup and react it with Oxygen to get truly hellish temperatures for power.
->>>>>>> 3b71b0f8
-
-  ## Камера сгорания
-
-<<<<<<< HEAD
-  Камера сгорания - ещё один способ нагрева газа, который, впрочем, обычно используется для других целей.
-
-  На многих (если не на всех) станциях камера сгорания отделена от Атмосферного отдела космосом. Сама камера состоит из 3(+1) важных частей:
-  - Инжектор/Пассивная вентиляция
-  - Отвод в космос
-  - Массив скрубберов
-=======
+
+  ## The Burn Chamber
+
   The burn chamber is the preferred method for heating up gasses, and it is commonly used for other purposes too. (see: Tritium production)
 
   Most (if not all) stations have the burn chamber separated from the main atmospherics block by a 1-wide spaced grid, to prevent the flow of scalding hot gas to Atmos if there was a breach. The chambers consist of 3 important parts:
   - The [textlink="Air Injector" link="AirInjector"]/[textlink="Passive Vent" link="PassiveVent"]
   - The Space Vent
   - The [textlink="scrubber" link="AirScrubber"] Array
->>>>>>> 3b71b0f8
 
   Here is one layer of an example setup:
   <Box>
@@ -144,16 +83,6 @@
     <GuideEntityEmbed Entity="WallReinforced" Rotation="0" Caption="" Margin="0"/>
   </Box>
 
-<<<<<<< HEAD
-  Через инжектор-форсунку (или пассивную вентиляцию) в камеру сгорания поступает смесь газа, состоящая из плазмы и кислорода, в соотношении 70/30 соответственно. Далее он поджигается при помощи любого источника огня, начиная от сварки и фальшфейера, заканчивая специальными воспламенителями.
-
-  Между пассивной вентиляцией и инжектором есть заметная разница: инжектор воздуха может нагнетать воздух только до [color=#a4885c]9 МПа[/color], чего можно легко достичь при хорошем горении. В идеале замените инжектор на пассивную вентиляцию, подключенную к объёмному насосу.
-
-  Массив скрубберов отфильтровывает все сгоревшие газы и направляет их через ТЭГ. Заметьте, что использование стандартных настроек скрубберов - плохая идея, так как ценная плазма тоже будет отфильтрована.
-  Вместо этого используйте мультитул (или конфигуратор сети), чтобы подключить все скрубберы к близлежащей воздушной сигнализации и установите настройки скрубберов воздушной сигнализации так, чтобы они пропускали всё, кроме кислорода и плазмы, а также отсасывали воздух. Это обеспечит сбор и передачу в ТЭГ максимального количества тепла.
-
-  Важно, что многие настройки - ситуативны. Вы сами вольны менять схемы и конструкции камеры сгорания под собственные нужды. Если вы можете сделать её более действенной - замечательно! Я вам не мамочка, чтобы командовать как и что делать.
-=======
   The [textlink="air injector" link="AirInjector"] (or [textlink="passive vent" link="PassiveVent"]) injects air (or allows air to flow) into the burn chamber.
   Either should be supplemented with a pump before it, to keep pressures high.
 
@@ -173,30 +102,19 @@
   Note that this is just one of many ways you can setup the hot loop; [color=#a4885c]feel free to mix and match setups as needed![/color]
   [textlink="Volume pumps" link="Pumps"] in replacement of [textlink="pressure pumps" link="Pumps"], [textlink="radiator" link="Radiators"] loops for heat collection, or even a Pyroclastic anomaly to provide said heat!
   The stars are the limit!
->>>>>>> 3b71b0f8
-
-  # Холодный контур
-
-<<<<<<< HEAD
-  Для работы ТЭГа, кроме Горячего контура, также необходимо настроить и Холодный. Тем не менее, Холодный контур обычно менее технологичен, чем Горячий; на самом деле "холодным" он должен быть лишь относительно, важна лишь весомая разница между температурами в насосах, так что подойдёт и комнатная температура.
-=======
+
+  # The Cold Loop
+
   As with the Hot Loop, the Cold Loop must also be setup to operate the TEG.
   However, the Cold Loop is usually a lot more low-tech than the Hot Loop; in reality, the Cold Loop only has to be "relatively" cooler—hey, room temperature is technically cooler than the surface of the sun, right?
->>>>>>> 3b71b0f8
-
-  Существует 2 основных метода, используемых в Холодном контуре: Водяное охлаждение и Морозильный цикл
-
-  ## Водяной охладитель
-
-<<<<<<< HEAD
-  Относительно простой метод, очень схожий со схемой в Горячем контуре (так как работают они по одному принципу), заключающийся во взятии бесполезного газа из газодобытчика и/или собранных "мусорных" газов со станции и пропустить их через насос ТЭГа, а после выпустить в космос. Это достаточно дешёвый и простой метод, жертвующий эффективностью генератора.
-
-  Настройка такой системы настолько проста, что справился бы даже Гамлет! Просто возьмите газ, пропустите его через насос и сбросьте в космос.
-=======
+
+  There are 3 main methods you will see used for the Cold Loop: [color=#a4885c]The Water Cooler[/color] (see: Liltenhead's video on the TEG), [color=cyan]the Coolant Array[/color] and [color=#a4885c]the Freezer Loop[/color].
+
+  ## The Water Cooler
+
   An equally naive method as the Pipe Burn, this simply involves taking some useless gas (in this case, Water Vapor) and flowing it through the TEG and into space. It's dirt-cheap and simple, at the cost of efficiency and permanent loss of gas.
 
   Setting this up is so simple, even Hamlet could manage it. Take an output of a gas (here, Water Vapor), send it through the Cold side of the TEG, and then vent it into space.
->>>>>>> 3b71b0f8
 
   <Box>
     <GuideEntityEmbed Entity="GasPressurePump" Rotation="90" Caption="" Margin="-1"/>
@@ -207,13 +125,6 @@
     <GuideEntityEmbed Entity="GasPassiveVent" Rotation="270" Caption="" Margin="-1"/>
   </Box>
 
-<<<<<<< HEAD
-  ## Морозильный цикл
-
-  На данный момент это самая частоиспользуемая схема Холодного контура. Она состоит в запуске теплоёмкого газа (например Азота) по зацикленной трубе, с постоянным охлаждением. Несмотря на то, что охладитель затрачивает энергию для работы, это лишь малая часть от того, что вырабатывает ТЭГ. Сейчас Морозильный цикл вполне можно считать самым эффективным методом охлаждения ТЭГа.
-
-  Схема достаточно несложная, так что разобраться в ней не составит проблем:
-=======
   ## Coolant Array
 
   This is the default method for the Cold Loop you will see on a variety of stations.
@@ -286,7 +197,6 @@
   Even though the freezer does use power, it is only a small fraction of what the TEG can generate, and it's better than the default Coolant array at the moment, so go fish.
 
   Follow the steps for the Coolant array, but use a freezer in place of the Heat-Exchangers. As so:
->>>>>>> 3b71b0f8
   <Box>
     <GuideEntityEmbed Entity="GasPort" Rotation="90" Caption="" Margin="-1"/>
     <GuideEntityEmbed Entity="GasPipeBend" Rotation="0" Caption="" Margin="-1"/>
@@ -307,9 +217,6 @@
     <GuideEntityEmbed Entity="GasPipeBend" Rotation="270" Caption="" Margin="-1"/>
   </Box>
 
-<<<<<<< HEAD
-  Опять же, вы можете использовать Плазму и Фрезон в контуре для большей эффективности (хотя подойдёт в целом любой доступный газ).
-=======
   Once again, use Plasma or Frezon in the loop for max efficiency (although almost any gas will do).
 
   ## In the Pursuit of Greater Efficiency
@@ -324,5 +231,4 @@
   Space Station 14 atmospherics is a complex system and the TEG is just one part of it.
   [bold]It's like a giant puzzle, so go out and solve it![/bold]
 
->>>>>>> 3b71b0f8
 </Document>