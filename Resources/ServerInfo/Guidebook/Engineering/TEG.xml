--- conflicted
+++ resolved
@@ -3,11 +3,7 @@
 
   Термоэлектрический Генератор вырабатывает энергию за счет теплообмена между горячими и холодными газами. На станции горячий газ может быть добыт из газодобытчика, например пара, или в результате сжигания плазмы. Другой же газ можно охладить с помощью охладителя или через космос, используя радиаторы.
 
-<<<<<<< HEAD
   Работа ТЭГа, по большей части, опирается на атмосферный трубопровод и его настройку. Самым важным и особенным компонентом является ядро, в котором и происходит реакция, всё остальное - выстраиваемое атмосферное оборудование. Важно, что схема постройки ТЭГа может быть разной в зависимости от станции и навыков Атмос-техника, однако общие компоненты обычно одинаковы.
-=======
-  The TEG relies heavily on atmospherics piping. The only truly special component about it is the generator core and circulators; the rest is all off-the-shelf atmospherics equipment. Note that while the exact layout may vary significantly depending on the station, the general components and setup are usually the same.
->>>>>>> d01816f0
 
   ## Генератор
 
@@ -106,13 +102,8 @@
 
   Между пассивной вентиляцией и инжектором есть заметная разница: инжектор воздуха может нагнетать воздух только до [color=#a4885c]9 МПа[/color], чего можно легко достичь при хорошем горении. В идеале замените инжектор на пассивную вентиляцию, подключенную к объёмному насосу.
 
-<<<<<<< HEAD
   Массив скрубберов отфильтровывает все сгоревшие газы и направляет их через ТЭГ. Заметьте, что использование стандартных настроек скрубберов - плохая идея, так как ценная плазма тоже будет отфильтрована.
   Вместо этого используйте мультитул (или конфигуратор сети), чтобы подключить все скрубберы к близлежащей воздушной сигнализации и установите настройки скрубберов воздушной сигнализации так, чтобы они пропускали всё, кроме кислорода и плазмы, а также отсасывали воздух. Это обеспечит сбор и передачу в ТЭГ максимального количества тепла.
-=======
-  The scrubber array filters out all the burnt gasses and sends them through the TEG. Note that using default settings on the scrubbers is a bad idea, as valuable plasma will be filtered out too.
-  Instead, use a network configurator to connect all the scrubbers to a nearby air alarm, and set the air alarm's scrubber settings to scrub everything except Oxygen and Plasma, and to siphon air as well. This ensures that as much heat as available can be collected and sent to the TEG.
->>>>>>> d01816f0
 
   Важно, что многие настройки - ситуативны. Вы сами вольны менять схемы и конструкции камеры сгорания под собственные нужды. Если вы можете сделать её более действенной - замечательно! Я вам не мамочка, чтобы командовать как и что делать.
 
@@ -124,11 +115,7 @@
 
   ## Водяной охладитель
 
-<<<<<<< HEAD
   Относительно простой метод, очень схожий со схемой в Горячем контуре (так как работают они по одному принципу), заключающийся во взятии бесполезного газа из газодобытчика и/или собранных "мусорных" газов со станции и пропустить их через насос ТЭГа, а после выпустить в космос. Это достаточно дешёвый и простой метод, жертвующий эффективностью генератора.
-=======
-  An equally naive method as the Pipe Burn, this simply involves taking some useless gas (in this case, Water Vapour) and flowing it through the TEG and into space. It's dirt-cheap and simple, at the cost of efficiency and permanent loss of gas.
->>>>>>> d01816f0
 
   Настройка такой системы настолько проста, что справился бы даже Гамлет! Просто возьмите газ, пропустите его через насос и сбросьте в космос.
 
