<Document>
# Шаттлостроение

<<<<<<< HEAD
Строительство шаттла — занятие простое и легкое, хотя и довольно хлопотное по ресурсам и времени. Оно отлично подойдёт тем, у кого много свободного времени и кому хочется вызова.
=======
  Shuttle construction is straightforward, albeit rather expensive and hard to pull off within an hour.

  It's a good activity if you have a significant amount of spare time on your hands and want a bit of a challenge.
>>>>>>> 3b71b0f8

## С чего начать
<Box>Без чего никак:</Box>
<Box>
<GuideEntityEmbed Entity="Thruster"/>
<GuideEntityEmbed Entity="Gyroscope"/>
<GuideEntityEmbed Entity="ComputerShuttle"/>
<GuideEntityEmbed Entity="SubstationBasic"/>
<GuideEntityEmbed Entity="PortableGeneratorPacman" Caption="P.A.C.M.A.N." />
</Box>
<Box>
<GuideEntityEmbed Entity="CableHVStack"/>
<GuideEntityEmbed Entity="CableMVStack"/>
<GuideEntityEmbed Entity="CableApcStack"/>
<GuideEntityEmbed Entity="APCBasic"/>
</Box>

<<<<<<< HEAD
<Box>Опционально:</Box>
<Box>
<GuideEntityEmbed Entity="AirCanister"/>
<GuideEntityEmbed Entity="LightTube"/>
<GuideEntityEmbed Entity="AirlockGlassShuttle"/>
<GuideEntityEmbed Entity="SMESBasic"/>
</Box>
<Box>
<GuideEntityEmbed Entity="MobCorgiIan"/>
<GuideEntityEmbed Entity="NuclearBomb"/>
</Box>

Возьмите стальные листы, металлические стержни, и выдвигайтесь в космос. Как только вы окажетесь в трех или более тайлах от станции, возьмите стержни в руку и кликните на пространство под собой или рядом. Это разместит в пространстве решетку, которую затем с помощью стальных листов можно будет превратить в пол. Расширяйте решётку, кликая стержнями в руке рядом с краем уже имеющейся решётки.

Как только вы разместите решётки в нужной форме, притащите ракетные двигатели и установите их по краям. Для работы они должны быть направлены в космос, а плитка перед ними не должна быть занята. Установите гироскоп где посчитаете нужным, и используйте генератор и подстанцию для организации электропитания. Проведите СВ провод от подстанции, постройте над ним стену, и разместите на ней ЛКП, который будет снабжать питанием приборы на шаттле.

Наконец, установите консоль управления шатлом, и убедитесь что все двигатели и гироскопы получают питание. Если всё так — наши поздравления! У вас получился работоспособный шаттл. Сделать его пригодным для жизни и красивым предлагается читателю самому в качестве упражнения.

=======
  <Box>Optional parts:</Box>
  <Box>
  <GuideEntityEmbed Entity="AirCanister"/>
  <GuideEntityEmbed Entity="LightTube" Caption="lighting"/>
  <GuideEntityEmbed Entity="AirlockGlassShuttle"/>
  <GuideEntityEmbed Entity="SMESBasic"/>
  </Box>
  <Box>
  <GuideEntityEmbed Entity="MobCorgiIan"/>
  <GuideEntityEmbed Entity="NuclearBomb"/>
  </Box>

  ## Foundation
  For this step you'll need steel sheets, metal rods, and floor tiles (optional).

  <Box>
    <GuideEntityEmbed Entity="SheetSteel" Caption=""/>
    <GuideEntityEmbed Entity="PartRodMetal" Caption=""/>
  </Box>
  <Box>
    <GuideEntityEmbed Entity="FloorTileItemSteel" Caption=""/>
    <GuideEntityEmbed Entity="FloorTileItemDark" Caption=""/>
    <GuideEntityEmbed Entity="FloorTileItemWhite" Caption=""/>
  </Box>

  Head out into space with steel sheets and metal rods in hand and click on the edge of the station to place lattice.

  Place a line of lattice about 3-4 tiles away from the station, then start building a platform with lattice.

  Keep doing this until you have a platform that is at least 3x3 in size, which is connected to the station via a single lattice line.

  Once you're finished constructing the base of your shuttle, you can use wirecutters to snip the connecting lattice that joins your new ship and the station.

  This platform is considered a different grid from the station and thus will not have any gravity or be held in place by a station anchor — it can move around freely.

  You can expand your lattice platform further by clicking just off the edge with some rods in hand.

  ## Docking Ports
  Shuttle airlocks serve as docking ports, where ships can dock to stations safely.

  The orientation of docking ports is important, as it determines on which face the shuttle will dock.

  The little numb on the bottom of the docking port determines the direction of the docking port.

  <Box>
    <GuideEntityEmbed Entity="AirlockShuttle"/>
    <GuideEntityEmbed Entity="AirlockGlassShuttle"/>
  </Box>

  ## Directional Control
  From there, once you have the shape you want, bring out and install thrusters at the edges.

  <Box>
    <GuideEntityEmbed Entity="Thruster" Caption="" Rotation="0"/>
    <GuideEntityEmbed Entity="Thruster" Caption="" Rotation="90"/>
    <GuideEntityEmbed Entity="Thruster" Caption="" Rotation="180"/>
    <GuideEntityEmbed Entity="Thruster" Caption="" Rotation="270"/>
  </Box>

  It's a good idea to install four thrusters, one on each side of the platform, to ensure you can move in any direction.

  They must be pointing outward into space to function and will not fire if there's a tile in the way of the nozzle.
  You can rotate thrusters—even anchored ones—using either [color=yellow][bold][keybind="RotateObjectClockwise"][/bold][/color] or [color=yellow][bold][keybind="RotateObjectCounterclockwise"][/bold][/color] to rotate clockwise or counterclockwise.

  Thrusters can be disabled or enabled using [color=yellow][bold][keybind="Use"][/bold][/color] with an empty hand or [color=yellow][bold][keybind="ActivateItemInWorld"][/bold][/color].

  ## Rotational Control
  Now that you have directional control, you'll need to install a gyroscope to control your rotation.

  <Box>
    <GuideEntityEmbed Entity="Gyroscope"/>
  </Box>
  The placement of the gyroscope is not as important as the thrusters, but it should be somewhere convenient for you to access and power.

  Note for large mass objects, you may need more than one gyroscope to rotate effectively.

  ## Power
  Now that you have all the systems in place, you'll need to power them.

  For small shuttles, a J.R.P.A.C.M.A.N.-type portable generator is a good choice. It provides straight LV power, so you don't have to worry about transformers.
  Fuel for the generator is also commonly found in maintenance tunnels.

  <Box HorizontalAlignment="Stretch">
    <Box>
      <GuideEntityEmbed Entity="PortableGeneratorJrPacman" Caption="J.R.P.A.C.M.A.N."/>
    </Box>
    <Box>
      <GuideEntityEmbed Entity="WeldingFuelTankFull"/>
    </Box>
  </Box>

  Some stations, however, provide much better generators and compact solutions like the Shuttle APU or the static generator.
  These output HV and will have to be stepped down to MV and LV.
  Luckily, these stations also usually provide wallmount substation boards for this purpose.

  <Box HorizontalAlignment="Stretch">
    <Box>
      <GuideEntityEmbed Entity="GeneratorWallmountAPU"/>
    </Box>
    <Box>
      <GuideEntityEmbed Entity="GeneratorBasic15kW"/>
    </Box>
    <Box>
      <GuideEntityEmbed Entity="SubstationWallBasic"/>
    </Box>
  </Box>

  ## Piloting
  Finally, install the shuttle computer wherever it is convenient and ensure all your thrusters and gyroscopes are receiving power (remember to wire the MV and LV networks!).
  If they are, congratulations! You should have a functional shuttle!

  Making it livable and good-looking is left as an exercise to the reader.
>>>>>>> 3b71b0f8
</Document><|MERGE_RESOLUTION|>--- conflicted
+++ resolved
@@ -1,50 +1,26 @@
 <Document>
-# Шаттлостроение
+  # Shuttle-craft
 
-<<<<<<< HEAD
-Строительство шаттла — занятие простое и легкое, хотя и довольно хлопотное по ресурсам и времени. Оно отлично подойдёт тем, у кого много свободного времени и кому хочется вызова.
-=======
   Shuttle construction is straightforward, albeit rather expensive and hard to pull off within an hour.
 
   It's a good activity if you have a significant amount of spare time on your hands and want a bit of a challenge.
->>>>>>> 3b71b0f8
 
-## С чего начать
-<Box>Без чего никак:</Box>
-<Box>
-<GuideEntityEmbed Entity="Thruster"/>
-<GuideEntityEmbed Entity="Gyroscope"/>
-<GuideEntityEmbed Entity="ComputerShuttle"/>
-<GuideEntityEmbed Entity="SubstationBasic"/>
-<GuideEntityEmbed Entity="PortableGeneratorPacman" Caption="P.A.C.M.A.N." />
-</Box>
-<Box>
-<GuideEntityEmbed Entity="CableHVStack"/>
-<GuideEntityEmbed Entity="CableMVStack"/>
-<GuideEntityEmbed Entity="CableApcStack"/>
-<GuideEntityEmbed Entity="APCBasic"/>
-</Box>
+  ## Getting started
+  <Box>Required parts:</Box>
+  <Box>
+  <GuideEntityEmbed Entity="Thruster"/>
+  <GuideEntityEmbed Entity="Gyroscope"/>
+  <GuideEntityEmbed Entity="ComputerShuttle"/>
+  <GuideEntityEmbed Entity="SubstationBasic"/>
+  <GuideEntityEmbed Entity="PortableGeneratorPacman" Caption="P.A.C.M.A.N." />
+  </Box>
+  <Box>
+  <GuideEntityEmbed Entity="CableHVStack"/>
+  <GuideEntityEmbed Entity="CableMVStack"/>
+  <GuideEntityEmbed Entity="CableApcStack"/>
+  <GuideEntityEmbed Entity="APCBasic"/>
+  </Box>
 
-<<<<<<< HEAD
-<Box>Опционально:</Box>
-<Box>
-<GuideEntityEmbed Entity="AirCanister"/>
-<GuideEntityEmbed Entity="LightTube"/>
-<GuideEntityEmbed Entity="AirlockGlassShuttle"/>
-<GuideEntityEmbed Entity="SMESBasic"/>
-</Box>
-<Box>
-<GuideEntityEmbed Entity="MobCorgiIan"/>
-<GuideEntityEmbed Entity="NuclearBomb"/>
-</Box>
-
-Возьмите стальные листы, металлические стержни, и выдвигайтесь в космос. Как только вы окажетесь в трех или более тайлах от станции, возьмите стержни в руку и кликните на пространство под собой или рядом. Это разместит в пространстве решетку, которую затем с помощью стальных листов можно будет превратить в пол. Расширяйте решётку, кликая стержнями в руке рядом с краем уже имеющейся решётки.
-
-Как только вы разместите решётки в нужной форме, притащите ракетные двигатели и установите их по краям. Для работы они должны быть направлены в космос, а плитка перед ними не должна быть занята. Установите гироскоп где посчитаете нужным, и используйте генератор и подстанцию для организации электропитания. Проведите СВ провод от подстанции, постройте над ним стену, и разместите на ней ЛКП, который будет снабжать питанием приборы на шаттле.
-
-Наконец, установите консоль управления шатлом, и убедитесь что все двигатели и гироскопы получают питание. Если всё так — наши поздравления! У вас получился работоспособный шаттл. Сделать его пригодным для жизни и красивым предлагается читателю самому в качестве упражнения.
-
-=======
   <Box>Optional parts:</Box>
   <Box>
   <GuideEntityEmbed Entity="AirCanister"/>
@@ -157,5 +133,4 @@
   If they are, congratulations! You should have a functional shuttle!
 
   Making it livable and good-looking is left as an exercise to the reader.
->>>>>>> 3b71b0f8
 </Document>