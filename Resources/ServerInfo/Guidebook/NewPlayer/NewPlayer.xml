--- conflicted
+++ resolved
@@ -1,13 +1,8 @@
 <Document>
 # Добро пожаловать в Space Station 14!
 
-<<<<<<< HEAD
-You've just begun your shift aboard an NGC colonial station.
-You and your fellow crewmates are tasked with working together, surviving, and having fun!
-=======
 Вы только что заступили на смену на борту космической станции Nanotrasen.
 Перед вами и вашими товарищами по экипажу стоит задача работать вместе, выживать и веселиться!
->>>>>>> 6f20b3bc
 
 [bold]Соблюдайте все правила сервера.[/bold] Вы можете задавать вопросы или сообщать о нарушениях правил команде [color=#EB2D3A][bold]администраторов[/bold][/color], используя [bold]меню помощи администратора[/bold]. ([italic]доступно по нажатию [/italic][color=yellow][bold][keybind="OpenAHelp"/][/bold][/color])
 
