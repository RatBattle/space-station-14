--- conflicted
+++ resolved
@@ -9,16 +9,7 @@
     <GuideEntityEmbed Entity="MobRevenant"/>
   </Box>
 
-<<<<<<< HEAD
   Ревенант наделён способностью преследовать членов экипажа и красть у них жизненную энергию.
-=======
-  Revenants are ethereal beings made of ectoplasm that haunt the crew and steal [color=#8f63e6]life essence[/color] from them.
-  - Your essence is your very own [bold]life force[/bold]. Taking damage reduces your essence.
-  - Essence is also spent to use [bold]abilities[/bold].
-  - To gain essence you first [bold]inspect[/bold] various souls for their worth. More worthy souls grant more essence. Then you must [bold]siphon[/bold] it either when the victim is crit, dead or asleep. All of this is done with [color=yellow][bold][keybind="Use"][/bold][/color].
-  - [bold]Stolen essence[/bold] is used to purchase new abilities to incapacitate the crew easier.
-  - You are [bold]vulnerable[/bold] to attacks when you siphon a soul or use an ability. You can tell when you are vulnerable when you have a [color=#8f63e6][italic]Corporeal[/italic][/color] status effect.
->>>>>>> 8b707fd6
 
   ## Эссенция
 
@@ -42,7 +33,6 @@
     <GuideEntityEmbed Entity="MobRatServant" Caption=""/>
   </Box>
 
-<<<<<<< HEAD
   Крысиный король - это гигантская крыса, способная устроить гнездо и создать крыс, которые будут выполнять её приказы (обычно для получения пищи).
 
   ## Способности
@@ -63,15 +53,6 @@
   </Box>
 
   Космический дракон - это гигантский дракон, который создаёт космические разломы и поедает экипаж.
-=======
-  Rat kings are abnormally large rodents capable of [color=yellow]raising huge rat armies[/color] by eating equally huge amounts of food.
-  - You have several abilities that come at the cost of your [bold]hunger.[/bold]
-  - One such ability is [color=yellow][italic]Raise Army[/italic][/color], which summons a [bold]Rat Servant[/bold]. You can [bold]command[/bold] your servants to stay in place, follow you, attack a target of your choice or attack indiscriminately.
-  - You can conjure a cloud of [color=#77b58e]ammonia[/color] using [color=purple][italic]Rat King's Domain[/italic][/color]. This purple gas is mildly poisonous to humans but heals rats.
-  - [color=#9daa98][italic]Rummage[/italic][/color] through a disposal unit by using the context menu. Use this to find [bold]scraps of food[/bold] to grow your army.
-  - Besides your abilities, [bold]you are stronger than most other animals.[/bold] You and your servants are capable of speech and you're both small enough to fit under airlocks and tables.
-  - [bold]Your underlings are still very fragile![/bold] Beware of spacings, explosions and the buisness end of a melee weapon.
->>>>>>> 8b707fd6
 
   ## Способности
 
@@ -85,18 +66,15 @@
     <GuideEntityEmbed Entity="MobCarp" Caption=""/>
   </Box>
 
-<<<<<<< HEAD
-=======
-  Space dragons are giant extradimensional fish that can [color=red]eat crew[/color] and create [color=#4b7fcc]carp rifts.[/color]
-  - Dragons have powerful jaws that allow them to [color=red][italic]Devour[/italic][/color] infrastructure such as doors, windows, and walls.
-  - They can also heal themselves by using [color=red][italic]Devour[/italic][/color] on crew members that have gone unconscious or have died.
-  - Your [color=orange][italic]Dragon's Breath[/italic][/color] is a [bold]flaming projectile[/bold] which travels a straight flight path, exploding multiple times and igniting things along the way. Try not to hit your carps with this!
-  - You have the ability to [color=#4b7fcc][italic]Summon a Carp Rift[/italic][/color]. Rifts periodically spawn [bold]space carp[/bold] and charge up energy over a period of 5 minutes, [bold]which is when it's vulnerable.[/bold] After 5 minutes, it becomes invulnerable and will continue summoning carp as long as the dragon lives.
-  - You'll suffer a [bold]temporary debilitating feedback effect[/bold] if one of your rifts are destroyed before it's done charging.
-  - If a period of five minutes passes since your spawn or since the last time a rift was charging, [bold]you'll disappear.[/bold]
-  - Dragons who have the maximum of 3 fully charged rifts will [bold]never disappear[/bold], but they are still mortal.
+  Космические драконы — это гигантские внеизмеренные рыбы, которые [color=cyan]создают разломы и пожирают экипаж.[/color]
+  - Драконы обладают мощными челюстями, позволяющими [bold]поглощать[/bold] инфраструктуру, такую как двери, окна и стены.
+  - Ваш [color=orange]драконий огонь[/color] — это огненный снаряд, летящий по прямой траектории, взрывающийся несколько раз и поджигающий всё на своём пути. Будьте осторожны, ваши карпы не застрахованы от этого!
+  - У вас есть способность вызывать [bold]разломы карпов[/bold], из которых периодически появляются [bold]космические карпы[/bold]. Одновременно может быть активно до 3 разломов.
+  - Разломы накапливают энергию в течение 5 минут и в этот период остаются [bold]уязвимыми[/bold]. После 5 минут они становятся неуязвимыми и продолжают призывать карпов, пока дракон остаётся в живых.
+  - Если один из ваших разломов будет уничтожен до завершения зарядки, вы испытаете [bold]временный ослабляющий откат[/bold].
+  - Если пройдёт 5 минут с момента вашего появления или с последней зарядки разлома, [bold]вы исчезнете.[/bold]
+  - Драконы, имеющие 3 полностью заряженных разлома, [bold]никогда не исчезнут[/bold], но остаются смертными.
 
->>>>>>> 8b707fd6
   # Slimes and Spiders
 
   <Box>
