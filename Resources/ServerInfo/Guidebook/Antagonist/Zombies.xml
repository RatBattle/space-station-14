<Document>
<<<<<<< HEAD
  # Зомби

=======
  # Zombies
  
  <Box>
    [color=#999999][italic]"They're coming to get you, Barbara!"[/italic][/color]
  </Box>
>>>>>>> d01816f0
  <Box>
    <GuideEntityEmbed Entity="SignBiohazard" Caption=""/>
  </Box>

<<<<<<< HEAD
  - Зомби - это антагонисты, которые заражают всех существ, которых они кусают.

  ## Инфекция

  - Заразиться можно тремя способами: начав как нулевой зараженный, будучи укушенным зомбированным существом или получив инъекцию [color=#a4885c]Ромерола[/color].
=======
  Zombies are conversion antagonists that infect all beings that they bite with [color=#7e916e]Romerol[/color], a deadly, contagious virus that can easily spread if not contained.
>>>>>>> d01816f0

  <Box>
    <GuideReagentEmbed Reagent="Romerol"></GuideReagentEmbed>
  </Box>

<<<<<<< HEAD
  ## Цели

  - Задача зомби - заразить весь экипаж станции.

  ## Лечение

  - Если вы уже зомбированы, единственное лекарство - смерть.
  - Если вы еще не зомбированы, использование [color=#a4885c]Амбузола[/color] остановит инфекцию, чтобы не допустить вашей своевременной гибели, но вы всё равно можете заразиться снова, если будете не слишком осторожны. [color=#a4885c]Амбузол Плюс[/color] будет предотвращать заражение постоянно, только пока вы живы.
=======
  ## Inital Infected
  You are patient zero. You have [color=#7e916e]Romerol[/color] coursing through your veins and you have a grand desire to share it with every single flesh being you see.

  Upon learning of your infection, [italic]all bets are off[/italic]. You have only so much time before you turn, and you want to [bold]maximize your chances of taking over the station.[/bold]
  Use this time to prepare weapons, gear, and traps. [italic]Space Law means nothing to you now.[/italic]

  ## Transmission
  Zombies only know how to shamble, bite and throw themselves against barricades. Their bite [bold]may not always transmit [color=#7e916e]Romerol[/color][/bold] through heavy layers of clothing, but it'll definitely hurt.

  The undead can also chomp on a crit or dead body to [bold]instantly convert[/bold] it to a zombie.

  ## Zombie Attributes
  A zombie can be identified by dark green skin, red eyes, slow movement, rotting smell, and lack of motor functions. They'll drop their headset and gloves upon turning, and cuffs don't work against their vicious bite.

  Zombies are known for their [bold]resilience to slashes, bruises, poison and cold.[/bold] They can survive in a vacuum and do not require food, water, air, or sleep. The undead do, however, [italic]take increased burn and shock damage.[/italic]

  ## Survival
  When the infection sweeps and [color=#cb0000]Security[/color] falls, it's up to the [bold]survivors[/bold] to try and make it to Central Command.

  [bold]Constructing barricades[/bold] around departments or [bold]bolting doors[/bold] can buy enough time to make weapons, save lives or make a plan.

  Remember that when it really hits the fan, [italic]you've gotta do what you gotta do[/italic], as long as it's not at the expense of fellow survivors. Scavenge what you need from those who haven't made it.

  ## Cure
  [bold]Those who are already undead can only be cured by [color=red]death.[/color][/bold]

  If you're infected but not zombified yet, using [color=#86caf7]Ambuzol[/color] will cure you but won't prevent re-infection. [color=#1274b5]Ambuzol Plus[/color] will cure and prevent re-infection only while alive.
>>>>>>> d01816f0

  <Box>
    <GuideReagentEmbed Reagent="Ambuzol"></GuideReagentEmbed>
  </Box>
  <Box>
    <GuideReagentEmbed Reagent="AmbuzolPlus"></GuideReagentEmbed>
  </Box>

</Document><|MERGE_RESOLUTION|>--- conflicted
+++ resolved
@@ -1,33 +1,23 @@
 <Document>
-<<<<<<< HEAD
   # Зомби
 
-=======
-  # Zombies
-  
   <Box>
     [color=#999999][italic]"They're coming to get you, Barbara!"[/italic][/color]
   </Box>
->>>>>>> d01816f0
   <Box>
     <GuideEntityEmbed Entity="SignBiohazard" Caption=""/>
   </Box>
 
-<<<<<<< HEAD
   - Зомби - это антагонисты, которые заражают всех существ, которых они кусают.
 
   ## Инфекция
 
   - Заразиться можно тремя способами: начав как нулевой зараженный, будучи укушенным зомбированным существом или получив инъекцию [color=#a4885c]Ромерола[/color].
-=======
-  Zombies are conversion antagonists that infect all beings that they bite with [color=#7e916e]Romerol[/color], a deadly, contagious virus that can easily spread if not contained.
->>>>>>> d01816f0
 
   <Box>
     <GuideReagentEmbed Reagent="Romerol"></GuideReagentEmbed>
   </Box>
 
-<<<<<<< HEAD
   ## Цели
 
   - Задача зомби - заразить весь экипаж станции.
@@ -36,35 +26,6 @@
 
   - Если вы уже зомбированы, единственное лекарство - смерть.
   - Если вы еще не зомбированы, использование [color=#a4885c]Амбузола[/color] остановит инфекцию, чтобы не допустить вашей своевременной гибели, но вы всё равно можете заразиться снова, если будете не слишком осторожны. [color=#a4885c]Амбузол Плюс[/color] будет предотвращать заражение постоянно, только пока вы живы.
-=======
-  ## Inital Infected
-  You are patient zero. You have [color=#7e916e]Romerol[/color] coursing through your veins and you have a grand desire to share it with every single flesh being you see.
-
-  Upon learning of your infection, [italic]all bets are off[/italic]. You have only so much time before you turn, and you want to [bold]maximize your chances of taking over the station.[/bold]
-  Use this time to prepare weapons, gear, and traps. [italic]Space Law means nothing to you now.[/italic]
-
-  ## Transmission
-  Zombies only know how to shamble, bite and throw themselves against barricades. Their bite [bold]may not always transmit [color=#7e916e]Romerol[/color][/bold] through heavy layers of clothing, but it'll definitely hurt.
-
-  The undead can also chomp on a crit or dead body to [bold]instantly convert[/bold] it to a zombie.
-
-  ## Zombie Attributes
-  A zombie can be identified by dark green skin, red eyes, slow movement, rotting smell, and lack of motor functions. They'll drop their headset and gloves upon turning, and cuffs don't work against their vicious bite.
-
-  Zombies are known for their [bold]resilience to slashes, bruises, poison and cold.[/bold] They can survive in a vacuum and do not require food, water, air, or sleep. The undead do, however, [italic]take increased burn and shock damage.[/italic]
-
-  ## Survival
-  When the infection sweeps and [color=#cb0000]Security[/color] falls, it's up to the [bold]survivors[/bold] to try and make it to Central Command.
-
-  [bold]Constructing barricades[/bold] around departments or [bold]bolting doors[/bold] can buy enough time to make weapons, save lives or make a plan.
-
-  Remember that when it really hits the fan, [italic]you've gotta do what you gotta do[/italic], as long as it's not at the expense of fellow survivors. Scavenge what you need from those who haven't made it.
-
-  ## Cure
-  [bold]Those who are already undead can only be cured by [color=red]death.[/color][/bold]
-
-  If you're infected but not zombified yet, using [color=#86caf7]Ambuzol[/color] will cure you but won't prevent re-infection. [color=#1274b5]Ambuzol Plus[/color] will cure and prevent re-infection only while alive.
->>>>>>> d01816f0
 
   <Box>
     <GuideReagentEmbed Reagent="Ambuzol"></GuideReagentEmbed>
