<Document>
# Криогеника
Криогеника может быть немного сложной для понимания, но, надеемся, быстро просмотрев эту схему, вы узнаете, как с ней работать! Итак, давайте рассмотрим, что делает каждая часть:

- Ввод воздуха: Воздух поступает сюда через дистро или канистру воздуха, давая тем, кто находится внутри, возможность дышать, а морозильной камере - охлаждать.
- Газовый насос: Ограничивает давление в сети, чтобы не раздавить тех, кто находится в капсуле.
- Охладитель: Охлаждает воздух и, соответственно, пациентов в капсуле, чтобы криоксадон мог действовать.
- Газовые фильтры: Удаляют отработанный газ (диоксид углерода и оксид азота) из сети.
- Вывод воздуха: Отработанные газы уходят здесь либо в канистру, либо в сеть отходов.
<Box>
<GuideEntityEmbed Entity="GasPipeBend" Rotation="90"/>
<GuideEntityEmbed Entity="GasPipeStraight" Rotation="90"/>
<GuideEntityEmbed Entity="GasPipeStraight" Rotation="90"/>
<GuideEntityEmbed Entity="GasPipeBend" Rotation="0"/>
<GuideEntityEmbed Entity="CryoPod" Caption="cryo pod" Rotation="0"/>
<GuideEntityEmbed Entity="GasThermoMachineFreezerEnabled" Rotation="0"/>
</Box>
<Box>
<GuideEntityEmbed Entity="GasPipeBend" Rotation="180"/>
<GuideEntityEmbed Entity="GasFilterFlipped" Rotation="90"/>
<GuideEntityEmbed Entity="GasFilterFlipped" Rotation="90"/>
<GuideEntityEmbed Entity="GasPipeTJunction" Rotation="180"/>
<GuideEntityEmbed Entity="GasPipeTJunction" Rotation="180"/>
<GuideEntityEmbed Entity="GasPipeTJunction" Rotation="270"/>
</Box>
<Box>
<GuideEntityEmbed Entity="GasPort" Caption="вывод воздуха" Rotation="90"/>
<GuideEntityEmbed Entity="GasPipeTJunction" Rotation="180"/>
<GuideEntityEmbed Entity="GasPipeBend" Rotation="270"/>
<GuideEntityEmbed Entity="GasPort" Caption="ввод воздуха" Rotation="90"/>
<GuideEntityEmbed Entity="GasPressurePump" Rotation="90"/>
<GuideEntityEmbed Entity="GasPipeBend" Rotation="270"/>
</Box>

Не каждая сеть будет выглядеть так, но, надеемся, этого достаточно, чтобы дать вам основное представление о том, как она функционирует.

Важно отметить, что зимняя одежда (и скафандры) сделает криогенную обработку менее эффективной или совсем неэффективной. Перед помещением людей в капсулу обязательно снимите одежду с защитой от холода.

<<<<<<< HEAD
## Использования капсулы
После того как все будет готово, вам потребуется специальный препарат - Криоксадон. Криоксадон исцеляет все типы повреждений, когда пациент охлажден, и его можно либо предварительно ввести в организм (с помощью таблетки), либо загрузить прямо в камеру с помощью мензурки. Обратите внимание, что пациенты не начнут исцеляться, пока не охладятся до соответствующей температуры, поэтому, возможно, стоит немного подождать, прежде чем помещать мензурку внутрь.
=======
## Using the Pod
Once things have been set up, you're going to require a specific medication, Cryoxadone. Cryoxadone heals all damage types when a patient is chilled, and can either be pre-administered (with a pill), or loaded into the cell directly with a beaker. Do note, patients won't begin to heal until they've chilled to the appropriate temperature, it may be worthwhile to wait a bit before placing a beaker inside.
>>>>>>> d01816f0

## Дополнительная информация:

<<<<<<< HEAD
Стандартное давление газового насоса 100.325 кПа. Криоксадон работает при температуре ниже 150К, но обычно параметры охладителя ставят на 100К для ускорения процесса охлаждения.
=======
The standard pressure for a gas pump is 100.325 kpa. Cryoxadone works at under 170K, but it is standard practice to set the freezer to 100K for faster freezing.
>>>>>>> d01816f0

<GuideReagentEmbed Reagent="Aloxadone"/>
<GuideReagentEmbed Reagent="Cryoxadone"/>
<GuideReagentEmbed Reagent="Doxarubixadone"/>
<GuideReagentEmbed Reagent="Dexalin"/>
<GuideReagentEmbed Reagent="Leporazine"/>
<GuideReagentEmbed Reagent="Necrosol"/>
<GuideReagentEmbed Reagent="Opporozidone"/>

</Document><|MERGE_RESOLUTION|>--- conflicted
+++ resolved
@@ -36,21 +36,12 @@
 
 Важно отметить, что зимняя одежда (и скафандры) сделает криогенную обработку менее эффективной или совсем неэффективной. Перед помещением людей в капсулу обязательно снимите одежду с защитой от холода.
 
-<<<<<<< HEAD
 ## Использования капсулы
 После того как все будет готово, вам потребуется специальный препарат - Криоксадон. Криоксадон исцеляет все типы повреждений, когда пациент охлажден, и его можно либо предварительно ввести в организм (с помощью таблетки), либо загрузить прямо в камеру с помощью мензурки. Обратите внимание, что пациенты не начнут исцеляться, пока не охладятся до соответствующей температуры, поэтому, возможно, стоит немного подождать, прежде чем помещать мензурку внутрь.
-=======
-## Using the Pod
-Once things have been set up, you're going to require a specific medication, Cryoxadone. Cryoxadone heals all damage types when a patient is chilled, and can either be pre-administered (with a pill), or loaded into the cell directly with a beaker. Do note, patients won't begin to heal until they've chilled to the appropriate temperature, it may be worthwhile to wait a bit before placing a beaker inside.
->>>>>>> d01816f0
 
 ## Дополнительная информация:
 
-<<<<<<< HEAD
 Стандартное давление газового насоса 100.325 кПа. Криоксадон работает при температуре ниже 150К, но обычно параметры охладителя ставят на 100К для ускорения процесса охлаждения.
-=======
-The standard pressure for a gas pump is 100.325 kpa. Cryoxadone works at under 170K, but it is standard practice to set the freezer to 100K for faster freezing.
->>>>>>> d01816f0
 
 <GuideReagentEmbed Reagent="Aloxadone"/>
 <GuideReagentEmbed Reagent="Cryoxadone"/>
