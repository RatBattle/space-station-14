<Document>
# Cryogenics
Cryogenics can be a bit daunting to understand, but hopefully, quick run through of this diagram, you'll learn how to work it! So, let's go over what each part does:

- Air in: Air comes in here through the distro or an air tank, giving those inside something to breathe, and the freezer something to chill.
- Gas pump: Limits the network pressure, so those in the tube aren't crushed.
- Freezer: Chills the air, and by extension, patients in the tube, so Cryoxadone can activate.
- Gas filters: Removes waste gas (Carbon Dioxide and Nitrous Oxide) from the loop.
- Air out: Waste gasses go here, either into a storage tank, or into the waste network.
<Box>
<GuideEntityEmbed Entity="GasPipeBend" Rotation="90"/>
<GuideEntityEmbed Entity="GasPipeStraight" Rotation="90"/>
<GuideEntityEmbed Entity="GasPipeStraight" Rotation="90"/>
<GuideEntityEmbed Entity="GasPipeBend" Rotation="0"/>
<GuideEntityEmbed Entity="CryoPod" Caption="cryo pod" Rotation="0"/>
<GuideEntityEmbed Entity="GasThermoMachineFreezerEnabled" Rotation="0"/>
</Box>
<Box>
<GuideEntityEmbed Entity="GasPipeBend" Rotation="180"/>
<GuideEntityEmbed Entity="GasFilterFlipped" Rotation="90"/>
<GuideEntityEmbed Entity="GasFilterFlipped" Rotation="90"/>
<GuideEntityEmbed Entity="GasPipeTJunction" Rotation="180"/>
<GuideEntityEmbed Entity="GasPipeTJunction" Rotation="180"/>
<GuideEntityEmbed Entity="GasPipeTJunction" Rotation="270"/>
</Box>
<Box>
<GuideEntityEmbed Entity="GasPort" Caption="air out" Rotation="90"/>
<GuideEntityEmbed Entity="GasPipeTJunction" Rotation="180"/>
<GuideEntityEmbed Entity="GasPipeBend" Rotation="270"/>
<GuideEntityEmbed Entity="GasPort" Caption="air in" Rotation="90"/>
<GuideEntityEmbed Entity="GasPressurePump" Rotation="90"/>
<GuideEntityEmbed Entity="GasPipeBend" Rotation="270"/>
</Box>

Not every network will look like this, but hopefully, it's enough to give you the basic gist of how it's functioning.

An important thing to note, winter clothing (and hardsuits) will make cryogenic treatment less, or completely ineffective. Be sure to remove cold preventative clothing before placing people in the pod.

## Using the Pod
<<<<<<< HEAD
Once things have been set up, you're going to require cryogenic medications (all listed below). They each provide healing when a patient is chilled, and should be loaded into the pod directly with a beaker. Do note, patients won't begin to heal until they've chilled to the appropriate temperature, it may be worthwhile to wait a bit before placing a beaker inside.
=======
Once things have been set up, you're going to require a specific medication, Cryoxadone. Cryoxadone heals all damage types when a patient is chilled, and can either be pre-administered (with a pill), or loaded into the cell directly with a beaker. Do note, patients won't begin to heal until they've chilled to the appropriate temperature, it may be worthwhile to wait a bit before placing a beaker inside.
>>>>>>> 9a68cf0b

## Additional Information:

The standard pressure for a gas pump is 100.325 kpa. Cryogenics medicines work at under 213K (150K for Opporozidone), but it is standard practice to set the freezer to 100K for faster freezing.

Cryo pods filter out each cryogenic medicine from the beaker in the pod, injecting a small, steady amount of each into the patient. This allows for medicine to be administered twice as efficiently than with injection or oral administration.

<GuideReagentEmbed Reagent="Aloxadone"/>
<GuideReagentEmbed Reagent="Cryoxadone"/>
<GuideReagentEmbed Reagent="Doxarubixadone"/>
<GuideReagentEmbed Reagent="Necrosol"/>
<GuideReagentEmbed Reagent="Opporozidone"/>
<GuideReagentEmbed Reagent="Stelloxadone"/>
<GuideReagentEmbed Reagent="Traumoxadone"/>

</Document><|MERGE_RESOLUTION|>--- conflicted
+++ resolved
@@ -37,11 +37,8 @@
 An important thing to note, winter clothing (and hardsuits) will make cryogenic treatment less, or completely ineffective. Be sure to remove cold preventative clothing before placing people in the pod.
 
 ## Using the Pod
-<<<<<<< HEAD
+
 Once things have been set up, you're going to require cryogenic medications (all listed below). They each provide healing when a patient is chilled, and should be loaded into the pod directly with a beaker. Do note, patients won't begin to heal until they've chilled to the appropriate temperature, it may be worthwhile to wait a bit before placing a beaker inside.
-=======
-Once things have been set up, you're going to require a specific medication, Cryoxadone. Cryoxadone heals all damage types when a patient is chilled, and can either be pre-administered (with a pill), or loaded into the cell directly with a beaker. Do note, patients won't begin to heal until they've chilled to the appropriate temperature, it may be worthwhile to wait a bit before placing a beaker inside.
->>>>>>> 9a68cf0b
 
 ## Additional Information:
 
