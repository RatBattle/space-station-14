--- conflicted
+++ resolved
@@ -14,7 +14,6 @@
       "name": "med"
     },
     {
-<<<<<<< HEAD
       "name": "sci"
     },
     {
@@ -22,9 +21,9 @@
     },
     {
       "name": "eng"
-=======
-        "name": "ammo"
->>>>>>> 947832c6
+    },
+    {
+      "name": "ammo"
     },
     {
       "name": "panel"
