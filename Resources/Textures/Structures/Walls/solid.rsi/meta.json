{
  "version": 2,
  "license": "CC-BY-SA-3.0",
<<<<<<< HEAD
  "copyright": "Taken from https://github.com/TauCetiStation/TauCetiClassic/commit/e02e5c2e8d458d9aeeb6828cfe8bc55d72d3ad01 and recolored to old style by Morb0",
=======
  "copyright": "Taken from tgstation at commit https://github.com/tgstation/tgstation/commit/d90c7e5de6f6d94596c164da78dbc8d3cd35bb99 and modified.",
>>>>>>> 59d7ce7d
  "size": {
    "x": 32,
    "y": 32
  },
  "states": [
    {
      "name": "full"
    },
    {
      "name": "solid0",
      "directions": 4
    },
    {
      "name": "solid1",
      "directions": 4
    },
    {
      "name": "solid2",
      "directions": 4
    },
    {
      "name": "solid3",
      "directions": 4
    },
    {
      "name": "solid4",
      "directions": 4
    },
    {
      "name": "solid5",
      "directions": 4
    },
    {
      "name": "solid6",
      "directions": 4
    },
    {
      "name": "solid7",
      "directions": 4
    },
    {
      "name": "reinf_construct-0"
    },
    {
      "name": "reinf_construct-1"
    },
    {
      "name": "reinf_construct-2"
    },
    {
      "name": "reinf_construct-3"
    },
    {
      "name": "reinf_construct-4"
    },
    {
      "name": "reinf_construct-5"
    },
    {
      "name": "reinf_cult"
    },
    {
      "name": "reinf_over0",
      "directions": 4
    },
    {
      "name": "reinf_over1",
      "directions": 4
    },
    {
      "name": "reinf_over2",
      "directions": 4
    },
    {
      "name": "reinf_over3",
      "directions": 4
    },
    {
      "name": "reinf_over4",
      "directions": 4
    },
    {
      "name": "reinf_over5",
      "directions": 4
    },
    {
      "name": "reinf_over6",
      "directions": 4
    },
    {
      "name": "reinf_over7",
      "directions": 4
    },
    {
      "name": "rgeneric"
    },
    {
      "name": "wall_girder"
    },
    {
      "name": "reinforced_wall_girder"
    }
  ]
}<|MERGE_RESOLUTION|>--- conflicted
+++ resolved
@@ -1,11 +1,7 @@
 {
   "version": 2,
   "license": "CC-BY-SA-3.0",
-<<<<<<< HEAD
-  "copyright": "Taken from https://github.com/TauCetiStation/TauCetiClassic/commit/e02e5c2e8d458d9aeeb6828cfe8bc55d72d3ad01 and recolored to old style by Morb0",
-=======
   "copyright": "Taken from tgstation at commit https://github.com/tgstation/tgstation/commit/d90c7e5de6f6d94596c164da78dbc8d3cd35bb99 and modified.",
->>>>>>> 59d7ce7d
   "size": {
     "x": 32,
     "y": 32
