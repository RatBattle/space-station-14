--- conflicted
+++ resolved
@@ -5,11 +5,7 @@
         "y": 32
     },
     "license": "CC-BY-SA-3.0",
-<<<<<<< HEAD
-    "copyright": "Made by SonicHDC (github)",
-=======
     "copyright": "Made by brainfood1183 (github), transparency tweaked by Ubaser.",
->>>>>>> 59d7ce7d
     "states": [
         {
             "name": "state0"
