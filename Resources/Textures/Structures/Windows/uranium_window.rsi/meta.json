{
    "version": 1,
    "license": "CC-BY-SA-3.0",
<<<<<<< HEAD
    "copyright": "resprited by AsikKEsel | Original source: from vgstation at commit https://github.com/vgstation-coders/vgstation13/raw/99cc2ab62d65a3a7b554dc7b21ff5f57c835f973/icons/turf/walls.dmi and modified by Swept",
=======
    "copyright": "resprited by AsikKEsel | Original source: from vgstation at commit https://github.com/vgstation-coders/vgstation13/raw/99cc2ab62d65a3a7b554dc7b21ff5f57c835f973/icons/turf/walls.dmi and modified by Swept, transparency tweaked by Ubaser.",
>>>>>>> 59d7ce7d
    "size": {
      "x": 32,
      "y": 32
    },
    "states": [
      {
        "name": "full"
      },
      {
        "name": "uwindow0",
        "directions": 4
      },
      {
        "name": "uwindow1",
        "directions": 4
      },
      {
        "name": "uwindow2",
        "directions": 4
      },
      {
        "name": "uwindow3",
        "directions": 4
      },
      {
        "name": "uwindow4",
        "directions": 4
      },
      {
        "name": "uwindow5",
        "directions": 4
      },
      {
        "name": "uwindow6",
        "directions": 4
      },
      {
        "name": "uwindow7",
        "directions": 4
      }
    ]
  }<|MERGE_RESOLUTION|>--- conflicted
+++ resolved
@@ -1,11 +1,7 @@
 {
     "version": 1,
     "license": "CC-BY-SA-3.0",
-<<<<<<< HEAD
-    "copyright": "resprited by AsikKEsel | Original source: from vgstation at commit https://github.com/vgstation-coders/vgstation13/raw/99cc2ab62d65a3a7b554dc7b21ff5f57c835f973/icons/turf/walls.dmi and modified by Swept",
-=======
     "copyright": "resprited by AsikKEsel | Original source: from vgstation at commit https://github.com/vgstation-coders/vgstation13/raw/99cc2ab62d65a3a7b554dc7b21ff5f57c835f973/icons/turf/walls.dmi and modified by Swept, transparency tweaked by Ubaser.",
->>>>>>> 59d7ce7d
     "size": {
       "x": 32,
       "y": 32
