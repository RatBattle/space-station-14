--- conflicted
+++ resolved
@@ -173,20 +173,13 @@
       "name": "scientist"
     },
     {
-      "name": "security_cadet" 
+      "name": "security_cadet"
     },
     {
       "name": "security_officer"
     },
     {
-<<<<<<< HEAD
-      "name": "mailcarrier"
-    },
-    {
-      "name": "engineer"
-=======
       "name": "serviceworker"
->>>>>>> 535b013f
     },
     {
       "name": "seniorengineer"
@@ -195,14 +188,7 @@
       "name": "seniorresearcher"
     },
     {
-<<<<<<< HEAD
-      "name": "warden"
-    },
-    {
-      "name": "cluwne"
-=======
       "name": "seniorphysician"
->>>>>>> 535b013f
     },
     {
       "name": "seniorofficer"
