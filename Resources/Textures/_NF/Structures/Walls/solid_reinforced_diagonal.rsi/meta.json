--- conflicted
+++ resolved
@@ -5,11 +5,7 @@
         "y": 32
     },
     "license": "CC-BY-SA-3.0",
-<<<<<<< HEAD
-    "copyright": "Sprited by SonicHDC (Github) for Space Station 14",
-=======
     "copyright": "Sprited by erhardsteinhauer (discord), edited by Whatstone (Discord) for Space Station 14 New Frontier server",
->>>>>>> 3256dde1
     "states": [
         {
             "name": "reinf0"
