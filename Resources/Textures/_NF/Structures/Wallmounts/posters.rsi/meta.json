--- conflicted
+++ resolved
@@ -2,11 +2,7 @@
     "version": 1,
     "license": "CC-BY-NC-SA-4.0",
     "copyright": "nf_poster1_legit by exincore and remixed from gentlebutter's Xeeenoooossss | nf_poster2_legit (Based on poster31 from cmss13 https://github.com/cmss13-devs/cmss13/blob/master/icons/obj/structures/props/posters.dmi), nf_poster1_contraband, nf_poster2_contraband, nf_poster3_contraband, nf_poster9_contraband, nf_poster10_contraband, nf_poster11_contraband, nt_poster12_contraband (inspired by poster11 from https://github.com/cmss13-devs/cmss13/blob/master/icons/obj/structures/props/posters.dmi and painting Rainbow Swirl by Saira Scott), nt_poster13_contraband (used poster1 as background from cmss13 https://github.com/cmss13-devs/cmss13/blob/master/icons/obj/structures/props/posters.dmi), nt_poster14_contraband (Resprited poster19 from cmss13 https://github.com/cmss13-devs/cmss13/blob/master/icons/obj/structures/props/posters.dmi), nt_poster15_contraband by erhardsteinhauer (discord/github), nf_poster4,5,6,7_contraband by dustylens (discord/github) nf_poster8_contraband by incongruenciaastrologica (discord)",
-<<<<<<< HEAD
-    "copyright": "nf_poster3-5_legit by whatston3 (GitHub) - CC-BY-SA 3.0 acceptable",
-=======
     "copyright": "nf_poster3-5_legit by whatston3 (GitHub) - CC-BY-SA 3.0 acceptable, nf_poster6-7_legit nf_poster17-18_contraband made by Wendy Ribston Pippin",
->>>>>>> 3b71b0f8
     "size": {
         "x": 32,
         "y": 32
@@ -28,15 +24,12 @@
             "name": "nf_poster5_legit"
         },
         {
-<<<<<<< HEAD
-=======
             "name": "nf_poster6_legit"
         },
         {
             "name": "nf_poster7_legit"
         },
         {
->>>>>>> 3b71b0f8
             "name": "nf_poster1_contraband"
         },
         {
