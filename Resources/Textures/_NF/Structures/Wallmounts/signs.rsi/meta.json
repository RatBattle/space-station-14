--- conflicted
+++ resolved
@@ -5,155 +5,7 @@
         "y": 32
     },
     "license": "CC-BY-SA-3.0",
-<<<<<<< HEAD
-    "copyright": "direction_sr - Created by MagnusCrowe for Frontier Station, cb1/cb2/cb3/cb4/nfsd/shop/vend - Created by GentleButter for Frontier Station, nfsd/range/law/brig/brigmed/detective/brief/armoury/evidence - Created by GhostPrinceLost for Frontier Station, bus/dock (edited from base signs.rsi/dock) made by Whatstone (Discord)",
-    "states": [
-        {
-        "name": "direction_sr",
-        "directions": 4,
-        "delays": [
-            [
-                1
-            ],
-            [
-                1
-            ],
-            [
-                1
-            ],
-            [
-                1
-            ]
-        ]
-        },
-        {
-            "name": "direction_cb1",
-            "directions": 4,
-            "delays": [
-                [
-                    1
-                ],
-                [
-                    1
-                ],
-                [
-                    1
-                ],
-                [
-                    1
-                ]
-            ]
-        },
-        {
-            "name": "direction_cb2",
-            "directions": 4,
-            "delays": [
-                [
-                    1
-                ],
-                [
-                    1
-                ],
-                [
-                    1
-                ],
-                [
-                    1
-                ]
-            ]
-        },
-        {
-            "name": "direction_cb3",
-            "directions": 4,
-            "delays": [
-                [
-                    1
-                ],
-                [
-                    1
-                ],
-                [
-                    1
-                ],
-                [
-                    1
-                ]
-            ]
-        },
-        {
-            "name": "direction_cb4",
-            "directions": 4,
-            "delays": [
-                [
-                    1
-                ],
-                [
-                    1
-                ],
-                [
-                    1
-                ],
-                [
-                    1
-                ]
-            ]
-        },
-        {
-            "name": "direction_nfsd",
-            "directions": 4,
-            "delays": [
-                [
-                    1
-                ],
-                [
-                    1
-                ],
-                [
-                    1
-                ],
-                [
-                    1
-                ]
-            ]
-        },
-        {
-            "name": "direction_shop",
-            "directions": 4,
-            "delays": [
-                [
-                    1
-                ],
-                [
-                    1
-                ],
-                [
-                    1
-                ],
-                [
-                    1
-                ]
-            ]
-        },
-        {
-            "name": "direction_vend",
-            "directions": 4,
-            "delays": [
-                [
-                    1
-                ],
-                [
-                    1
-                ],
-                [
-                    1
-                ],
-                [
-                    1
-                ]
-            ]
-=======
     "copyright": "direction_sr - Created by MagnusCrowe for Frontier Station, cb1/cb2/cb3/cb4/nfsd/shop/vend - Created by GentleButter for Frontier Station, nfsd/range/law/brig/brigmed/detective/brief/armoury/evidence - Created by GhostPrinceLost for Frontier Station, bus/dock/shield (dock edited from base signs.rsi/dock) made by Whatstone (Discord)",
-    "copyright": "EMS1/2 made by dustylens (discord/github)",
     "states": [
         {
             "name": "direction_sr",
@@ -186,7 +38,6 @@
         {
             "name": "direction_vend",
             "directions": 4
->>>>>>> d01816f0
         },
         {
             "name": "nfsd"
@@ -220,8 +71,6 @@
         },
         {
             "name": "dock"
-<<<<<<< HEAD
-=======
         },
         {
             "name": "shield"
@@ -231,7 +80,6 @@
         },
         {
             "name": "ems2"
->>>>>>> d01816f0
         }
     ]
 }