{
  "version": 1,
  "license": "CC-BY-SA-3.0",
<<<<<<< HEAD
  "copyright": "Taken from tgstation at commit https://github.com/tgstation/tgstation/commit/c838ba21dae97db345e0113f99596decd1d66039, monkey made by brainfood1183 (github) for ss14, reptilian made by kuro(388673708753027083)",
=======
  "copyright": "Taken from vgstation at commit https://github.com/vgstation-coders/vgstation13/commit/993de554ecfc30cc45f8340819c5a60ef1eee7e1 and modified for SS14 by Flareguy & P3MOIRA",
>>>>>>> 59d7ce7d
  "size": {
    "x": 32,
    "y": 32
  },
  "states": [
    {
      "name": "icon"
    },
    {
      "name": "equipped-INNERCLOTHING",
      "directions": 4
    },
    {
      "name": "inhand-left",
      "directions": 4
    },
    {
      "name": "inhand-right",
      "directions": 4
    },
    {
      "name": "trinkets-icon"
    },
    {
      "name": "trinkets-equipped-INNERCLOTHING",
      "directions": 4
    },
    {
      "name": "trinkets-inhand-left",
      "directions": 4
    },
    {
      "name": "trinkets-inhand-right",
      "directions": 4
    },
    {
      "name": "prisoner-icon"
    },
    {
      "name": "prisoner-inhand-left",
      "directions": 4
    },
    {
      "name": "prisoner-inhand-right",
      "directions": 4
    },
    {
      "name": "prisoner-equipped-INNERCLOTHING",
      "directions": 4
    }
  ]
}<|MERGE_RESOLUTION|>--- conflicted
+++ resolved
@@ -1,11 +1,7 @@
 {
   "version": 1,
   "license": "CC-BY-SA-3.0",
-<<<<<<< HEAD
-  "copyright": "Taken from tgstation at commit https://github.com/tgstation/tgstation/commit/c838ba21dae97db345e0113f99596decd1d66039, monkey made by brainfood1183 (github) for ss14, reptilian made by kuro(388673708753027083)",
-=======
   "copyright": "Taken from vgstation at commit https://github.com/vgstation-coders/vgstation13/commit/993de554ecfc30cc45f8340819c5a60ef1eee7e1 and modified for SS14 by Flareguy & P3MOIRA",
->>>>>>> 59d7ce7d
   "size": {
     "x": 32,
     "y": 32
