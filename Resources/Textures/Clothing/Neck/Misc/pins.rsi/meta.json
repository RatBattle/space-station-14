{
  "version": 1,
  "license": "CC-BY-SA-3.0",
  "copyright": "PixelTK leaves his mark on upstream, BackeTako made the gay, autism pins by Terraspark",
  "size": {
    "x": 32,
    "y": 32
  },
<<<<<<< HEAD
  "states": [
    {
      "name": "aro"
    },
    {
      "name": "aro-equipped",
      "directions": 4
    },
    {
      "name": "aro-equipped-resomi",
      "directions": 4
    },
	{
      "name": "asex"
    },
    {
      "name": "asex-equipped",
      "directions": 4
    },
    {
      "name": "asex-equipped-resomi",
      "directions": 4
    },
	{
      "name": "bi"
    },
    {
      "name": "bi-equipped",
      "directions": 4
    },
    {
      "name": "bi-equipped-resomi",
      "directions": 4
    },
	{
      "name": "inter"
    },
    {
      "name": "inter-equipped",
      "directions": 4
    },
    {
      "name": "inter-equipped-resomi",
      "directions": 4
    },
	{
      "name": "les"
    },
    {
      "name": "les-equipped",
      "directions": 4
    },
    {
      "name": "les-equipped-resomi",
      "directions": 4
    },
	{
      "name": "lgbt"
    },
    {
      "name": "lgbt-equipped",
      "directions": 4
    },
    {
      "name": "lgbt-equipped-resomi",
      "directions": 4
    },
	{
      "name": "non"
    },
    {
      "name": "non-equipped",
      "directions": 4
    },
    {
      "name": "non-equipped-resomi",
      "directions": 4
    },
	{
      "name": "pan"
    },
    {
      "name": "pan-equipped",
      "directions": 4
    },
    {
      "name": "pan-equipped-resomi",
      "directions": 4
    },
	{
      "name": "trans"
    },
    {
      "name": "trans-equipped",
      "directions": 4
    },
    {
      "name": "trans-equipped-resomi",
      "directions": 4
    }
  ]
}
=======
    "states": [
        {
            "name": "aro"
        },
        {
            "name": "aro-equipped-NECK",
            "directions": 4
        },
        {
            "name": "asex"
        },
        {
            "name": "asex-equipped-NECK",
            "directions": 4
        },
        {
            "name": "autism"
        },
        {
            "name": "autism-equipped-NECK",
            "directions": 4
        },
        {
            "name": "bi"
        },
        {
            "name": "bi-equipped-NECK",
            "directions": 4
        },
        {
            "name": "gay"
        },
        {
            "name": "gay-equipped-NECK",
            "directions": 4
        },
        {
            "name": "goldautism"
        },
        {
            "name": "goldautism-equipped-NECK",
            "directions": 4
        },
        {
            "name": "inter"
        },
        {
            "name": "inter-equipped-NECK",
            "directions": 4
        },
        {
            "name": "les"
        },
        {
            "name": "les-equipped-NECK",
            "directions": 4
        },
        {
            "name": "lgbt"
        },
        {
            "name": "lgbt-equipped-NECK",
            "directions": 4
        },
        {
            "name": "non"
        },
        {
            "name": "non-equipped-NECK",
            "directions": 4
        },
        {
            "name": "pan"
        },
        {
            "name": "pan-equipped-NECK",
            "directions": 4
        },
        {
            "name": "trans"
        },
        {
            "name": "trans-equipped-NECK",
            "directions": 4
        }
    ]
}
>>>>>>> 8b707fd6
<|MERGE_RESOLUTION|>--- conflicted
+++ resolved
@@ -6,110 +6,6 @@
     "x": 32,
     "y": 32
   },
-<<<<<<< HEAD
-  "states": [
-    {
-      "name": "aro"
-    },
-    {
-      "name": "aro-equipped",
-      "directions": 4
-    },
-    {
-      "name": "aro-equipped-resomi",
-      "directions": 4
-    },
-	{
-      "name": "asex"
-    },
-    {
-      "name": "asex-equipped",
-      "directions": 4
-    },
-    {
-      "name": "asex-equipped-resomi",
-      "directions": 4
-    },
-	{
-      "name": "bi"
-    },
-    {
-      "name": "bi-equipped",
-      "directions": 4
-    },
-    {
-      "name": "bi-equipped-resomi",
-      "directions": 4
-    },
-	{
-      "name": "inter"
-    },
-    {
-      "name": "inter-equipped",
-      "directions": 4
-    },
-    {
-      "name": "inter-equipped-resomi",
-      "directions": 4
-    },
-	{
-      "name": "les"
-    },
-    {
-      "name": "les-equipped",
-      "directions": 4
-    },
-    {
-      "name": "les-equipped-resomi",
-      "directions": 4
-    },
-	{
-      "name": "lgbt"
-    },
-    {
-      "name": "lgbt-equipped",
-      "directions": 4
-    },
-    {
-      "name": "lgbt-equipped-resomi",
-      "directions": 4
-    },
-	{
-      "name": "non"
-    },
-    {
-      "name": "non-equipped",
-      "directions": 4
-    },
-    {
-      "name": "non-equipped-resomi",
-      "directions": 4
-    },
-	{
-      "name": "pan"
-    },
-    {
-      "name": "pan-equipped",
-      "directions": 4
-    },
-    {
-      "name": "pan-equipped-resomi",
-      "directions": 4
-    },
-	{
-      "name": "trans"
-    },
-    {
-      "name": "trans-equipped",
-      "directions": 4
-    },
-    {
-      "name": "trans-equipped-resomi",
-      "directions": 4
-    }
-  ]
-}
-=======
     "states": [
         {
             "name": "aro"
@@ -196,5 +92,4 @@
             "directions": 4
         }
     ]
-}
->>>>>>> 8b707fd6
+}