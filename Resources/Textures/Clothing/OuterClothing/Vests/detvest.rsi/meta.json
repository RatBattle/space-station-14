{
    "version": 1,
    "license": "CC-BY-SA-3.0",
<<<<<<< HEAD
    "copyright": "Taken from tgstation at commit https://github.com/tgstation/tgstation/commit/d90c7e5de6f6d94596c164da78dbc8d3cd35bb99 and modified by Flareguy",
=======
    "copyright": "Taken from tgstation at commit https://github.com/tgstation/tgstation/commit/2fea0a59470c476cf3f927833d3918d89cbe6af8",
>>>>>>> 6f20b3bc
    "size": {
        "x": 32,
        "y": 32
    },
    "states": [
        {
            "name": "icon"
        },
        {
            "name": "equipped-OUTERCLOTHING",
            "directions": 4
        },
        {
<<<<<<< HEAD
            "name": "equipped-OUTERCLOTHING-vox",
            "directions": 4
        },
        {
=======
>>>>>>> 6f20b3bc
            "name": "equipped-OUTERCLOTHING-resomi",
            "directions": 4
        },
        {
            "name": "inhand-left",
            "directions": 4
        },
        {
            "name": "inhand-right",
            "directions": 4
<<<<<<< HEAD
=======
        },
        {
            "name": "equipped-OUTERCLOTHING-vox",
            "directions": 4
>>>>>>> 6f20b3bc
        }
    ]
}<|MERGE_RESOLUTION|>--- conflicted
+++ resolved
@@ -1,11 +1,7 @@
 {
     "version": 1,
     "license": "CC-BY-SA-3.0",
-<<<<<<< HEAD
-    "copyright": "Taken from tgstation at commit https://github.com/tgstation/tgstation/commit/d90c7e5de6f6d94596c164da78dbc8d3cd35bb99 and modified by Flareguy",
-=======
     "copyright": "Taken from tgstation at commit https://github.com/tgstation/tgstation/commit/2fea0a59470c476cf3f927833d3918d89cbe6af8",
->>>>>>> 6f20b3bc
     "size": {
         "x": 32,
         "y": 32
@@ -19,13 +15,6 @@
             "directions": 4
         },
         {
-<<<<<<< HEAD
-            "name": "equipped-OUTERCLOTHING-vox",
-            "directions": 4
-        },
-        {
-=======
->>>>>>> 6f20b3bc
             "name": "equipped-OUTERCLOTHING-resomi",
             "directions": 4
         },
@@ -36,13 +25,10 @@
         {
             "name": "inhand-right",
             "directions": 4
-<<<<<<< HEAD
-=======
         },
         {
             "name": "equipped-OUTERCLOTHING-vox",
             "directions": 4
->>>>>>> 6f20b3bc
         }
     ]
 }