--- conflicted
+++ resolved
@@ -1,38 +1,4 @@
 {
-<<<<<<< HEAD
-  "version": 1,
-  "license": "CC-BY-SA-3.0",
-  "copyright": "Taken from tgstation at commit https://github.com/tgstation/tgstation/commit/4f6190e2895e09116663ef282d3ce1d8b35c032e. Vox state by Flareguy for SS14. equipped-OUTERCLOTHING-resomi made by svarshiksatanist (Discord)",
-  "size": {
-    "x": 32,
-    "y": 32
-  },
-  "states": [
-    {
-      "name": "icon"
-    },
-    {
-      "name": "equipped-OUTERCLOTHING",
-      "directions": 4
-    },
-    {
-      "name": "equipped-OUTERCLOTHING-vox",
-      "directions": 4
-    },
-    {
-      "name": "inhand-left",
-      "directions": 4
-    },
-    {
-      "name": "inhand-right",
-      "directions": 4
-    },
-    {
-      "name": "equipped-OUTERCLOTHING-resomi",
-      "directions": 4
-    }
-  ]
-=======
     "version": 1,
     "license": "CC-BY-SA-3.0",
     "copyright": "Taken from tgstation at commit https://github.com/tgstation/tgstation/commit/4f6190e2895e09116663ef282d3ce1d8b35c032e",
@@ -65,5 +31,4 @@
             "directions": 4
         }
     ]
->>>>>>> 6f20b3bc
 }