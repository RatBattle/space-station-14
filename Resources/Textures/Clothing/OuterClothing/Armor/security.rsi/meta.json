{
<<<<<<< HEAD
    "version": 1,
    "license": "CC-BY-SA-3.0",
    "copyright": "Made by DieselMohawk for use in SS14",
    "size": {
        "x": 32,
        "y": 32
=======
  "version": 1,
  "license": "CC-BY-SA-3.0",
  "copyright": "Made by DieselMohawk for use in SS14",
  "size": {
    "x": 32,
    "y": 32
  },
  "states": [
    {
      "name": "icon"
>>>>>>> d01816f0
    },
    "states": [
        {
            "name": "icon"
        },
        {
            "name": "equipped-OUTERCLOTHING",
            "directions": 4
        },
        {
            "name": "equipped-OUTERCLOTHING-vox",
            "directions": 4
        },
        {
            "name": "inhand-left",
            "directions": 4
        },
        {
            "name": "inhand-right",
            "directions": 4
        }
    ]
}<|MERGE_RESOLUTION|>--- conflicted
+++ resolved
@@ -1,12 +1,4 @@
 {
-<<<<<<< HEAD
-    "version": 1,
-    "license": "CC-BY-SA-3.0",
-    "copyright": "Made by DieselMohawk for use in SS14",
-    "size": {
-        "x": 32,
-        "y": 32
-=======
   "version": 1,
   "license": "CC-BY-SA-3.0",
   "copyright": "Made by DieselMohawk for use in SS14",
@@ -17,7 +9,6 @@
   "states": [
     {
       "name": "icon"
->>>>>>> d01816f0
     },
     "states": [
         {
