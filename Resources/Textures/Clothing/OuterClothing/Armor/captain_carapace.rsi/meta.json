--- conflicted
+++ resolved
@@ -1,11 +1,7 @@
 {
     "version": 1,
     "license": "CC-BY-SA-3.0",
-<<<<<<< HEAD
-    "copyright": "Taken from tgstation at https://github.com/tgstation/tgstation/pull/69842/commits/d8138946b0ed06fced522729ac8eaa0596864329 edited by Skarletto (github), edited by Emisse for ss14. Vox state by Flareguy for SS14",
-=======
     "copyright": "Taken from tgstation at commit https://github.com/tgstation/tgstation/commit/2fea0a59470c476cf3f927833d3918d89cbe6af8",
->>>>>>> 6f20b3bc
     "size": {
         "x": 32,
         "y": 32
@@ -19,13 +15,6 @@
             "directions": 4
         },
         {
-<<<<<<< HEAD
-            "name": "equipped-OUTERCLOTHING-vox",
-            "directions": 4
-        },
-        {
-=======
->>>>>>> 6f20b3bc
             "name": "equipped-OUTERCLOTHING-resomi",
             "directions": 4
         },
@@ -36,13 +25,10 @@
         {
             "name": "inhand-right",
             "directions": 4
-<<<<<<< HEAD
-=======
         },
         {
             "name": "equipped-OUTERCLOTHING-vox",
             "directions": 4
->>>>>>> 6f20b3bc
         }
     ]
 }