--- conflicted
+++ resolved
@@ -1,34 +1,4 @@
 {
-<<<<<<< HEAD
-    "version": 1,
-    "license": "CC-BY-SA-3.0",
-    "copyright": "Taken from tgstation at https://github.com/tgstation/tgstation/blob/master/icons/mob/clothing/suit.dmi, equipped-OUTERCLOTHING-resomi made by Pofitlo",
-    "size": {
-        "x": 32,
-        "y": 32
-    },
-    "states": [
-        {
-            "name": "icon"
-        },
-        {
-            "name": "equipped-OUTERCLOTHING",
-            "directions": 4
-        },
-        {
-            "name": "equipped-OUTERCLOTHING-resomi",
-            "directions": 4
-        },
-        {
-            "name": "inhand-left",
-            "directions": 4
-        },
-        {
-            "name": "inhand-right",
-            "directions": 4
-        }
-    ]
-=======
   "version": 1,
   "license": "CC-BY-SA-3.0",
   "copyright": "Taken from tgstation at https://github.com/tgstation/tgstation/blob/master/icons/mob/clothing/suit.dmi, reptilian made by kuro(388673708753027083)",
@@ -49,6 +19,10 @@
       "directions": 4
     },
     {
+      "name": "equipped-OUTERCLOTHING-resomi",
+      "directions": 4
+    },
+    {
       "name": "inhand-left",
       "directions": 4
     },
@@ -57,5 +31,4 @@
       "directions": 4
     }
   ]
->>>>>>> 6f20b3bc
 }