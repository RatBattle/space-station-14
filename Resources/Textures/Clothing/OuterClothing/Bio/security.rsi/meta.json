{
    "version": 1,
    "license": "CC-BY-SA-3.0",
    "copyright": "Taken from vgstation at https://github.com/vgstation-coders/vgstation13/blob/061f78db763863e1a3db13cbf2fd9be4cce75939/icons/mob/suit.dmi. inhands by Flareguy, modified from bio_suit in vgstation at commit https://github.com/vgstation-coders/vgstation13/commit/30f9caeb59b0dd9da1dbcd4c69307ae182033a74",
    "size": {
        "x": 32,
        "y": 32
    },
<<<<<<< HEAD
    "states": [
        {
            "name": "icon"
        },
        {
            "name": "equipped-OUTERCLOTHING",
            "directions": 4
        },
        {
            "name": "inhand-left",
            "directions": 4
        },
        {
            "name": "inhand-right",
            "directions": 4
        },
        {
            "name": "equipped-OUTERCLOTHING-vox",
            "directions": 4
        },
        {
            "name": "equipped-OUTERCLOTHING-resomi",
            "directions": 4
        }
    ]
=======
    {
      "name": "equipped-OUTERCLOTHING",
      "directions": 4
    },
    {
      "name": "equipped-OUTERCLOTHING-reptilian",
      "directions": 4
    },
    {
      "name": "inhand-left",
      "directions": 4
    },
    {
      "name": "inhand-right",
      "directions": 4
    },
    {
      "name": "equipped-OUTERCLOTHING-vox",
      "directions": 4
    }
  ]
>>>>>>> 6f20b3bc
}<|MERGE_RESOLUTION|>--- conflicted
+++ resolved
@@ -1,44 +1,25 @@
 {
-    "version": 1,
-    "license": "CC-BY-SA-3.0",
-    "copyright": "Taken from vgstation at https://github.com/vgstation-coders/vgstation13/blob/061f78db763863e1a3db13cbf2fd9be4cce75939/icons/mob/suit.dmi. inhands by Flareguy, modified from bio_suit in vgstation at commit https://github.com/vgstation-coders/vgstation13/commit/30f9caeb59b0dd9da1dbcd4c69307ae182033a74",
-    "size": {
-        "x": 32,
-        "y": 32
+  "version": 1,
+  "license": "CC-BY-SA-3.0",
+  "copyright": "Taken from tgstation at commit https://github.com/tgstation/tgstation/commit/2fea0a59470c476cf3f927833d3918d89cbe6af8 & inhand by github:Morb0, reptilian made by kuro(388673708753027083). equipped-OUTERCLOTHING-vox state taken from /vg/station at commit https://github.com/vgstation-coders/vgstation13/commit/31d6576ba8102135d058ef49c3cb6ecbe8db8a79",
+  "size": {
+    "x": 32,
+    "y": 32
+  },
+  "states": [
+    {
+      "name": "icon"
     },
-<<<<<<< HEAD
-    "states": [
-        {
-            "name": "icon"
-        },
-        {
-            "name": "equipped-OUTERCLOTHING",
-            "directions": 4
-        },
-        {
-            "name": "inhand-left",
-            "directions": 4
-        },
-        {
-            "name": "inhand-right",
-            "directions": 4
-        },
-        {
-            "name": "equipped-OUTERCLOTHING-vox",
-            "directions": 4
-        },
-        {
-            "name": "equipped-OUTERCLOTHING-resomi",
-            "directions": 4
-        }
-    ]
-=======
     {
       "name": "equipped-OUTERCLOTHING",
       "directions": 4
     },
     {
       "name": "equipped-OUTERCLOTHING-reptilian",
+      "directions": 4
+    },
+    {
+      "name": "equipped-OUTERCLOTHING-resomi",
       "directions": 4
     },
     {
@@ -54,5 +35,4 @@
       "directions": 4
     }
   ]
->>>>>>> 6f20b3bc
 }