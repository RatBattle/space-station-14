{
    "version": 1,
    "license": "CC-BY-SA-3.0",
<<<<<<< HEAD
    "copyright": "Taken from tgstation at commit https://github.com/tgstation/tgstation/pull/38809. Vox state by Flareguy for SS1, equipped-OUTERCLOTHING-resomi made by svarshiksatanist (Discord)",
=======
    "copyright": "Taken from tgstation at commit https://github.com/tgstation/tgstation/pull/38809",
>>>>>>> 6f20b3bc
    "size": {
        "x": 32,
        "y": 32
    },
    "states": [
        {
            "name": "icon"
        },
        {
            "name": "equipped-OUTERCLOTHING",
            "directions": 4
        },
        {
            "name": "equipped-OUTERCLOTHING-resomi",
            "directions": 4
        },
        {
            "name": "inhand-left",
            "directions": 4
        },
        {
            "name": "inhand-right",
            "directions": 4
        },
        {
<<<<<<< HEAD
            "name": "equipped-OUTERCLOTHING-resomi",
=======
            "name": "equipped-OUTERCLOTHING-vox",
>>>>>>> 6f20b3bc
            "directions": 4
        }
    ]
}<|MERGE_RESOLUTION|>--- conflicted
+++ resolved
@@ -1,11 +1,7 @@
 {
     "version": 1,
     "license": "CC-BY-SA-3.0",
-<<<<<<< HEAD
-    "copyright": "Taken from tgstation at commit https://github.com/tgstation/tgstation/pull/38809. Vox state by Flareguy for SS1, equipped-OUTERCLOTHING-resomi made by svarshiksatanist (Discord)",
-=======
     "copyright": "Taken from tgstation at commit https://github.com/tgstation/tgstation/pull/38809",
->>>>>>> 6f20b3bc
     "size": {
         "x": 32,
         "y": 32
@@ -31,11 +27,7 @@
             "directions": 4
         },
         {
-<<<<<<< HEAD
-            "name": "equipped-OUTERCLOTHING-resomi",
-=======
             "name": "equipped-OUTERCLOTHING-vox",
->>>>>>> 6f20b3bc
             "directions": 4
         }
     ]
