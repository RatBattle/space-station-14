--- conflicted
+++ resolved
@@ -1,11 +1,7 @@
 {
     "version": 1,
     "license": "CC-BY-SA-3.0",
-<<<<<<< HEAD
-    "copyright": "Taken from tgstation at commit https://github.com/tgstation/tgstation/commit/4f6190e2895e09116663ef282d3ce1d8b35c032e. Vox state made by Flareguy for SS14",
-=======
     "copyright": "Taken from tgstation at commit https://github.com/tgstation/tgstation/commit/97ec5ed1a0fc8263df5df5a5afbb653d4684992e & icon made by github:Morb0, reptilian made by kuro(388673708753027083)",
->>>>>>> 6f20b3bc
     "size": {
         "x": 32,
         "y": 32
@@ -19,19 +15,15 @@
             "directions": 4
         },
         {
-<<<<<<< HEAD
-            "name": "equipped-OUTERCLOTHING-vox",
-=======
             "name": "equipped-OUTERCLOTHING-reptilian",
             "directions": 4
         },
         {
-            "name": "equipped-OUTERCLOTHING-resomi",
+            "name": "equipped-OUTERCLOTHING-harpy",
             "directions": 4
         },
         {
-            "name": "equipped-OUTERCLOTHING-harpy",
->>>>>>> 6f20b3bc
+            "name": "equipped-OUTERCLOTHING-resomi",
             "directions": 4
         },
         {
@@ -45,10 +37,6 @@
         {
             "name": "equipped-OUTERCLOTHING-vox",
             "directions": 4
-        },
-        {
-            "name": "equipped-OUTERCLOTHING-resomi",
-            "directions": 4
         }
     ]
 }