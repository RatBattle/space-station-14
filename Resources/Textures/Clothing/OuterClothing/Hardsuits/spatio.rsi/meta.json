{
    "version": 1,
    "license": "CC-BY-SA-3.0",
<<<<<<< HEAD
    "copyright": "Original by Emisse, modified by EmoGarbage404. Vox state made by Flareguy for SS14",
=======
    "copyright": "Taken from tgstation at commit https://github.com/tgstation/tgstation/commit/97ec5ed1a0fc8263df5df5a5afbb653d4684992e & icon made by github:Morb0, reptilian made by kuro(388673708753027083)",

>>>>>>> 6f20b3bc
    "size": {
        "x": 32,
        "y": 32
    },
    "states": [
        {
            "name": "icon"
        },
        {
            "name": "equipped-OUTERCLOTHING",
            "directions": 4
        },
        {
<<<<<<< HEAD
            "name": "equipped-OUTERCLOTHING-vox",
            "directions": 4
        },
        {
            "name": "inhand-left",
            "directions": 4
        },
        {
            "name": "inhand-right",
            "directions": 4
        },
        {
            "name": "equipped-OUTERCLOTHING-harpy",
            "directions": 4
        },
        {
            "name": "equipped-OUTERCLOTHING-resomi",
=======
            "name": "equipped-OUTERCLOTHING-reptilian",
            "directions": 4
        },
        {
            "name": "equipped-OUTERCLOTHING-harpy",
            "directions": 4
        },
        {
            "name": "equipped-OUTERCLOTHING-resomi",
            "directions": 4
        },
        {
            "name": "inhand-left",
            "directions": 4
        },
        {
            "name": "inhand-right",
            "directions": 4
        },
        {
            "name": "equipped-OUTERCLOTHING-vox",
>>>>>>> 6f20b3bc
            "directions": 4
        }
    ]
}<|MERGE_RESOLUTION|>--- conflicted
+++ resolved
@@ -1,12 +1,7 @@
 {
     "version": 1,
     "license": "CC-BY-SA-3.0",
-<<<<<<< HEAD
-    "copyright": "Original by Emisse, modified by EmoGarbage404. Vox state made by Flareguy for SS14",
-=======
     "copyright": "Taken from tgstation at commit https://github.com/tgstation/tgstation/commit/97ec5ed1a0fc8263df5df5a5afbb653d4684992e & icon made by github:Morb0, reptilian made by kuro(388673708753027083)",
-
->>>>>>> 6f20b3bc
     "size": {
         "x": 32,
         "y": 32
@@ -20,25 +15,6 @@
             "directions": 4
         },
         {
-<<<<<<< HEAD
-            "name": "equipped-OUTERCLOTHING-vox",
-            "directions": 4
-        },
-        {
-            "name": "inhand-left",
-            "directions": 4
-        },
-        {
-            "name": "inhand-right",
-            "directions": 4
-        },
-        {
-            "name": "equipped-OUTERCLOTHING-harpy",
-            "directions": 4
-        },
-        {
-            "name": "equipped-OUTERCLOTHING-resomi",
-=======
             "name": "equipped-OUTERCLOTHING-reptilian",
             "directions": 4
         },
@@ -60,7 +36,6 @@
         },
         {
             "name": "equipped-OUTERCLOTHING-vox",
->>>>>>> 6f20b3bc
             "directions": 4
         }
     ]
