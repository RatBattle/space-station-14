{
    "version": 1,
    "license": "CC-BY-SA-3.0",
    "copyright": "Taken from tgstation at commit https://github.com/tgstation/tgstation/commit/4f6190e2895e09116663ef282d3ce1d8b35c032e, modified by brainfood1183 (github), sprited(resprited) by Fazansen(https://github.com/Fazansen), harpy variant modified by Adeinitas, reptilian made by kuro(388673708753027083)",
    "size": {
        "x": 32,
        "y": 32
    },
    "states": [
        {
            "name": "icon"
        },
        {
            "name": "equipped-OUTERCLOTHING",
            "directions": 4
        },
        {
            "name": "equipped-OUTERCLOTHING-harpy",
            "directions": 4
        },
        {
<<<<<<< HEAD
            "name": "equipped-OUTERCLOTHING-resomi",
=======
            "name": "equipped-OUTERCLOTHING-reptilian",
>>>>>>> 6f20b3bc
            "directions": 4
        },
        {
            "name": "inhand-left",
            "directions": 4
        },
        {
            "name": "inhand-right",
            "directions": 4
        }
    ]
}<|MERGE_RESOLUTION|>--- conflicted
+++ resolved
@@ -1,7 +1,7 @@
 {
     "version": 1,
     "license": "CC-BY-SA-3.0",
-    "copyright": "Taken from tgstation at commit https://github.com/tgstation/tgstation/commit/4f6190e2895e09116663ef282d3ce1d8b35c032e, modified by brainfood1183 (github), sprited(resprited) by Fazansen(https://github.com/Fazansen), harpy variant modified by Adeinitas, reptilian made by kuro(388673708753027083)",
+    "copyright": "Made by PuroSlavKing (github) for SS14, harpy by VMSolidus",
     "size": {
         "x": 32,
         "y": 32
@@ -19,20 +19,20 @@
             "directions": 4
         },
         {
-<<<<<<< HEAD
-            "name": "equipped-OUTERCLOTHING-resomi",
-=======
-            "name": "equipped-OUTERCLOTHING-reptilian",
->>>>>>> 6f20b3bc
-            "directions": 4
+          "name": "equipped-OUTERCLOTHING-reptilian",
+          "directions": 4
         },
         {
             "name": "inhand-left",
-            "directions": 4
+            "directions":    4
         },
         {
             "name": "inhand-right",
             "directions": 4
+        },
+        {
+            "name": "equipped-OUTERCLOTHING-resomi",
+            "directions": 4
         }
     ]
 }