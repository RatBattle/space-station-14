--- conflicted
+++ resolved
@@ -1,11 +1,7 @@
 {
     "version": 1,
     "license": "CC-BY-SA-3.0",
-<<<<<<< HEAD
-    "copyright": "Taken from paradisestation at commit https://github.com/ParadiseSS13/Paradise/commit/12c21ced8432015485484b17e311dcceb7c458f6. Vox sprite by Flareguy for Space Station 14Harpy Variant By Adeinitas",
-=======
-    "copyright": "Taken from paradisestation at commit https://github.com/ParadiseSS13/Paradise/commit/12c21ced8432015485484b17e311dcceb7c458f6. Vox sprite by Flareguy for Space Station 14Harpy Variant By Adeinitas, reptilian made by kuro(388673708753027083)",
->>>>>>> 6f20b3bc
+    "copyright": "Taken from paradisestation at commit https://github.com/ParadiseSS13/Paradise/commit/12c21ced8432015485484b17e311dcceb7c458f6. Vox sprite by Flareguy for Space Station 14, Harpy Variant By Adeinitas, reptilian made by kuro(388673708753027083)",
     "size": {
         "x": 32,
         "y": 32
@@ -23,8 +19,15 @@
             "directions": 4
         },
         {
-<<<<<<< HEAD
             "name": "equipped-OUTERCLOTHING-vox",
+            "directions": 4
+        },
+        {
+            "name": "equipped-OUTERCLOTHING-reptilian",
+            "directions": 4
+        },
+        {
+            "name": "equipped-OUTERCLOTHING-resomi",
             "directions": 4
         },
         {
@@ -34,25 +37,6 @@
         {
             "name": "inhand-right",
             "directions": 4
-        },
-        {
-            "name": "equipped-OUTERCLOTHING-resomi",
-=======
-            "name": "equipped-OUTERCLOTHING-reptilian",
-            "directions": 4
-        },
-        {
-            "name": "equipped-OUTERCLOTHING-vox",
-            "directions": 4
-        },
-        {
-            "name": "inhand-left",
-            "directions": 4
-        },
-        {
-            "name": "inhand-right",
->>>>>>> 6f20b3bc
-            "directions": 4
         }
     ]
 }