--- conflicted
+++ resolved
@@ -1,46 +1,4 @@
 {
-<<<<<<< HEAD
-  "version": 1,
-  "license": "CC-BY-SA-3.0",
-  "copyright": "Sprites by Flareguy & cboyjet, heavily edited from space suit sprites found in https://github.com/tgstation/tgstation/commit/fb2d71495bfe81446159ef528534193d09dd8d34, monkey derivative made by brainfood1183 (github) for ss14, harpy edit by VMSolidus, equipped-OUTERCLOTHING-resomi made by Pofitlo",
-  "size": {
-    "x": 32,
-    "y": 32
-  },
-  "states": [
-    {
-      "name": "icon"
-    },
-    {
-      "name": "equipped-OUTERCLOTHING",
-      "directions": 4
-    },
-    {
-      "name": "equipped-OUTERCLOTHING-vox",
-      "directions": 4
-    },
-    {
-      "name": "equipped-OUTERCLOTHING-monkey",
-      "directions": 4
-    },
-    {
-        "name": "equipped-OUTERCLOTHING-harpy",
-        "directions": 4
-    },
-    {
-      "name": "inhand-left",
-      "directions": 4
-    },
-    {
-      "name": "inhand-right",
-      "directions": 4
-    },
-    {
-      "name": "equipped-OUTERCLOTHING-resomi",
-      "directions": 4
-    }
-  ]
-=======
     "version": 1,
     "license": "CC-BY-SA-3.0",
     "copyright": "Sprites by Flareguy & cboyjet, heavily edited from space suit sprites found in https://github.com/tgstation/tgstation/commit/fb2d71495bfe81446159ef528534193d09dd8d34, monkey derivative made by brainfood1183 (github) for ss14, harpy edit by VMSolidus, reptilian made by kuro(388673708753027083)",
@@ -73,6 +31,10 @@
             "directions": 4
         },
         {
+          "name": "equipped-OUTERCLOTHING-resomi",
+          "directions": 4
+        },
+        {
             "name": "inhand-left",
             "directions": 4
         },
@@ -81,5 +43,4 @@
             "directions": 4
         }
     ]
->>>>>>> 6f20b3bc
 }