{
<<<<<<< HEAD
  "version": 1,
  "license": "CC-BY-SA-3.0",
  "copyright": "Taken from tgstation at commit https://github.com/tgstation/tgstation/commit/4f6190e2895e09116663ef282d3ce1d8b35c032e. equipped-OUTERCLOTHING-vox state taken from /vg/station at commit https://github.com/vgstation-coders/vgstation13/commit/31d6576ba8102135d058ef49c3cb6ecbe8db8a79, harpy edit by VMSolidus, equipped-OUTERCLOTHING-resomi made by Pofitlo",
  "size": {
    "x": 32,
    "y": 32
  },
  "states": [
    {
      "name": "icon"
    },
    {
      "name": "equipped-OUTERCLOTHING",
      "directions": 4
    },
    {
      "name": "equipped-OUTERCLOTHING-vox",
      "directions": 4
	},
	{
      "name": "equipped-OUTERCLOTHING-harpy",
      "directions": 4
    },
    {
      "name": "inhand-left",
      "directions": 4
    },
    {
      "name": "inhand-right",
      "directions": 4
    },
    {
      "name": "equipped-OUTERCLOTHING-resomi",
      "directions": 4
    }
  ]
=======
    "version": 1,
    "license": "CC-BY-SA-3.0",
    "copyright": "Taken from tgstation at commit https://github.com/tgstation/tgstation/commit/4f6190e2895e09116663ef282d3ce1d8b35c032e. equipped-OUTERCLOTHING-vox state taken from /vg/station at commit https://github.com/vgstation-coders/vgstation13/commit/31d6576ba8102135d058ef49c3cb6ecbe8db8a79, harpy edit by VMSolidus, reptilian made by kuro(388673708753027083)",
    "size": {
        "x": 32,
        "y": 32
    },
    "states": [
        {
            "name": "icon"
        },
        {
            "name": "equipped-OUTERCLOTHING",
            "directions": 4
        },
        {
            "name": "equipped-OUTERCLOTHING-vox",
            "directions": 4
        },
        {
            "name": "equipped-OUTERCLOTHING-reptilian",
            "directions": 4
        },
        {
            "name": "equipped-OUTERCLOTHING-harpy",
            "directions": 4
        },
        {
            "name": "inhand-left",
            "directions": 4
        },
        {
            "name": "inhand-right",
            "directions": 4
        }
    ]
>>>>>>> 6f20b3bc
}<|MERGE_RESOLUTION|>--- conflicted
+++ resolved
@@ -1,42 +1,4 @@
 {
-<<<<<<< HEAD
-  "version": 1,
-  "license": "CC-BY-SA-3.0",
-  "copyright": "Taken from tgstation at commit https://github.com/tgstation/tgstation/commit/4f6190e2895e09116663ef282d3ce1d8b35c032e. equipped-OUTERCLOTHING-vox state taken from /vg/station at commit https://github.com/vgstation-coders/vgstation13/commit/31d6576ba8102135d058ef49c3cb6ecbe8db8a79, harpy edit by VMSolidus, equipped-OUTERCLOTHING-resomi made by Pofitlo",
-  "size": {
-    "x": 32,
-    "y": 32
-  },
-  "states": [
-    {
-      "name": "icon"
-    },
-    {
-      "name": "equipped-OUTERCLOTHING",
-      "directions": 4
-    },
-    {
-      "name": "equipped-OUTERCLOTHING-vox",
-      "directions": 4
-	},
-	{
-      "name": "equipped-OUTERCLOTHING-harpy",
-      "directions": 4
-    },
-    {
-      "name": "inhand-left",
-      "directions": 4
-    },
-    {
-      "name": "inhand-right",
-      "directions": 4
-    },
-    {
-      "name": "equipped-OUTERCLOTHING-resomi",
-      "directions": 4
-    }
-  ]
-=======
     "version": 1,
     "license": "CC-BY-SA-3.0",
     "copyright": "Taken from tgstation at commit https://github.com/tgstation/tgstation/commit/4f6190e2895e09116663ef282d3ce1d8b35c032e. equipped-OUTERCLOTHING-vox state taken from /vg/station at commit https://github.com/vgstation-coders/vgstation13/commit/31d6576ba8102135d058ef49c3cb6ecbe8db8a79, harpy edit by VMSolidus, reptilian made by kuro(388673708753027083)",
@@ -57,6 +19,10 @@
             "directions": 4
         },
         {
+            "name": "equipped-OUTERCLOTHING-resomi",
+            "directions": 4
+        },
+        {
             "name": "equipped-OUTERCLOTHING-reptilian",
             "directions": 4
         },
@@ -73,5 +39,4 @@
             "directions": 4
         }
     ]
->>>>>>> 6f20b3bc
 }