{
  "version": 1,
  "license": "CC-BY-SA-3.0",
<<<<<<< HEAD
  "copyright": "Taken from tgstation at commit https://github.com/tgstation/tgstation/commit/5ea6d8b4422027d0c22cb415d1f05a08bf39aaa0",
=======
  "copyright": "Taken from tgstation at commit https://github.com/tgstation/tgstation/commit/d90c7e5de6f6d94596c164da78dbc8d3cd35bb99 and modified by Flareguy. Vox state taken from vgstation13 at https://github.com/vgstation-coders/vgstation13/blob//icons/mob/species/vox/suit.dmi and modified by Flareguy",
>>>>>>> a511679a
  "size": {
    "x": 32,
    "y": 32
  },
  "states": [
    {
      "name": "icon"
    },
    {
      "name": "equipped-OUTERCLOTHING",
      "directions": 4
    },
    {
      "name": "equipped-OUTERCLOTHING-vox",
      "directions": 4
    },
    {
      "name": "inhand-left",
      "directions": 4
    },
    {
      "name": "inhand-right",
      "directions": 4
    }
  ]
}<|MERGE_RESOLUTION|>--- conflicted
+++ resolved
@@ -1,11 +1,7 @@
 {
   "version": 1,
   "license": "CC-BY-SA-3.0",
-<<<<<<< HEAD
   "copyright": "Taken from tgstation at commit https://github.com/tgstation/tgstation/commit/5ea6d8b4422027d0c22cb415d1f05a08bf39aaa0",
-=======
-  "copyright": "Taken from tgstation at commit https://github.com/tgstation/tgstation/commit/d90c7e5de6f6d94596c164da78dbc8d3cd35bb99 and modified by Flareguy. Vox state taken from vgstation13 at https://github.com/vgstation-coders/vgstation13/blob//icons/mob/species/vox/suit.dmi and modified by Flareguy",
->>>>>>> a511679a
   "size": {
     "x": 32,
     "y": 32
@@ -19,10 +15,6 @@
       "directions": 4
     },
     {
-      "name": "equipped-OUTERCLOTHING-vox",
-      "directions": 4
-    },
-    {
       "name": "inhand-left",
       "directions": 4
     },
