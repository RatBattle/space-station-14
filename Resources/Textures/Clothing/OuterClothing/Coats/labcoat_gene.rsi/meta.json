--- conflicted
+++ resolved
@@ -1,11 +1,7 @@
 {
     "version": 1,
     "license": "CC-BY-SA-3.0",
-<<<<<<< HEAD
-    "copyright": "Made by Flareguy for Space Station 14, original base sprite from tgstation at commit https://github.com/tgstation/tgstation/commit/4f6190e2895e09116663ef282d3ce1d8b35c032e",
-=======
     "copyright": "Taken from tgstation at commit https://github.com/tgstation/tgstation/commit/4f6190e2895e09116663ef282d3ce1d8b35c032e, equipped and icon remade by 𝚆𝚊𝚛𝚝𝚊𝚐𝚕𝚎𝚡#0912, reptilian made by murouxlul(705433554602950793)",
->>>>>>> 6f20b3bc
     "size": {
         "x": 32,
         "y": 32
@@ -26,7 +22,6 @@
             "directions": 4
         },
         {
-<<<<<<< HEAD
             "name": "equipped-OUTERCLOTHING-vox",
             "directions": 4
         },
@@ -56,38 +51,15 @@
         },
         {
             "name": "open-inhand-right",
-=======
+            "directions": 4
+        },
+        {
             "name": "equipped-OUTERCLOTHING-reptilian",
             "directions": 4
         },
         {
             "name": "open-equipped-OUTERCLOTHING-reptilian",
             "directions": 4
-        },
-        {
-            "name": "inhand-left",
-            "directions": 4
-        },
-        {
-            "name": "inhand-right",
-            "directions": 4
-        },
-        {
-            "name": "open-inhand-left",
-            "directions": 4
-        },
-        {
-            "name": "open-inhand-right",
-            "directions": 4
-        },
-        {
-            "name": "equipped-OUTERCLOTHING-vox",
-            "directions": 4
-        },
-        {
-            "name": "open-equipped-OUTERCLOTHING-vox",
->>>>>>> 6f20b3bc
-            "directions": 4
         }
     ]
 }