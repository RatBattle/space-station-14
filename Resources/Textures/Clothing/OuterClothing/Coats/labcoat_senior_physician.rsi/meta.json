{
<<<<<<< HEAD
    "version": 1,
    "license": "CC-BY-SA-3.0",
    "copyright": "Edit by Nairodian (github) of labcoat.rsi from Space-Station-14 at pull request https://github.com/space-wizards/space-station-14/pull/10758,",
    "size": {
        "x": 32,
        "y": 32
=======
  "version": 1,
  "license": "CC-BY-SA-3.0",
  "copyright": "Edit by Nairodian (github) of labcoat.rsi from Space-Station-14 at pull request https://github.com/space-wizards/space-station-14/pull/10758, resprite by muriexlol",
  "size": {
    "x": 32,
    "y": 32
  },
  "states": [
    {
      "name": "icon"
>>>>>>> 6f20b3bc
    },
    "states": [
        {
            "name": "icon"
        },
        {
            "name": "icon-open"
        },
        {
            "name": "equipped-OUTERCLOTHING",
            "directions": 4
        },
        {
            "name": "open-equipped-OUTERCLOTHING",
            "directions": 4
        },
        {
            "name": "equipped-OUTERCLOTHING-resomi",
            "directions": 4
        },
        {
            "name": "inhand-left",
            "directions": 4
        },
        {
            "name": "inhand-right",
            "directions": 4
        },
        {
            "name": "open-inhand-left",
            "directions": 4
        },
        {
            "name": "open-inhand-right",
            "directions": 4
        },
        {
            "name": "open-equipped-OUTERCLOTHING-resomi",
            "directions": 4
        }
    ]
}<|MERGE_RESOLUTION|>--- conflicted
+++ resolved
@@ -1,12 +1,4 @@
 {
-<<<<<<< HEAD
-    "version": 1,
-    "license": "CC-BY-SA-3.0",
-    "copyright": "Edit by Nairodian (github) of labcoat.rsi from Space-Station-14 at pull request https://github.com/space-wizards/space-station-14/pull/10758,",
-    "size": {
-        "x": 32,
-        "y": 32
-=======
   "version": 1,
   "license": "CC-BY-SA-3.0",
   "copyright": "Edit by Nairodian (github) of labcoat.rsi from Space-Station-14 at pull request https://github.com/space-wizards/space-station-14/pull/10758, resprite by muriexlol",
@@ -14,11 +6,6 @@
     "x": 32,
     "y": 32
   },
-  "states": [
-    {
-      "name": "icon"
->>>>>>> 6f20b3bc
-    },
     "states": [
         {
             "name": "icon"
