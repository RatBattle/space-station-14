--- conflicted
+++ resolved
@@ -1,11 +1,7 @@
 {
   "version": 1,
   "license": "CC-BY-SA-3.0",
-<<<<<<< HEAD
-  "copyright": "Taken from tgstation at commit https://github.com/tgstation/tgstation/commit/4f6190e2895e09116663ef282d3ce1d8b35c032e, equipped-OUTERCLOTHING-resomi made by svarshiksatanist (Discord)",
-=======
   "copyright": "Taken from tgstation at commit https://github.com/tgstation/tgstation/commit/2fea0a59470c476cf3f927833d3918d89cbe6af8",
->>>>>>> 6f20b3bc
   "size": {
     "x": 32,
     "y": 32
@@ -44,10 +40,6 @@
     {
       "name": "open-inhand-right",
       "directions": 4
-    },
-    {
-      "name": "equipped-OUTERCLOTHING-resomi",
-      "directions": 4
     }
   ]
 }