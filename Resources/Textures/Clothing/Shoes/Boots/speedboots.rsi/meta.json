--- conflicted
+++ resolved
@@ -1,53 +1,4 @@
 {
-<<<<<<< HEAD
-    "version": 1,
-    "license": "CC0-1.0",
-    "copyright": "Created by EmoGarbage404. Vox states made by Flareguy, modified from magboots.rsi",
-    "size": {
-        "x": 32,
-        "y": 32
-    },
-    "states": [
-        {
-            "name": "equipped-FEET",
-            "directions": 4
-        },
-        {
-            "name": "on-equipped-FEET",
-            "directions": 4
-        },
-        {
-            "name": "equipped-FEET-vox",
-            "directions": 4
-        },
-        {
-            "name": "on-equipped-FEET-vox",
-            "directions": 4
-        },
-        {
-            "name": "icon"
-        },
-        {
-            "name": "icon-on"
-        },
-        {
-            "name": "inhand-left",
-            "directions": 4
-        },
-        {
-            "name": "inhand-right",
-            "directions": 4
-        },
-        {
-            "name": "on-inhand-left",
-            "directions": 4
-        },
-        {
-            "name": "on-inhand-right",
-            "directions": 4
-        }
-    ]
-=======
   "version": 1,
   "license": "CC0-1.0",
   "copyright": "Created by EmoGarbage404. Vox states made by Flareguy, modified from magboots.rsi",
@@ -95,5 +46,4 @@
       "directions": 4
     }
   ]
->>>>>>> d01816f0
 }