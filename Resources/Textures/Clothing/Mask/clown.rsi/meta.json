{
  "version": 1,
  "license": "CC-BY-SA-3.0",
  "copyright": "Taken from tgstation at commit https://github.com/tgstation/tgstation/commit/4f6190e2895e09116663ef282d3ce1d8b35c032e. Reptilian edit by Nairod(Github). equipped-MASK-vox state taken from /vg/station at commit https://github.com/vgstation-coders/vgstation13/commit/4638130fab5ff0e9faa220688811349d3297a33e and slightly modified by Flareguy",
  "size": {
    "x": 32,
    "y": 32
  },
  "states": [
    {
      "name": "icon"
    },
    {
      "name": "equipped-MASK",
      "directions": 4
    },
    {
        "name": "equipped-MASK-vulpkanin",
        "directions": 4
     },
     {
        "name": "equipped-MASK-reptilian",
        "directions": 4
     },
    {
      "name": "equipped-MASK-hamster",
      "directions": 4
    },
    {
      "name": "inhand-left",
      "directions": 4
    },
    {
      "name": "inhand-right",
      "directions": 4
<<<<<<< HEAD
=======
    },
    {
      "name": "equipped-MASK-reptilian",
      "directions": 4
    },
    {
      "name": "equipped-MASK-vox",
      "directions": 4
>>>>>>> 13dbb95d
    }
  ]
}<|MERGE_RESOLUTION|>--- conflicted
+++ resolved
@@ -15,13 +15,9 @@
       "directions": 4
     },
     {
-        "name": "equipped-MASK-vulpkanin",
-        "directions": 4
-     },
-     {
-        "name": "equipped-MASK-reptilian",
-        "directions": 4
-     },
+      "name": "equipped-MASK-vulpkanin",
+      "directions": 4
+    },
     {
       "name": "equipped-MASK-hamster",
       "directions": 4
@@ -33,8 +29,6 @@
     {
       "name": "inhand-right",
       "directions": 4
-<<<<<<< HEAD
-=======
     },
     {
       "name": "equipped-MASK-reptilian",
@@ -43,7 +37,6 @@
     {
       "name": "equipped-MASK-vox",
       "directions": 4
->>>>>>> 13dbb95d
     }
   ]
 }