--- conflicted
+++ resolved
@@ -1,7 +1,7 @@
 {
   "version": 1,
   "license": "CC-BY-SA-3.0",
-  "copyright": "sprite made by Gtheglorious based on the sprite made by Alekshhh for SS14. Vox states by Flareguy for Space Station 14",
+  "copyright": "sprite made by Gtheglorious based on the sprite made by Alekshhh for SS14.",
   "size": {
     "x": 32,
     "y": 32
@@ -26,15 +26,7 @@
       "directions": 4
     },
     {
-<<<<<<< HEAD
       "name": "on-equipped-HELMET-vulpkanin",
-=======
-      "name": "off-equipped-HELMET-vox",
-      "directions": 4
-    },
-    {
-      "name": "on-equipped-HELMET-vox",
->>>>>>> 6829630d
       "directions": 4
     }
   ]
