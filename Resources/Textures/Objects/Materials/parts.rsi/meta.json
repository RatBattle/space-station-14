--- conflicted
+++ resolved
@@ -1,11 +1,7 @@
 {
   "version": 1,
   "license": "CC-BY-SA-3.0",
-<<<<<<< HEAD
-  "copyright": "Copyright by https://github.com/sojourn-13/sojourn-station",
-=======
   "copyright": "Taken from tgstation at commit https://github.com/tgstation/tgstation/commit/c6e3401f2e7e1e55c57060cdf956a98ef1fefc24. Inhands by mubururu_ (github).",
->>>>>>> 59d7ce7d
   "size": {
     "x": 32,
     "y": 32
