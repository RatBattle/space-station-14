--- conflicted
+++ resolved
@@ -1,5 +1,4 @@
 {
-<<<<<<< HEAD
   "version": 1,
   "license": "CC-BY-SA-3.0",
   "copyright": "Created by discord:𝘽𝙚𝙡𝙖𝙮#7441",
@@ -7,18 +6,6 @@
     "x": 32,
     "y": 32
   },
-  "states": [
-    {
-      "name": "icon"
-=======
-    "version": 1,
-    "license": "CC-BY-SA-3.0",
-    "copyright": "Taken/modified from desertrose at https://github.com/DesertRose2/desertrose/pull/378/commits/9e081bd2a0d7614be5a9dabbca34886ce204105d, storage & inhand sprites by RiceMar1244",
-    "size": {
-        "x": 32,
-        "y": 32
->>>>>>> 8b707fd6
-    },
     "states": [
         {
             "name": "icon"
