--- conflicted
+++ resolved
@@ -21,7 +21,6 @@
           0.3
         ]
       ]
-<<<<<<< HEAD
     },
     {
       "name": "equipped-BACKPACK",
@@ -46,8 +45,6 @@
     {
       "name": "wielded-inhand-right",
       "directions": 4
-=======
->>>>>>> 8b707fd6
     }
   ]
 }