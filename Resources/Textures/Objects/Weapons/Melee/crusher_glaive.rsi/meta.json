--- conflicted
+++ resolved
@@ -21,7 +21,6 @@
           0.3
         ]
       ]
-<<<<<<< HEAD
     },
     {
       "name": "equipped-BACKPACK",
@@ -46,8 +45,31 @@
     {
       "name": "wielded-inhand-right",
       "directions": 4
-=======
->>>>>>> 8b707fd6
     }
   ]
-}+}
+
+    },
+    {
+      "name": "equipped-BACKPACK",
+      "directions": 4
+    },
+    {
+      "name": "equipped-SUITSTORAGE",
+      "directions": 4
+    },
+    {
+      "name": "inhand-left",
+      "directions": 4
+    },
+    {
+      "name": "inhand-right",
+      "directions": 4
+    },
+    {
+      "name": "wielded-inhand-left",
+      "directions": 4
+    },
+    {
+      "name": "wielded-inhand-right",
+      "directions": 4