--- conflicted
+++ resolved
@@ -1,11 +1,7 @@
 {
     "version": 1,
     "license": "CC-BY-SA-3.0",
-<<<<<<< HEAD
     "copyright": "Created by discord:𝘽𝙚𝙡𝙖𝙮#7441",
-=======
-    "copyright": "Taken/modified from desertrose at https://github.com/DesertRose2/desertrose/pull/378/commits/9e081bd2a0d7614be5a9dabbca34886ce204105d, storage & inhand sprites by RiceMar1244",
->>>>>>> 8b707fd6
     "size": {
         "x": 32,
         "y": 32
