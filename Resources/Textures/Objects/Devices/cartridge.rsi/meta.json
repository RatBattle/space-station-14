--- conflicted
+++ resolved
@@ -1,11 +1,7 @@
 {
   "version": 1,
   "license": "CC-BY-SA-3.0",
-<<<<<<< HEAD
-  "copyright": "Taken from vgstation at https://github.com/vgstation-coders/vgstation13/commit/1cdfb0230cc96d0ba751fa002d04f8aa2f25ad7d and tgstation at tgstation at https://github.com/tgstation/tgstation/commit/0c15d9dbcf0f2beb230eba5d9d889ef2d1945bb8, cart-log made by Skarletto (github), cart-sec made by dieselmohawk (discord)",
-=======
   "copyright": "Taken from vgstation at https://github.com/vgstation-coders/vgstation13/commit/1cdfb0230cc96d0ba751fa002d04f8aa2f25ad7d and tgstation at tgstation at https://github.com/tgstation/tgstation/commit/0c15d9dbcf0f2beb230eba5d9d889ef2d1945bb8, cart-log made by Skarletto (github), cart-sec made by dieselmohawk (discord), cart-nav, cart-med made by ArchRBX (github)",
->>>>>>> d01816f0
   "size": {
     "x": 32,
     "y": 32
@@ -66,12 +62,9 @@
       "name": "cart-mi"
     },
     {
-<<<<<<< HEAD
-=======
       "name": "cart-nav"
     },
     {
->>>>>>> d01816f0
       "name": "cart-ord"
     },
     {
@@ -96,12 +89,6 @@
       "name": "cart-y"
     },
     {
-<<<<<<< HEAD
-      "name": "cart-sec"
-    },
-    {
-=======
->>>>>>> d01816f0
       "name": "insert_overlay"
     }
   ]
