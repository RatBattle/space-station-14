--- conflicted
+++ resolved
@@ -44,11 +44,6 @@
   id: Materials
   name: lathe-category-materials
 
-<<<<<<< HEAD
-- type: latheCategory
-  id: Seeds
-  name: lathe-category-seeds
-=======
 # Uniform printer
 - type: latheCategory
   id: Bedsheets
@@ -76,5 +71,4 @@
 
 - type: latheCategory
   id: Neck
-  name: lathe-category-neck
->>>>>>> 4dfd3e57
+  name: lathe-category-neck