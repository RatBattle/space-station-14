- type: constructionGraph
  id: Railing
  start: start
  graph:
    - node: start
      edges:
        - to: railing
          completed:
<<<<<<< HEAD
            - !type:SnapToGrid
              # southRotation: true # Frontier: commented out
=======
            - !type:SnapToGrid { }
>>>>>>> f969fd2b
          steps:
            - material: MetalRod
              amount: 1
              doAfter: 2
        - to: railingCorner
          completed:
<<<<<<< HEAD
            - !type:SnapToGrid
              # southRotation: true # Frontier: commented out
=======
            - !type:SnapToGrid { }
>>>>>>> f969fd2b
          steps:
            - material: MetalRod
              amount: 2
              doAfter: 2.5
        - to: railingCornerSmall
          completed:
<<<<<<< HEAD
            - !type:SnapToGrid
              # southRotation: true # Frontier: commented out
=======
            - !type:SnapToGrid { }
>>>>>>> f969fd2b
          steps:
            - material: MetalRod
              amount: 1
              doAfter: 2
        - to: railingRound
          completed:
<<<<<<< HEAD
            - !type:SnapToGrid
              # southRotation: true # Frontier: commented out
=======
            - !type:SnapToGrid { }
>>>>>>> f969fd2b
          steps:
            - material: MetalRod
              amount: 2
              doAfter: 2

    - node: railing
      entity: Railing
      edges:
        - to: start
          completed:
            - !type:SpawnPrototype
              prototype: PartRodMetal1
              amount: 1
            - !type:DeleteEntity
          steps:
            - tool: Screwing
              doAfter: 0.25

    - node: railingCorner
      entity: RailingCorner
      edges:
        - to: start
          completed:
            - !type:SpawnPrototype
              prototype: PartRodMetal1
              amount: 2
            - !type:DeleteEntity
          steps:
            - tool: Screwing
              doAfter: 0.5

    - node: railingCornerSmall
      entity: RailingCornerSmall
      edges:
        - to: start
          completed:
            - !type:SpawnPrototype
              prototype: PartRodMetal1
              amount: 1
            - !type:DeleteEntity
          steps:
            - tool: Screwing
              doAfter: 0.25

    - node: railingRound
      entity: RailingRound
      edges:
        - to: start
          completed:
            - !type:SpawnPrototype
              prototype: PartRodMetal1
              amount: 2
            - !type:DeleteEntity
          steps:
            - tool: Screwing
              doAfter: 0.5<|MERGE_RESOLUTION|>--- conflicted
+++ resolved
@@ -6,48 +6,28 @@
       edges:
         - to: railing
           completed:
-<<<<<<< HEAD
-            - !type:SnapToGrid
-              # southRotation: true # Frontier: commented out
-=======
             - !type:SnapToGrid { }
->>>>>>> f969fd2b
           steps:
             - material: MetalRod
               amount: 1
               doAfter: 2
         - to: railingCorner
           completed:
-<<<<<<< HEAD
-            - !type:SnapToGrid
-              # southRotation: true # Frontier: commented out
-=======
             - !type:SnapToGrid { }
->>>>>>> f969fd2b
           steps:
             - material: MetalRod
               amount: 2
               doAfter: 2.5
         - to: railingCornerSmall
           completed:
-<<<<<<< HEAD
-            - !type:SnapToGrid
-              # southRotation: true # Frontier: commented out
-=======
             - !type:SnapToGrid { }
->>>>>>> f969fd2b
           steps:
             - material: MetalRod
               amount: 1
               doAfter: 2
         - to: railingRound
           completed:
-<<<<<<< HEAD
-            - !type:SnapToGrid
-              # southRotation: true # Frontier: commented out
-=======
             - !type:SnapToGrid { }
->>>>>>> f969fd2b
           steps:
             - material: MetalRod
               amount: 2
