- type: constructionGraph
  id: WebObjects
  start: start
  graph:
  - node: start
    edges:
    - to: tile
      completed:
      - !type:SetStackCount
        amount: 2
      steps:
      - material: WebSilk
        amount: 1

    - to: coat
      steps:
      - material: WebSilk
        amount: 5
        doAfter: 4

    - to: jumpsuit
      steps:
      - material: WebSilk
        amount: 8
        doAfter: 6

    - to: jumpskirt
      steps:
      - material: WebSilk
        amount: 8
        doAfter: 6

    - to: cloth
      steps:
      - material: WebSilk
        amount: 4
        doAfter: 6

<<<<<<< HEAD
    - to: cocoon
      steps:
      - material: WebSilk
        amount: 8
        doAfter: 6

=======
    - to: shield
      steps:
      - material: WebSilk
        amount: 12
        doAfter: 6
        
    - to: boots
      steps:
      - material: WebSilk
        amount: 2
        doAfter: 4
        
>>>>>>> dfbf47c3
  # Deconstruction
  - node: tile
    entity: FloorTileItemWeb

  - node: coat
    entity: ClothingOuterWinterWeb

  - node: jumpsuit
    entity: ClothingUniformJumpsuitWeb

  - node: jumpskirt
    entity: ClothingUniformJumpskirtWeb

  - node: cloth
    entity: MaterialCloth1

<<<<<<< HEAD
  - node: cocoon
    entity: WebCocoon
=======
  - node: shield
    entity: WebShield

  - node: boots
    entity: ClothingShoesBootsWinterWeb
>>>>>>> dfbf47c3
<|MERGE_RESOLUTION|>--- conflicted
+++ resolved
@@ -36,27 +36,24 @@
         amount: 4
         doAfter: 6
 
-<<<<<<< HEAD
+    - to: shield
+      steps:
+      - material: WebSilk
+        amount: 12
+        doAfter: 6
+
+    - to: boots
+      steps:
+      - material: WebSilk
+        amount: 2
+        doAfter: 4
+
     - to: cocoon
       steps:
       - material: WebSilk
         amount: 8
         doAfter: 6
 
-=======
-    - to: shield
-      steps:
-      - material: WebSilk
-        amount: 12
-        doAfter: 6
-        
-    - to: boots
-      steps:
-      - material: WebSilk
-        amount: 2
-        doAfter: 4
-        
->>>>>>> dfbf47c3
   # Deconstruction
   - node: tile
     entity: FloorTileItemWeb
@@ -73,13 +70,11 @@
   - node: cloth
     entity: MaterialCloth1
 
-<<<<<<< HEAD
-  - node: cocoon
-    entity: WebCocoon
-=======
   - node: shield
     entity: WebShield
 
   - node: boots
     entity: ClothingShoesBootsWinterWeb
->>>>>>> dfbf47c3
+
+  - node: cocoon
+    entity: WebCocoon