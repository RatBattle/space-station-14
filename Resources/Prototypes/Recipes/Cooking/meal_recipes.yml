--- conflicted
+++ resolved
@@ -549,10 +549,7 @@
   solids:
     FoodBreadPlainSlice: 1
     FoodButterSlice: 1
-<<<<<<< HEAD
-=======
-  recipeType: Oven # Frontier
->>>>>>> d01816f0
+  recipeType: Oven # Frontier
 
 - type: microwaveMealRecipe
   id: RecipeFrenchToast
@@ -575,10 +572,7 @@
     FoodBreadPlainSlice: 1
     FoodGarlic: 1
     FoodButterSlice: 1
-<<<<<<< HEAD
-=======
-  recipeType: Oven # Frontier
->>>>>>> d01816f0
+  recipeType: Oven # Frontier
 
 - type: microwaveMealRecipe
   id: RecipeJellyToast
@@ -799,10 +793,7 @@
     FoodEggplant: 1
     FoodCarrot: 1
     FoodCorn: 1
-<<<<<<< HEAD
-=======
-  recipeType: Oven # Frontier
->>>>>>> d01816f0
+  recipeType: Oven # Frontier
 
 - type: microwaveMealRecipe
   id: RecipeOatmeal
@@ -1215,10 +1206,7 @@
     FoodDoughPie: 1
     FoodCherry: 5
     FoodPlateTin: 1
-<<<<<<< HEAD
-=======
-  recipeType: Oven # Frontier
->>>>>>> d01816f0
+  recipeType: Oven # Frontier
 
 - type: microwaveMealRecipe
   id: RecipeFrostyPie
@@ -1487,10 +1475,7 @@
     Sugar: 10
   solids:
     FoodButterSlice: 1
-<<<<<<< HEAD
-=======
-  recipeType: Oven # Frontier
->>>>>>> d01816f0
+  recipeType: Oven # Frontier
 
 - type: microwaveMealRecipe
   id: RecipeRaisinCookie
@@ -1517,10 +1502,7 @@
     Sugar: 5
   solids:
     FoodButterSlice: 1
-<<<<<<< HEAD
-=======
-  recipeType: Oven # Frontier
->>>>>>> d01816f0
+  recipeType: Oven # Frontier
 
 - type: microwaveMealRecipe
   id: RecipeChocolateChipPancake
@@ -1741,10 +1723,7 @@
   solids:
     FoodButter: 2
     FoodSnackChocolateBar: 2
-<<<<<<< HEAD
-=======
-  recipeType: Oven # Frontier
->>>>>>> d01816f0
+  recipeType: Oven # Frontier
 
 #Donks i guess
 - type: microwaveMealRecipe
@@ -2042,12 +2021,9 @@
   time: 10
   solids:
     LeavesTea: 1
-<<<<<<< HEAD
-=======
   recipeType: # Frontier
   - Oven # Frontier
   - Microwave # Frontier
->>>>>>> d01816f0
 
 - type: microwaveMealRecipe
   id: RecipeDriedTobacco
@@ -2105,11 +2081,8 @@
     Sugar: 30
     Nitrogen: 10
     Plasma: 10
-<<<<<<< HEAD
-=======
   recipeType: # Frontier
   - Oven # Frontier
->>>>>>> d01816f0
 
 - type: microwaveMealRecipe
   id: RecipeFoodBakedChevreChaud
@@ -2157,10 +2130,7 @@
   solids:
     FoodCannabisButter: 2
     FoodSnackChocolateBar: 2
-<<<<<<< HEAD
-=======
-  recipeType: Oven # Frontier
->>>>>>> d01816f0
+  recipeType: Oven # Frontier
 
 - type: microwaveMealRecipe
   id: RecipeCornInButter
@@ -2277,11 +2247,8 @@
     FoodTomato: 1
     FoodCabbage: 1
     FoodOnionSlice: 2
-<<<<<<< HEAD
-=======
   recipeType: # Frontier
   - Oven # Frontier
->>>>>>> d01816f0
 
 - type: microwaveMealRecipe
   id: RecipeCroissant
@@ -2291,11 +2258,8 @@
   solids:
     FoodCroissantRaw: 1
     FoodButterSlice: 1
-<<<<<<< HEAD
-=======
   recipeType: # Frontier
   - Oven # Frontier
->>>>>>> d01816f0
 
 - type: microwaveMealRecipe
   id: RecipeThrowingCroissant
@@ -2306,9 +2270,5 @@
   solids:
     FoodCroissantRaw: 1
     FoodButterSlice: 1
-<<<<<<< HEAD
     ShardGlass: 1
-=======
-    ShardGlass: 1
-  recipeType: Oven # Frontier
->>>>>>> d01816f0
+  recipeType: Oven # Frontier