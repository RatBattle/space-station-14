- type: entityTable
  id: MaintFluffTable
  table: !type:GroupSelector
    children:
    # Common Group
    - !type:GroupSelector
      weight: 75
      children:
      # Smoker's specialty
      - !type:AllSelector
        children:
        - id: Lighter
        - id: CigCartonBlue
      # Gar glasses
      - !type:GroupSelector
        children:
        - id: ClothingEyesGlassesGar
        - id: ClothingEyesGlassesGarOrange
        - id: ClothingEyesGlassesGarGiga
      - id: Wristwatch
        weight: 0.5
      - id: ClothingHeadHatCake
      - id: ClothingHeadHatSkub
      - id: ClothingHeadHatCone
      - id: ClothingNeckBling
      - id: ClothingHeadHelmetCosmonaut
      - id: ClothingHeadHelmetBasic
      - id: ClothingShoeSlippersDuck
      - id: ClothingUnderSocksBee
      - id: ClothingUnderSocksCoder
      - id: ClothingHeadHatSquid
      # Animal Masks
      - !type:GroupSelector
        children:
        - id: ClothingMaskRat
        - id: ClothingMaskFox
        - id: ClothingMaskBee
        - id: ClothingMaskBear
        - id: ClothingMaskRaven
        - id: ClothingMaskJackal
        - id: ClothingMaskBat
      - id: ClothingBeltSuspendersRed
      - id: ClothingBeltSuspendersBlack
      - id: ClothingEyesEyepatch
      - id: ClothingEyesGlasses
      - id: ClothingHandsGlovesLatex
      - id: ClothingHandsGlovesFingerless
      - id: ClothingHandsGlovesColorBlack
      - id: ClothingHeadHatBeret
      - id: ClothingHeadHatBowlerHat
      - id: ClothingHeadHatFedoraBrown
        weight: 0.5
      - id: ClothingHeadHatFedoraGrey
        weight: 0.5
      - id: ClothingHeadHatFez
      - id: ClothingHeadHatPaper
      - id: ClothingHeadHatPirate
      - id: ClothingMaskSterile
      - id: ClothingNeckHeadphones
      - id: ClothingNeckTieRed
      - id: ClothingOuterCoatGentle
      - !type:AllSelector
        children:
        - id: ClothingOuterCoatJensen
        - id: ClothingEyesGlassesJensen
      - id: ClothingOuterCoatLab
      - !type:AllSelector
        children:
        - id: ClothingOuterCoatPirate
        - id: ClothingHeadHatPirateTricord
      - id: ClothingHeadHatTophat
      - id: ClothingOuterHoodieBlack
        weight: 0.5
      - id: ClothingOuterHoodieGrey
        weight: 0.5
      - !type:GroupSelector
        children:
        - id: ClothingOuterFlannelRed
        - id: ClothingOuterFlannelBlue
        - id: ClothingOuterFlannelGreen
      - id: ClothingOuterVestHazard
      - id: ClothingShoesBootsJack
      - id: ClothingShoesHighheelBoots
      - id: ClothingShoesBootsLaceup
      - id: ClothingShoesLeather
      - id: ClothingShoesBootsSalvage
      - id: ClothingShoesBootsWork
      - id: ClothingShoesTourist
      - id: ClothingUniformJumpsuitLoungewear
      - id: ClothingHeadHatCowboyRed
    # Uncommon Group
    - !type:GroupSelector
      weight: 23
      children:
      - id: ClothingNeckCloakHerald
      - id: ClothingHeadHelmetTemplar
      # Cloaks
      - !type:GroupSelector
        children:
        - id: ClothingNeckCloakTrans
        - id: ClothingNeckCloakAdmin
        - id: ClothingNeckCloakMoth
        - id: ClothingNeckCloakVoid
        - id: ClothingNeckCloakGoliathCloak
        - id: ClothingNeckCloakAce
        - id: ClothingNeckCloakAro
        - id: ClothingNeckCloakBi
        - id: ClothingNeckCloakIntersex
        - id: ClothingNeckCloakLesbian
        - id: ClothingNeckCloakGay
        - id: ClothingNeckCloakEnby
        - id: ClothingNeckCloakPan
      - id: ToySkeleton
      - id: Basketball
      - id: Football
      - id: BalloonNT
      - id: BalloonCorgi
      - id: MysteryFigureBox
      - id: RubberChicken
      # Cult
      - !type:AllSelector
        children:
        - id: ClothingOuterRobesCult
        - id: ClothingShoesCult
      - id: ClothingHandsGlovesMercFingerless
      - id: ClothingHandsGlovesNitrile
      - id: ClothingHandsGlovesPowerglove
      - id: ClothingHeadHatAnimalHeadslime
      - id: ClothingHeadHatBeretMercenary # Frontier - Merc<Mercenary
      - id: ClothingHeadHatOutlawHat
      - id: ClothingHeadHatUshanka
      - id: ClothingHeadHatBunny
      - id: ClothingMaskNeckGaiter
      - id: ClothingNeckScarfStripedZebra
      - id: ClothingOuterGhostSheet
      - id: ClothingUniformJumpsuitAncient
      - id: ClothingUniformJumpsuitPirate
      - id: ClothingShoesBootsCowboyFancy
      - id: ClothingHeadHatCowboyBountyHunter
      # Pins
      - !type:GroupSelector
        children:
        - id: ClothingNeckLGBTPin
        - id: ClothingNeckAllyPin
        - id: ClothingNeckAromanticPin
        - id: ClothingNeckAsexualPin
        - id: ClothingNeckBisexualPin
        - id: ClothingNeckGayPin
        - id: ClothingNeckIntersexPin
        - id: ClothingNeckLesbianPin
        - id: ClothingNeckNonBinaryPin
        - id: ClothingNeckPansexualPin
        - id: ClothingNeckOmnisexualPin
<<<<<<< HEAD
=======
        - id: ClothingNeckGenderqueerPin
>>>>>>> 3b71b0f8
        - id: ClothingNeckTransPin
        - id: ClothingNeckAutismPin
        - id: ClothingNeckGoldAutismPin
    # Rare Group
    - !type:GroupSelector
      weight: 2
      children:
      - id: Skub
      - id: PonderingOrb
      - id: CluwneHorn
      - id: ClothingShoesSkates
      - id: DrinkMugDog
      - id: CigarGold
      - id: ClothingUniformJumpsuitFamilyGuy
      - id: WristwatchGold
      - id: RubberStampGreytide

- type: entity
  name: Maint Loot Spawner
  suffix: Fluff+Clothes
  id: MaintenanceFluffSpawner
  parent: MarkerBase
  components:
  - type: Sprite
    layers:
      - state: red
      - sprite: Clothing/Eyes/Glasses/gar.rsi
        state: icon-super
  - type: EntityTableSpawner
    table: !type:NestedSelector
      tableId: MaintFluffTable
      prob: 0.6

- type: entityTable
  id: MaintToolsTable
  table: !type:GroupSelector
    children:
    # Common Group
    - !type:GroupSelector
      weight: 75
      children:
      - id: FlashlightLantern
      - id: ToolboxEmergencyFilled
      - !type:GroupSelector
        children:
        - id: OxygenTankFilled
        - id: DoubleEmergencyOxygenTankFilled
      - !type:GroupSelector
        children:
        - id: NitrogenTankFilled
        - id: DoubleEmergencyNitrogenTankFilled
      # - id: EmergencyFunnyOxygenTankFilled # Frontier
      #   weight: 0.5 # Frontier
      - !type:GroupSelector
        weight: 3
        children:
        - id: SheetSteel10
        - id: SheetPlastic10
        - id: SheetGlass10
        - id: PartRodMetal10
        - id: MaterialCardboard10
          weight: 0.25
        - id: MaterialCloth10
          weight: 0.25
        - id: MaterialWoodPlank10
          weight: 0.25
      - id: Plunger
      - id: PowerCellMedium
      - id: PowerCellSmall
      - id: Soap
      - id: Wirecutter
      - id: Screwdriver
      - id: Wrench
      - id: Crowbar
      - id: Multitool
      - id: Shovel
      - id: Welder
      - id: GasAnalyzer
      - id: SprayPainter
      - id: Flare
      - id: Beaker
      - id: ClothingMaskGas
      - id: ClothingMaskBreath
      - id: DoorElectronics
      - id: APCElectronics
      - id: InflatableWallStack5
      - id: CableHVStack10
      - id: CableMVStack10
      - id: CableApcStack10
      - !type:GroupSelector
        children:
        - id: ClothingHandsGlovesColorYellowBudget
          weight: 5
        - id: ClothingHandsGlovesFingerlessInsulated
          weight: 0.5
        - id: ClothingHandsGlovesColorYellow
          weight: 1
        - id: ClothingHandsGlovesConducting
          weight: 0.1
      # Uncommon Group
    - !type:GroupSelector
      weight: 23
      children:
      - id: ClothingHeadHatCone
        weight: 2
      - id: BookRandomStory
        weight: 0.25
      - id: ToolboxElectricalFilled
      - id: ToolboxMechanicalFilled
      - id: ClothingBeltUtility
      - id: ToolboxArtisticFilled
      - id: GeigerCounter
      - id: trayScanner
      # - id: HandheldGPSBasic # Frontier: useless
      - id: HandLabeler
      - id: GlowstickBase
      - id: Bucket
      - id: RadioHandheldNF # Frontier: RadioHandheld<RadioHandheldNF
      - id: AppraisalTool
      - id: ModularReceiver
      - id: WeaponFlareGun
      - id: BarberScissors
      - !type:GroupSelector
        children:
        - id: DrinkSpaceGlue
        - id: DrinkSpaceLube
      # Rare Group
    - !type:GroupSelector
      weight: 2
      children:
      - id: Binoculars
      - id: LanternFlash
      - id: PowerCellHigh
      - id: NetProbeCartridge
      - id: WelderIndustrial
      - id: SheetPlasteel10
      - id: ClothingMaskGasExplorer
      # - id: TechnologyDisk # Frontier
      - id: ResearchDisk5000
      - id: PetCarrier
      - id: DrinkMopwataBottleRandom
      - id: SpectralLocator
      - id: LidSalami
        weight: 0.05

- type: entity
  name: Maint Loot Spawner
  suffix: Tools+Cells+Mats
  id: MaintenanceToolSpawner
  parent: MarkerBase
  components:
  - type: Sprite
    layers:
      - state: red
      - sprite: Objects/Power/power_cells.rsi
        state: high
  - type: EntityTableSpawner
    table: !type:NestedSelector
      tableId: MaintToolsTable
      prob: 0.6

- type: entityTable
  id: MaintWeaponTable
  table: !type:GroupSelector
    children:
    # Common Group
    - !type:GroupSelector
      weight: 95
      children:
      - id: Machete
      - id: BaseBallBat
      - id: CombatKnife
      - id: Spear
      - id: RifleStock
      - id: ModularReceiver
      - id: HydroponicsToolScythe
    # Rare Group
    - !type:GroupSelector
      weight: 5
      children:
      - id: Lighter
      - id: Matchbox
      - id: ClothingEyesBlindfold
      - id: ClothingMaskMuzzle
      - id: ClothingMaskGasSecurity
      - id: ShardGlass
        weight: 2
      - id: Syringe
      - id: Mousetrap
      - !type:GroupSelector
        weight: 2
        children:
        - id: Brutepack1
        - id: Ointment1
        - id: Gauze1
      - id: Bola
      - id: SurvivalKnife
      - id: ScalpelShiv
      - id: Shiv
      - id: SawImprov
      - id: HydroponicsToolMiniHoe

- type: entity
  name: Maint Loot Spawner
  suffix: Scrap+Weapons
  id: MaintenanceWeaponSpawner
  parent: MarkerBase
  components:
  - type: Sprite
    layers:
      - state: red
      - sprite: Objects/Weapons/Melee/machete.rsi
        state: icon
  - type: EntityTableSpawner
    table: !type:NestedSelector
      tableId: MaintWeaponTable
      prob: 0.6

- type: entity
  name: Maint Loot Spawner
  suffix: Plants
  id: MaintenancePlantSpawner
  parent: MarkerBase
  components:
    - type: Sprite
      layers:
        - state: red
        - sprite: Objects/Misc/spaceshroom.rsi
          state: structure
    - type: RandomSpawner
      prototypes:
        - Spaceshroom
      chance: 0.6
      offset: 0.0


- type: entityTable
  id: InsulsTable
  table: !type:GroupSelector
    children:
    - id: ClothingHandsGlovesColorYellowBudget # budget insuls
      weight: 85
    - id: ClothingHandsGlovesColorYellow # true insuls
      weight: 10
    - id: ClothingHandsGlovesFingerlessInsulated # fingerless
      weight: 4
    - id: ClothingHandsGlovesConducting # conducting
      weight: 1

- type: entity
  name: Maint Loot Spawner
  id: MaintenanceInsulsSpawner
  suffix: Insuls, safe
  parent: MarkerBase
  components:
  - type: Sprite
    layers:
    - state: red
    - sprite: Clothing/Hands/Gloves/Color/yellow.rsi
      state: icon
  - type: EntityTableSpawner
    table: !type:NestedSelector
      tableId: InsulsTable<|MERGE_RESOLUTION|>--- conflicted
+++ resolved
@@ -151,10 +151,7 @@
         - id: ClothingNeckNonBinaryPin
         - id: ClothingNeckPansexualPin
         - id: ClothingNeckOmnisexualPin
-<<<<<<< HEAD
-=======
         - id: ClothingNeckGenderqueerPin
->>>>>>> 3b71b0f8
         - id: ClothingNeckTransPin
         - id: ClothingNeckAutismPin
         - id: ClothingNeckGoldAutismPin
