﻿- type: entity
  id: RandomAnomalySpawner
  name: random anomaly spawner
  parent: MarkerBase
  components:
  - type: Sprite
    layers:
    - state: red
    - sprite: Structures/Specific/anomaly.rsi
      state: anom1
  - type: RandomSpawner
    chance: 1
    prototypes:
    - AnomalyPyroclastic
    - AnomalyGravity
    - AnomalyElectricity
    - AnomalyFlesh
    - AnomalyBluespace
    - AnomalyIce
    - RandomRockAnomalySpawner
    - AnomalyLiquid
    - AnomalyFlora
    - AnomalyShadow
    - AnomalyTech
    - AnomalySanta #Remove in 2025
    rareChance: 0.3
    rarePrototypes:
    - RandomAnomalyInjectorSpawner
    offset: 0.15 # not to put it higher. The anomaly sychnronizer looks for anomalies within this radius, and if the radius is higher, the anomaly can be attracted from a neighboring tile.

- type: entity
  id: RandomRockAnomalySpawner
  parent: MarkerBase
  components:
  - type: Sprite
    layers:
    - state: red
    - sprite: Structures/Specific/anomaly.rsi
      state: anom6
  - type: RandomSpawner
    prototypes:
    - AnomalyRockIron
    - AnomalyRockSilver
    - AnomalyRockQuartz
    - AnomalyRockUranium
    - AnomalyRockBananium # Frontier
    - AnomalyRockCoal # Frontier
    - AnomalyRockGold # Frontier
    - AnomalyRockPlasma # Frontier
    - AnomalyRockSalt # Frontier
    chance: 1
    offset: 0.15

- type: entity
  id: RandomAnomalyInjectorSpawner
  parent: MarkerBase
  components:
  - type: Sprite
    layers:
    - state: red
    - sprite: Structures/Specific/Anomalies/tech_anom.rsi
      state: pulse
  - type: RandomSpawner
    prototypes:
    - AnomalyTrapPyroclastic
    - AnomalyTrapElectricity
    - AnomalyTrapShadow
    - AnomalyTrapIce
    - AnomalyTrapFlora
    - AnomalyTrapBluespace
    - AnomalyTrapFlesh
    - AnomalyTrapGravity
    - AnomalyTrapTech
    - AnomalyTrapRock
<<<<<<< HEAD
    chance: 1
=======
    - AnomalyTrapSanta # Remove in 2025
    chance: 1
  
>>>>>>> e0163fb0
<|MERGE_RESOLUTION|>--- conflicted
+++ resolved
@@ -72,10 +72,5 @@
     - AnomalyTrapGravity
     - AnomalyTrapTech
     - AnomalyTrapRock
-<<<<<<< HEAD
-    chance: 1
-=======
     - AnomalyTrapSanta # Remove in 2025
-    chance: 1
-  
->>>>>>> e0163fb0
+    chance: 1