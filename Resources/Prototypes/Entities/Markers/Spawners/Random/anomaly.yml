- type: entity
  id: RandomAnomalySpawner
  name: random anomaly spawner
  parent: MarkerBase
  components:
  - type: Sprite
    layers:
    - state: red
    - sprite: Structures/Specific/anomaly.rsi
      state: anom1
  - type: RandomSpawner
    chance: 1
    prototypes:
    - AnomalyPyroclastic
    - AnomalyGravity
    - AnomalyElectricity
    - AnomalyFlesh
    - AnomalyBluespace
    - AnomalyIce
    - RandomRockAnomalySpawner
    - AnomalyLiquid
    - AnomalyFlora
    - AnomalyShadow
    - AnomalyTech
    # - AnomalySanta
    rareChance: 0.3
    rarePrototypes:
    - RandomAnomalyInjectorSpawner
    offset: 0.15 # not to put it higher. The anomaly sychnronizer looks for anomalies within this radius, and if the radius is higher, the anomaly can be attracted from a neighboring tile.

- type: entity
  id: RandomRockAnomalySpawner
  parent: MarkerBase
  components:
  - type: Sprite
    layers:
    - state: red
    - sprite: Structures/Specific/anomaly.rsi
      state: anom6
  - type: RandomSpawner
    prototypes:
    - AnomalyRockIron
    - AnomalyRockSilver
    - AnomalyRockQuartz
    - AnomalyRockUranium
    - AnomalyRockBananium # Frontier
    - AnomalyRockCoal # Frontier
    - AnomalyRockGold # Frontier
    - AnomalyRockPlasma # Frontier
    - AnomalyRockSalt # Frontier
    chance: 1
    offset: 0.15

- type: entity
  id: RandomAnomalyInjectorSpawner
  parent: MarkerBase
  components:
  - type: Sprite
    layers:
    - state: red
    - sprite: Structures/Specific/Anomalies/tech_anom.rsi
      state: pulse
  - type: RandomSpawner
    prototypes:
    - AnomalyTrapPyroclastic
    - AnomalyTrapElectricity
    - AnomalyTrapShadow
    - AnomalyTrapIce
    - AnomalyTrapFlora
    - AnomalyTrapBluespace
    - AnomalyTrapFlesh
    - AnomalyTrapGravity
    - AnomalyTrapTech
    - AnomalyTrapRock
<<<<<<< HEAD
    #- AnomalyTrapSanta
    #- AnomalySanta #Remove in 2025 # Frontier
    chance: 1
=======
    # - AnomalySanta
    chance: 1
  
>>>>>>> 3b71b0f8
<|MERGE_RESOLUTION|>--- conflicted
+++ resolved
@@ -72,12 +72,5 @@
     - AnomalyTrapGravity
     - AnomalyTrapTech
     - AnomalyTrapRock
-<<<<<<< HEAD
-    #- AnomalyTrapSanta
-    #- AnomalySanta #Remove in 2025 # Frontier
-    chance: 1
-=======
     # - AnomalySanta
     chance: 1
-  
->>>>>>> 3b71b0f8
