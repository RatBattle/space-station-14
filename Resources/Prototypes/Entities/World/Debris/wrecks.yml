﻿- type: entity
  id: BaseScrapDebris
  parent: BaseDebris
  name: Scrap Debris
  abstract: true
  components:
    - type: MapGrid
    - type: BlobFloorPlanBuilder
      floorTileset:
        - Plating
        - Plating
        - Plating
        - FloorSteel
        - Lattice
      blobDrawProb: 0.5
      radius: 6
      floorPlacements: 16
    - type: SimpleFloorPlanPopulator
      entries:
        Plating:
          - prob: 3.5 # Intentional blank.
          - id: SalvageMaterialCrateSpawner
            prob: 0.6
          - id: RandomArtifactSpawner20
            prob: 0.3
          - id: SalvageCanisterSpawner
            prob: 0.3
          - id: SalvageMobSpawner
            prob: 0.3
          - id: SpawnMobBearSalvage
            prob: 0.02
          - id: SpawnMobSpiderSalvage
            prob: 0.02
          - id: SpawnMobKangarooSalvage
            prob: 0.02
          - id: SpawnMobSmallPurpleSnake
            prob: 0.03
          - id: SpawnMobPurpleSnake
            prob: 0.02
          - id: TableFrame
            prob: 0.2
          - id: RandomBox
            prob: 0.2
          - id: Girder
            prob: 1.7
          - id: WallSolid
            prob: 1.5
          - id: Grille
            prob: 0.4
        Lattice:
          - prob: 2
          - id: Grille
            prob: 0.3
          - id: SalvageMaterialCrateSpawner
            prob: 0.3
          - id: SalvageCanisterSpawner
            prob: 0.2
        FloorSteel:
          - prob: 3 # Intentional blank.
          - id: CrateFilledSpawner
            prob: 0.2
          - id: HatSpawner
            prob: 0.1
          - id: SalvagePartsSpawnerLow
            prob: 0.4
          - id: RandomAmmoBox
            prob: 0.2
          - id: ChairFolding
            prob: 0.2
          - id: RandomBook
            prob: 0.2
          - id: RandomBox
            prob: 0.2
          - id: RandomItem
            prob: 0.6
          - id: SchoolgirlUniformSpawner
            prob: 0.1
          - id: SalvageSeedSpawnerLow
            prob: 0.2
          - id: SalvageCanisterSpawner
            prob: 0.2
          - id: SalvageMobSpawner
<<<<<<< HEAD
            prob: 0.3
          - id: SpawnMobBearSalvage
            prob: 0.02
          - id: SpawnMobSpiderSalvage
            prob: 0.02
          - id: SpawnMobKangarooSalvage
            prob: 0.02
          - id: SpawnMobSmallPurpleSnake
            prob: 0.03
          - id: SpawnMobPurpleSnake
            prob: 0.02
    - type: GCAbleObject
      queue: SpaceDebris
=======
            prob: 0.7
>>>>>>> 947832c6
    - type: IFF
      flags: HideLabel
      color: "#88b0d1"

- type: entity
  id: ScrapDebrisSmall
  parent: BaseScrapDebris
  name: Scrap Debris Small
  noSpawn: true
  components:
    - type: MapGrid
    - type: BlobFloorPlanBuilder
      floorPlacements: 8

- type: entity
  id: ScrapDebrisMedium
  parent: BaseScrapDebris
  name: Scrap Debris Medium
  noSpawn: true
  components:
    - type: MapGrid
    - type: BlobFloorPlanBuilder
      floorPlacements: 16

- type: entity
  id: ScrapDebrisLarge
  parent: BaseScrapDebris
  name: Scrap Debris Large
  noSpawn: true
  components:
    - type: MapGrid
    - type: BlobFloorPlanBuilder
      floorPlacements: 24<|MERGE_RESOLUTION|>--- conflicted
+++ resolved
@@ -80,7 +80,6 @@
           - id: SalvageCanisterSpawner
             prob: 0.2
           - id: SalvageMobSpawner
-<<<<<<< HEAD
             prob: 0.3
           - id: SpawnMobBearSalvage
             prob: 0.02
@@ -92,11 +91,6 @@
             prob: 0.03
           - id: SpawnMobPurpleSnake
             prob: 0.02
-    - type: GCAbleObject
-      queue: SpaceDebris
-=======
-            prob: 0.7
->>>>>>> 947832c6
     - type: IFF
       flags: HideLabel
       color: "#88b0d1"
