- type: entity
  parent: BaseItem
  id: BaseKnife
  abstract: true
  components:
  - type: Tag
    tags:
    - Knife
  - type: Sharp
  - type: Execution
    doAfterDuration: 4.0
  - type: Utensil
    types:
      - Knife
  - type: MeleeWeapon
    wideAnimationRotation: -135
    damage:
      types:
        Slash: 10
    soundHit:
      path: /Audio/Weapons/bladeslice.ogg
  - type: Sprite
  - type: Item
    size: Small
  - type: Tool
    qualities:
      - Slicing
    useSound:
      path: /Audio/Items/Culinary/chop.ogg

- type: entity
  name: kitchen knife
  parent: BaseKnife
  id: KitchenKnife
  description: A general purpose Chef's Knife made by Asters Merchant Guild. Guaranteed to stay sharp for years to come..
  components:
  - type: Tag
    tags:
    - Knife
    - KitchenKnife
  - type: Sprite
    sprite: Objects/Weapons/Melee/kitchen_knife.rsi
    state: icon
  - type: Item
    sprite: Objects/Weapons/Melee/kitchen_knife.rsi
  - type: GuideHelp
    guides:
    - Chef
    - FoodRecipes

- type: entity
  name: butcher's cleaver
  parent: BaseKnife
  id: ButchCleaver
  description: A huge blade used for chopping and chopping up meat. This includes clowns and clown-by-products.
  components:
  - type: Tag
    tags:
    - Knife
    - Cleaver
  - type: Sprite
    sprite: Objects/Weapons/Melee/cleaver.rsi
    state: butch
  - type: MeleeWeapon
    wideAnimationRotation: -115
    attackRate: 1.5
    damage:
      types:
        Slash: 13
  - type: Item
    size: Normal
    sprite: Objects/Weapons/Melee/cleaver.rsi
  - type: GuideHelp
    guides:
    - Chef
    - FoodRecipes

- type: entity
  name: combat knife
<<<<<<< HEAD
  parent: [BaseKnife, BaseC1Contraband] # Frontier: BaseRestrictedContraband<BaseC1Contraband
=======
  parent: [BaseKnife, BaseSecurityContraband]
>>>>>>> 4dfd3e57
  id: CombatKnife
  description: A deadly knife intended for melee confrontations.
  components:
  - type: Tag
    tags:
    - CombatKnife
    - Knife
  - type: Sprite
    sprite: Objects/Weapons/Melee/combat_knife.rsi
    state: icon
  - type: MeleeWeapon
    wideAnimationRotation: -135
    attackRate: 1.5
    damage:
      types:
        Slash: 12
  - type: EmbeddableProjectile
    sound: /Audio/Weapons/star_hit.ogg
    offset: -0.15,0.0
  - type: LandAtCursor
  - type: DamageOtherOnHit
    damage:
      types:
        Slash: 10
  - type: Item
    sprite: Objects/Weapons/Melee/combat_knife.rsi
    storedSprite:
      state: storage
      sprite: Objects/Weapons/Melee/combat_knife.rsi
  - type: DisarmMalus
    malus: 0.225
  - type: ThrowingAngle
    angle: 225

- type: entity
  name: survival knife
  parent: [BaseC1Contraband, CombatKnife] # BaseSecurityCargoContraband<BaseC1Contraband
  id: SurvivalKnife
  description: Weapon of first and last resort for combatting space carp.
  components:
  - type: Sprite
    sprite: Objects/Weapons/Melee/survival_knife.rsi
    state: icon
  - type: Item
    sprite: Objects/Weapons/Melee/survival_knife.rsi
    storedSprite:
      state: storage
      sprite: Objects/Weapons/Melee/survival_knife.rsi

- type: entity
  name: kukri knife
  parent: [BaseC1Contraband, CombatKnife] # BaseSecurityCargoContraband <BaseC1Contraband
  id: KukriKnife
  description: Professionals have standards. Be polite. Be efficient. Have a plan to kill everyone you meet.
  components:
  - type: Sprite
    sprite: Objects/Weapons/Melee/kukri_knife.rsi
    state: icon
  - type: MeleeWeapon
    attackRate: 1.0
    damage:
      types:
        Slash: 15
  - type: Item
    sprite: Objects/Weapons/Melee/kukri_knife.rsi
    storedSprite: null

- type: entity
  parent: [ClothingHeadHatGreyFlatcap, BaseC1Contraband] # Frontier: BaseSyndicateContraband<BaseC1Contraband
  id: BladedFlatcapGrey
  name: grey flatcap
  description: Fashionable for both the working class and old man Jenkins. It has glass shards hidden in the brim.
  suffix: Bladed
  components:
  - type: Construction
    graph: BladedFlatcapGrey
    node: icon
  - type: MeleeWeapon
    wideAnimationRotation: 90
    attackRate: 1.2
    damage:
      types:
        Slash: 5
  - type: DamageOtherOnHit
    damage:
      types:
        Slash: 10
  - type: LandAtCursor
  - type: Sprite
    sprite: Clothing/Head/Hats/greyflatcap.rsi
  - type: Clothing
    sprite: Clothing/Head/Hats/greyflatcap.rsi

- type: entity
  parent: BladedFlatcapGrey
  id: BladedFlatcapBrown
  name: brown flatcap
  description: Stupid clown! You made me look bad! It has glass shards hidden in the brim.
  components:
  - type: Construction
    graph: BladedFlatcapBrown
  - type: Sprite
    sprite: Clothing/Head/Hats/brownflatcap.rsi
  - type: Clothing
    sprite: Clothing/Head/Hats/brownflatcap.rsi

- type: entity
  name: shiv
  parent: [BaseKnife, BaseC1Contraband] # BaseMinorContraband<BaseC1Contraband
  id: Shiv
  description: A crude weapon fashioned from a piece of cloth and a glass shard.
  components:
  - type: Tag
    tags:
    - CombatKnife
    - Knife
    - Shiv
  - type: Construction
    graph: Shiv
    node: icon
  - type: Sprite
    sprite: Objects/Weapons/Melee/shiv.rsi
    state: icon
  - type: MeleeWeapon
    attackRate: 1.5
    damage:
      types:
        Slash: 5.5
  - type: Item
    sprite: Objects/Weapons/Melee/shiv.rsi
  - type: DisarmMalus
    malus: 0.225

- type: entity
  name: reinforced shiv
  parent: Shiv
  id: ReinforcedShiv
  description: A crude weapon fashioned from a piece of cloth and a reinforced glass shard.
  components:
  - type: Construction
    graph: ReinforcedShiv
    node: icon
  - type: MeleeWeapon
    attackRate: 1.5
    damage:
      types:
        Slash: 7 #each "tier" grants an additional 2 damage
  - type: Item
    sprite: Objects/Weapons/Melee/reinforced_shiv.rsi
  - type: Sprite
    sprite: Objects/Weapons/Melee/reinforced_shiv.rsi

- type: entity
  name: plasma shiv
  parent: Shiv
  id: PlasmaShiv
  description: A crude weapon fashioned from a piece of cloth and a plasma glass shard.
  components:
  - type: Construction
    graph: PlasmaShiv
    node: icon
  - type: MeleeWeapon
    attackRate: 1.5
    damage:
      types:
        Slash: 9
  - type: Item
    sprite: Objects/Weapons/Melee/plasma_shiv.rsi
  - type: Sprite
    sprite: Objects/Weapons/Melee/plasma_shiv.rsi

- type: entity
  name: uranium shiv
  parent: Shiv
  id: UraniumShiv
  description: A crude weapon fashioned from a piece of cloth and a uranium glass shard. Violates the geneva convention!
  components:
  - type: Construction
    graph: UraniumShiv
    node: icon
  - type: MeleeWeapon
    attackRate: 1.5
    damage:
      types:
        Slash: 7
        Radiation: 4
  - type: Item
    sprite: Objects/Weapons/Melee/uranium_shiv.rsi
  - type: Sprite
    sprite: Objects/Weapons/Melee/uranium_shiv.rsi

- type: entity
  name: throwing knife
  parent: [BaseKnife, BaseC3SyndicateContraband] # Frontier: BaseSyndicateContraband<BaseC3SyndicateContraband
  id: ThrowingKnife
  description: This blood-red knife is very aerodynamic and easy to throw, but good luck trying to fight someone hand-to-hand.
  components:
  - type: Tag
    tags:
    - CombatKnife
    - Knife
  - type: Sprite
    sprite: Objects/Weapons/Melee/throwing_knife.rsi
    state: icon
  - type: MeleeWeapon
    wideAnimationRotation: -135
    attackRate: 2
    damage:
      types:
        Slash: 5
  - type: EmbeddableProjectile
    sound: /Audio/Weapons/star_hit.ogg
    offset: -0.15,0.0
  - type: LandAtCursor
  - type: DamageOtherOnHit
    ignoreResistances: true
    damage:
      types:
        Slash: 10
        Piercing: 15
  - type: Item
    sprite: Objects/Weapons/Melee/throwing_knife.rsi
  - type: ThrowingAngle
    angle: 225<|MERGE_RESOLUTION|>--- conflicted
+++ resolved
@@ -77,11 +77,7 @@
 
 - type: entity
   name: combat knife
-<<<<<<< HEAD
-  parent: [BaseKnife, BaseC1Contraband] # Frontier: BaseRestrictedContraband<BaseC1Contraband
-=======
-  parent: [BaseKnife, BaseSecurityContraband]
->>>>>>> 4dfd3e57
+  parent: [BaseKnife, BaseC1Contraband] # Frontier: BaseSecurityContraband<BaseC1Contraband
   id: CombatKnife
   description: A deadly knife intended for melee confrontations.
   components:
@@ -275,7 +271,7 @@
 
 - type: entity
   name: throwing knife
-  parent: [BaseKnife, BaseC3SyndicateContraband] # Frontier: BaseSyndicateContraband<BaseC3SyndicateContraband
+  parent: [BaseKnife, BaseC1Contraband] # Frontier: BaseSyndicateContraband<BaseC1Contraband, moved first
   id: ThrowingKnife
   description: This blood-red knife is very aerodynamic and easy to throw, but good luck trying to fight someone hand-to-hand.
   components:
