- type: entity
  name: fireaxe
  parent: [BaseItem, BaseC1Contraband] # Frontier: BaseEngineeringContraband<BaseC1Contraband
  id: FireAxe
  description: Truly, the weapon of a madman. Who would think to fight fire with an axe?
  components:
  - type: Tag
    tags:
    - FireAxe
  - type: Sharp
  - type: Execution
    doAfterDuration: 4.0
  - type: Sprite
    sprite: Objects/Weapons/Melee/fireaxe.rsi
    state: icon
  - type: MeleeWeapon
    wideAnimationRotation: 135
    swingLeft: true
    attackRate: 0.75
    damage:
      types:
        # axes are kinda like sharp hammers, you know?
        Blunt: 5
        Slash: 10
        Structural: 10
    soundHit:
      collection: MetalThud
  - type: Wieldable
  - type: IncreaseDamageOnWield
    damage:
      types:
        Slash: 10
        Structural: 40
  - type: Item
    size: Ginormous
  - type: Clothing
    sprite: Objects/Weapons/Melee/fireaxe.rsi
    quickEquip: false
    slots:
    - back
    - suitStorage
  - type: Tool
    qualities:
      - Prying
      - Axing # DeltaV - The return of fireaxe prying
  - type: ToolTileCompatible
  - type: Prying
  - type: UseDelay
    delay: 1
  - type: StealTarget
    stealGroup: FireAxe
  - type: IgniteOnMeleeHit
    fireStacks: -4

- type: entity
  id: FireAxeFlaming
  name: fire axe
<<<<<<< HEAD
  parent: [FireAxe, BaseC3SyndicateContraband] # Frontier: BaseEngineeringContraband<BaseC3SyndicateContraband
=======
  parent: [BaseSyndicateContraband, FireAxe]
>>>>>>> a7e29f28
  description: Why fight fire with an axe when you can fight with fire and axe? Now featuring rugged rubberized handle!
  components:
  - type: MeleeWeapon
    wideAnimationRotation: 90
  - type: IgniteOnMeleeHit
    fireStacks: 1
  - type: Sprite
    sprite: Objects/Weapons/Melee/fireaxeflaming.rsi
    state: icon
  - type: Clothing
    sprite: Objects/Weapons/Melee/fireaxeflaming.rsi
    quickEquip: false
    slots:
    - back
    - suitStorage<|MERGE_RESOLUTION|>--- conflicted
+++ resolved
@@ -55,11 +55,7 @@
 - type: entity
   id: FireAxeFlaming
   name: fire axe
-<<<<<<< HEAD
-  parent: [FireAxe, BaseC3SyndicateContraband] # Frontier: BaseEngineeringContraband<BaseC3SyndicateContraband
-=======
-  parent: [BaseSyndicateContraband, FireAxe]
->>>>>>> a7e29f28
+  parent: [BaseC3SyndicateContraband, FireAxe] # Frontier: BaseSyndicateContraband<BaseC3SyndicateContraband
   description: Why fight fire with an axe when you can fight with fire and axe? Now featuring rugged rubberized handle!
   components:
   - type: MeleeWeapon
