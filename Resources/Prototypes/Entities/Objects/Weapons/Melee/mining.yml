- type: entity
  abstract: true
  parent: BaseItem
  id: BaseWeaponCrusher # Crusher? But I...
  name: crusher
  description: An early design of the proto-kinetic accelerator.
  components:
  - type: Sharp
  - type: UnpoweredFlashlight
  - type: PointLight
    color: "#ffeead"
    enabled: false
    radius: 4
  - type: StaticPrice
    price: 255
  - type: Tag # Frontier
    tags: # Frontier
    - WeaponMelee # Frontier

- type: entity
  parent: BaseWeaponCrusher
  id: WeaponCrusher
  components:
  - type: Tag
    tags:
      - Pickaxe
      - WeaponMelee # Frontier
  - type: Sprite
    sprite: Objects/Weapons/Melee/crusher.rsi
    state: icon
  - type: AmmoCounter
  - type: UseDelayOnShoot
  - type: UseDelay
    delay: 0.9
  - type: LeechOnMarker
    leech:
      groups:
        Brute: -10
  - type: Gun
    soundGunshot: /Audio/Weapons/plasma_cutter.ogg
    fireRate: 1
    useKey: false
  - type: RechargeBasicEntityAmmo
    rechargeCooldown: 0.5
    rechargeSound:
      path: /Audio/Weapons/Guns/MagIn/kinetic_reload.ogg
  - type: BasicEntityAmmoProvider
    proto: BulletCharge
    capacity: 1
    count: 1
  - type: MeleeWeapon
    wideAnimationRotation: -135
    damage:
      types:
        Blunt: 10
        Slash: 5
  - type: Wieldable
  - type: IncreaseDamageOnWield
    damage:
      types:
        Blunt: 2.5
        Slash: 2.5
        Structural: 30
  - type: GunRequiresWield
  - type: Item
    size: Ginormous
  - type: DisarmMalus
  - type: Tool
    qualities:
      - Prying
  - type: Clothing
    quickEquip: false
    slots:
    - back
    - suitStorage
  - type: Prying

- type: entity
  parent: BaseWeaponCrusher
  id: WeaponCrusherDagger
  name: crusher dagger
  description: A scaled down version of a proto-kinetic crusher, usually used in a last ditch scenario.
  components:
  - type: Sprite
    sprite: Objects/Weapons/Melee/crusher_dagger.rsi
    state: icon
  - type: MeleeWeapon
    wideAnimationRotation: -135
    attackRate: 1.5
    damage:
      types:
        Slash: 15
  - type: Tag
    tags:
    - Knife
  - type: StaticPrice
    price: 95.5

# Like a crusher... but better
- type: entity
  parent: WeaponCrusher
  id: WeaponCrusherGlaive
  name: crusher glaive
  description: An early design of the proto-kinetic accelerator, in glaive form.
  components:
<<<<<<< HEAD
  - type: Tag
    tags:
      - Pickaxe
      - WeaponMelee # Frontier
  - type: UseDelayOnShoot
=======
  - type: Sprite
    sprite: Objects/Weapons/Melee/crusher_glaive.rsi
>>>>>>> dfbf47c3
  - type: UseDelay
    delay: 1.9
  - type: LeechOnMarker
    leech:
      groups:
        Brute: -30
  - type: MeleeWeapon
    attackRate: 1.25
<<<<<<< HEAD
  - type: Item
    size: 150
  - type: StaticPrice
    price: 285
  - type: Clothing
    quickEquip: false
    slots:
    - back
    - suitStorage
=======
  - type: Tag
    tags:
      - Pickaxe
>>>>>>> dfbf47c3
<|MERGE_RESOLUTION|>--- conflicted
+++ resolved
@@ -103,16 +103,8 @@
   name: crusher glaive
   description: An early design of the proto-kinetic accelerator, in glaive form.
   components:
-<<<<<<< HEAD
-  - type: Tag
-    tags:
-      - Pickaxe
-      - WeaponMelee # Frontier
-  - type: UseDelayOnShoot
-=======
   - type: Sprite
     sprite: Objects/Weapons/Melee/crusher_glaive.rsi
->>>>>>> dfbf47c3
   - type: UseDelay
     delay: 1.9
   - type: LeechOnMarker
@@ -121,18 +113,14 @@
         Brute: -30
   - type: MeleeWeapon
     attackRate: 1.25
-<<<<<<< HEAD
-  - type: Item
-    size: 150
+  - type: Tag
+    tags:
+      - Pickaxe
+      - WeaponMelee # Frontier
   - type: StaticPrice
     price: 285
   - type: Clothing
     quickEquip: false
     slots:
     - back
-    - suitStorage
-=======
-  - type: Tag
-    tags:
-      - Pickaxe
->>>>>>> dfbf47c3
+    - suitStorage