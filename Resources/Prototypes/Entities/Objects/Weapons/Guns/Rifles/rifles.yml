--- conflicted
+++ resolved
@@ -53,11 +53,7 @@
 
 - type: entity
   name: AKMS
-<<<<<<< HEAD
-  parent: [BaseWeaponRifle, BaseC3SyndicateContraband] # Frontier: BaseRestrictedContraband<BaseC3SyndicateContraband
-=======
-  parent: [BaseWeaponRifle, BaseSecurityContraband]
->>>>>>> 4dfd3e57
+  parent: [BaseWeaponRifle, BaseC3SyndicateContraband] # Frontier: BaseSecurityContraband<BaseC3SyndicateContraband
   id: WeaponRifleAk
   description: An iconic weapon of war. Uses .30 rifle ammo. An illegal firearm often used by Syndicate agents.
   components:
@@ -152,11 +148,7 @@
 
 - type: entity
   name: Lecter
-<<<<<<< HEAD
-  parent: [BaseWeaponRifle, BaseC2ContrabandUnredeemable] # Frontier: BaseRestrictedContraband<BaseC2ContrabandUnredeemable
-=======
-  parent: [BaseWeaponRifle, BaseSecurityContraband]
->>>>>>> 4dfd3e57
+  parent: [BaseWeaponRifle, BaseC2ContrabandUnredeemable] # Frontier: BaseSecurityContraband<BaseC2ContrabandUnredeemable
   id: WeaponRifleLecter
   description: A high end military grade assault rifle. Uses .20 rifle ammo. On the receiver is a label that says 'for authorized use only.'
   components:
