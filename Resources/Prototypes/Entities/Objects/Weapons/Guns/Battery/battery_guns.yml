- type: entity
  id: BaseWeaponBattery
  parent: BaseItem
  abstract: true
  components:
  - type: Sprite
  - type: Item
    size: Huge
  - type: Clothing
    sprite: Objects/Weapons/Guns/Battery/laser_retro.rsi
    quickEquip: false
    slots:
    - Back
    - suitStorage
  - type: AmmoCounter
  - type: Gun
    fireRate: 2
    selectedMode: SemiAuto
    availableModes:
    - SemiAuto
    soundGunshot:
      path: /Audio/Weapons/Guns/Gunshots/laser.ogg
  - type: Battery
    maxCharge: 1000
    startingCharge: 1000
  - type: MagazineVisuals
    magState: mag
    steps: 5
    zeroVisible: false
  - type: Appearance
  - type: StaticPrice
    price: 500
  - type: Tag # Frontier
    tags: # Frontier
    - WeaponRanged # Frontier
    - WeaponLongarms # Frontier

- type: entity
  id: BaseWeaponPowerCell
  parent: BaseItem
  abstract: true
  components:
  - type: Sprite
  - type: Item
    size: Huge
  - type: AmmoCounter
  - type: Gun
    fireRate: 2
    selectedMode: SemiAuto
    availableModes:
    - SemiAuto
    soundGunshot:
      path: /Audio/Weapons/Guns/Gunshots/laser.ogg
  - type: MagazineAmmoProvider
  - type: ItemSlots
    slots:
      gun_magazine:
        name: Magazine
        startingItem: PowerCellSmall
        insertSound: /Audio/Weapons/Guns/MagIn/batrifle_magin.ogg
        ejectSound: /Audio/Weapons/Guns/MagOut/batrifle_magout.ogg
        whitelist:
          tags:
            - PowerCell
            - PowerCellSmall
  - type: Appearance
  - type: StaticPrice
    price: 500
  - type: ContainerContainer
    containers:
      gun_magazine: !type:ContainerSlot

- type: entity
  id: BaseWeaponBatterySmall
  parent: BaseWeaponBattery
  abstract: true
  components:
  - type: Item
    size: Small
    shape:
    - 0,0,1,0
    - 0,1,0,1
  - type: Tag
    tags:
    - Sidearm
  - type: Clothing
    sprite: Objects/Weapons/Guns/Battery/taser.rsi
    quickEquip: false
    slots:
    - Belt

- type: entity
  id: BaseWeaponPowerCellSmall
  parent: BaseWeaponPowerCell
  abstract: true
  components:
  - type: Item
    size: Small
  - type: Tag
    tags:
    - WeaponRanged # Frontier
    - WeaponShortArms # Frontier
    - Sidearm
  - type: Clothing
    sprite: Objects/Weapons/Guns/Battery/taser.rsi
    quickEquip: false
    slots:
    - Belt

- type: entity
<<<<<<< HEAD
  name: retro laser pistol
=======
  name: svalinn laser pistol
  parent: BaseWeaponPowerCellSmall
  id: WeaponLaserSvalinn
  description: A cheap and widely used laser pistol.
  components:
  - type: Sprite
    sprite: Objects/Weapons/Guns/Battery/svalinn.rsi
    layers:
    - state: base
      map: ["enum.GunVisualLayers.Base"]
    - state: mag-unshaded-4
      map: ["enum.GunVisualLayers.MagUnshaded"]
      shader: unshaded
  - type: Item
    sprite: Objects/Weapons/Guns/Battery/svalinn.rsi
  - type: MagazineVisuals
    magState: mag
    steps: 5
    zeroVisible: true

- type: entity
  name: retro laser blaster
>>>>>>> dfbf47c3
  parent: BaseWeaponBatterySmall
  id: WeaponLaserGun
  description: A weapon using light amplified by the stimulated emission of radiation.
  components:
  - type: Sprite
    sprite: Objects/Weapons/Guns/Battery/laser_retro.rsi
    layers:
    - state: base
      map: ["enum.GunVisualLayers.Base"]
    - state: mag-unshaded-4
      map: ["enum.GunVisualLayers.MagUnshaded"]
      shader: unshaded
  - type: HitscanBatteryAmmoProvider
    proto: RedLaser
    fireCost: 83.3
  - type: Item
    size: 15
  - type: MagazineVisuals
    magState: mag
    steps: 5
    zeroVisible: true
  - type: Appearance
  - type: StaticPrice
    price: 190

- type: entity
  name: makeshift laser pistol
  parent: BaseWeaponBatterySmall
  id: WeaponMakeshiftLaser
  description: Better pray it won't burn your hands off.
  components:
  - type: Sprite
    sprite: Objects/Weapons/Guns/Battery/makeshift.rsi
    layers:
    - state: base
      map: ["enum.GunVisualLayers.Base"]
    - state: mag-unshaded-4
      map: ["enum.GunVisualLayers.MagUnshaded"]
      shader: unshaded
  - type: Clothing
    sprite: Objects/Weapons/Guns/Battery/makeshift.rsi
  - type: HitscanBatteryAmmoProvider
    proto: RedLightLaser
    fireCost: 62.5
  - type: Battery
    maxCharge: 500
    startingCharge: 500

- type: entity
  name: tesla gun
  parent: BaseWeaponBattery
  id: WeaponTeslaGun
  description: The power of the primordial element of lightning in your hands.
  components:
  - type: Sprite
    sprite: Objects/Weapons/Guns/Battery/tesla_gun.rsi
    layers:
      - state: base
        map: ["enum.GunVisualLayers.Base"]
      - state: mag-unshaded-4
        map: ["enum.GunVisualLayers.MagUnshaded"]
        shader: unshaded
  - type: Gun
    projectileSpeed: 10
    soundGunshot:
      path: /Audio/Effects/Lightning/lightningshock.ogg
      params:
        variation: 0.2
  - type: ProjectileBatteryAmmoProvider
    proto: TeslaGunBullet
    fireCost: 300
  - type: MagazineVisuals
    magState: mag
    steps: 5
    zeroVisible: true
  - type: Appearance

- type: entity
  name: laser rifle
  parent: BaseWeaponBattery
  id: WeaponLaserCarbine
  description: Favoured by Nanotrasen Security for being cheap and easy to use.
  components:
  - type: Sprite
    sprite: Objects/Weapons/Guns/Battery/laser_gun.rsi
    layers:
    - state: base
      map: ["enum.GunVisualLayers.Base"]
    - state: mag-unshaded-4
      map: ["enum.GunVisualLayers.MagUnshaded"]
      shader: unshaded
  - type: Clothing
    sprite: Objects/Weapons/Guns/Battery/laser_gun.rsi
<<<<<<< HEAD
  - type: Item
    size: 30
=======
  - type: StaticPrice
    price: 420
>>>>>>> dfbf47c3
  - type: Gun
    selectedMode: SemiAuto
    availableModes:
    - SemiAuto
  - type: HitscanBatteryAmmoProvider
    proto: RedMediumLaser
    fireCost: 55.5

- type: entity
  name: practice laser rifle
  parent: WeaponLaserCarbine
  id: WeaponLaserCarbinePractice
  description: This modified laser rifle fires harmless beams in the 40-watt range, for target practice.
  components:
  - type: HitscanBatteryAmmoProvider
    proto: RedLaserPractice
    fireCost: 62.5
  - type: StaticPrice
    price: 300

- type: entity
  name: pulse pistol
  parent: BaseWeaponBatterySmall
  id: WeaponPulsePistol
  description: A state of the art energy pistol favoured as a sidearm by the NT operatives.
  components:
  - type: Sprite
    sprite: Objects/Weapons/Guns/Battery/pulse_pistol.rsi
    layers:
    - state: base
      map: ["enum.GunVisualLayers.Base"]
    - state: mag-unshaded-4
      map: ["enum.GunVisualLayers.MagUnshaded"]
      shader: unshaded
  - type: Clothing
    sprite: Objects/Weapons/Guns/Battery/pulse_pistol.rsi
  - type: Gun
    selectedMode: SemiAuto
    availableModes:
    - SemiAuto
    soundGunshot:
      path: /Audio/Weapons/Guns/Gunshots/laser_cannon.ogg
  - type: HitscanBatteryAmmoProvider
    proto: Pulse
    fireCost: 200
  - type: Battery
    maxCharge: 2000
    startingCharge: 2000

- type: entity
  name: pulse carbine
  parent: BaseWeaponBattery
  id: WeaponPulseCarbine
  description: A high tech energy carbine favoured by the NT-ERT operatives.
  components:
  - type: Sprite
    sprite: Objects/Weapons/Guns/Battery/pulse_carbine.rsi
    layers:
    - state: base
      map: ["enum.GunVisualLayers.Base"]
    - state: mag-unshaded-4
      map: ["enum.GunVisualLayers.MagUnshaded"]
      shader: unshaded
  - type: Clothing
    sprite: Objects/Weapons/Guns/Battery/pulse_carbine.rsi
  - type: Gun
    selectedMode: SemiAuto
    fireRate: 3
    availableModes:
      - SemiAuto
      - FullAuto
    soundGunshot:
      path: /Audio/Weapons/Guns/Gunshots/laser_cannon.ogg
  - type: HitscanBatteryAmmoProvider
    proto: Pulse
    fireCost: 200
  - type: Battery
    maxCharge: 5000
    startingCharge: 5000

- type: entity
  name: pulse rifle
  parent: BaseWeaponBattery
  id: WeaponPulseRifle
  description: A weapon that is almost as infamous as its users.
  components:
  - type: Sprite
    sprite: Objects/Weapons/Guns/Battery/pulse_rifle.rsi
    layers:
    - state: base
      map: ["enum.GunVisualLayers.Base"]
    - state: mag-unshaded-4
      map: ["enum.GunVisualLayers.MagUnshaded"]
      shader: unshaded
  - type: Clothing
    sprite: Objects/Weapons/Guns/Battery/pulse_rifle.rsi
  - type: Gun
    fireRate: 1.5
    soundGunshot:
      path: /Audio/Weapons/Guns/Gunshots/laser3.ogg
  - type: HitscanBatteryAmmoProvider
    proto: Pulse
    fireCost: 100
  - type: Battery
    maxCharge: 40000
    startingCharge: 40000

- type: entity
  name: laser cannon
  parent: BaseWeaponBattery
  id: WeaponLaserCannon
  description: A heavy duty, high powered laser weapon.
  components:
  - type: Sprite
    sprite: Objects/Weapons/Guns/Battery/laser_cannon.rsi
    layers:
    - state: base
      map: ["enum.GunVisualLayers.Base"]
    - state: mag-unshaded-4
      map: ["enum.GunVisualLayers.MagUnshaded"]
      shader: unshaded
  - type: Clothing
    sprite: Objects/Weapons/Guns/Battery/laser_cannon.rsi
  - type: Gun
    fireRate: 1.5
    soundGunshot:
      path: /Audio/Weapons/Guns/Gunshots/laser_cannon.ogg
  - type: HitscanBatteryAmmoProvider
    proto: RedHeavyLaser
    fireCost: 250
  - type: Battery
    maxCharge: 4000
    startingCharge: 4000


- type: entity
  name: portable particle decelerator
  parent: BaseWeaponBattery
  id: WeaponParticleDecelerator
  description: A portable particle decelerator capable of decomposing a tesla or singularity.
  components:
    - type: Item
      size: Ginormous
    - type: MultiHandedItem
    - type: ClothingSpeedModifier
      walkModifier: 0.6
      sprintModifier: 0.6
    - type: HeldSpeedModifier
    - type: Sprite
      sprite: Objects/Weapons/Guns/Battery/particle_decelerator.rsi
      layers:
        - state: base
          map: ["enum.GunVisualLayers.Base"]
    - type: Gun
      fireRate: 0.5
      soundGunshot:
        path: /Audio/Weapons/emitter.ogg
        params:
          pitch: 2
    - type: ProjectileBatteryAmmoProvider
      proto: AntiParticlesProjectile
      fireCost: 500
    - type: Battery
      maxCharge: 10000
      startingCharge: 10000

- type: entity
  name: x-ray cannon
  parent: BaseWeaponBattery
  id: WeaponXrayCannon
  description: An experimental weapon that uses concentrated x-ray energy against its target.
  components:
  - type: Sprite
    sprite: Objects/Weapons/Guns/Battery/xray.rsi
    layers:
    - state: base
      map: ["enum.GunVisualLayers.Base"]
    - state: mag-unshaded-0
      map: ["enum.GunVisualLayers.MagUnshaded"]
      shader: unshaded
  - type: Clothing
    sprite: Objects/Weapons/Guns/Battery/xray.rsi
  - type: Gun
    soundGunshot:
      path: /Audio/Weapons/Guns/Gunshots/laser3.ogg
  - type: HitscanBatteryAmmoProvider
    proto: XrayLaser
    fireCost: 200
  - type: MagazineVisuals
    magState: mag
    steps: 5
    zeroVisible: true
  - type: Appearance
  - type: Battery
    maxCharge: 4000
    startingCharge: 4000

- type: entity
  name: disabler
  parent: BaseWeaponBatterySmall
  id: WeaponDisabler
  description: A self-defense weapon that exhausts organic targets, weakening them until they collapse.
  components:
    - type: Tag
      tags:
        - Taser
        - Sidearm
    - type: Sprite
      sprite: Objects/Weapons/Guns/Battery/disabler.rsi
      layers:
        - state: base
          map: ["enum.GunVisualLayers.Base"]
        - state: mag-unshaded-0
          map: ["enum.GunVisualLayers.MagUnshaded"]
          shader: unshaded
    - type: Clothing
      sprite: Objects/Weapons/Guns/Battery/disabler.rsi
      quickEquip: false
      slots:
        - Belt
    - type: Gun
      fireRate: 2
      soundGunshot:
        path: /Audio/Weapons/Guns/Gunshots/taser2.ogg
    - type: ProjectileBatteryAmmoProvider
      proto: BulletDisabler
      fireCost: 100
    - type: MagazineVisuals
      magState: mag
      steps: 5
      zeroVisible: true
    - type: Appearance
    - type: GuideHelp
      guides:
      - Security

- type: entity
  name: disabler SMG
  parent: BaseWeaponBattery
  id: WeaponDisablerSMG
  description: Advanced weapon that exhausts organic targets, weakening them until they collapse.
  components:
  - type: Item
    size: Large
  - type: Tag
    tags:
      - Taser
      - Sidearm
  - type: Sprite
    sprite: Objects/Weapons/Guns/Battery/disabler_smg.rsi
    layers:
      - state: base
        map: ["enum.GunVisualLayers.Base"]
      - state: mag-unshaded-0
        map: ["enum.GunVisualLayers.MagUnshaded"]
        shader: unshaded
  - type: Gun
    selectedMode: FullAuto
    fireRate: 4
    availableModes:
      - SemiAuto
      - FullAuto
    soundGunshot:
      path: /Audio/Weapons/Guns/Gunshots/taser2.ogg
  - type: ProjectileBatteryAmmoProvider
    proto: BulletDisablerSmg
    fireCost: 33
  - type: MagazineVisuals
    magState: mag
    steps: 5
    zeroVisible: true
  - type: StaticPrice
    price: 260

- type: entity
  name: practice disabler
  parent: WeaponDisabler
  id: WeaponDisablerPractice
  description: A self-defense weapon that exhausts organic targets, weakening them until they collapse. This one has been undertuned for cadets.
  components:
    - type: Sprite
      sprite: Objects/Weapons/Guns/Battery/practice_disabler.rsi
      layers:
        - state: base
          map: ["enum.GunVisualLayers.Base"]
        - state: mag-unshaded-0
          map: ["enum.GunVisualLayers.MagUnshaded"]
          shader: unshaded
    - type: Clothing
      sprite: Objects/Weapons/Guns/Battery/practice_disabler.rsi
      quickEquip: false
      slots:
        - Belt
    - type: StaticPrice
      price: 100
    - type: ProjectileBatteryAmmoProvider
      proto: BulletDisablerPractice
      fireCost: 100

- type: entity
  name: taser
  parent: BaseWeaponBatterySmall
  id: WeaponTaser
  description: A low-capacity, energy-based stun gun used by security teams to subdue targets at range.
  components:
  - type: Tag
    tags:
    - Taser
    - Sidearm
  - type: Sprite
    sprite: Objects/Weapons/Guns/Battery/taser.rsi
    layers:
    - state: base
      map: ["enum.GunVisualLayers.Base"]
    - state: mag-unshaded-0
      map: ["enum.GunVisualLayers.MagUnshaded"]
      shader: unshaded
  - type: Item
    heldPrefix: taser4
  - type: Clothing
    quickEquip: false
    slots:
    - Belt
  - type: Gun
    soundGunshot:
      path: /Audio/Weapons/Guns/Gunshots/taser.ogg
  - type: ProjectileBatteryAmmoProvider
    proto: BulletTaser
    fireCost: 200
  - type: MagazineVisuals
    magState: mag
    steps: 5
    zeroVisible: true
  - type: Appearance

- type: entity
  name: antique laser pistol
  parent: BaseWeaponBatterySmall
  id: WeaponAntiqueLaser
  description: This is an antique laser pistol. All craftsmanship is of the highest quality. It is decorated with assistant leather and chrome. The object menaces with spikes of energy.
  components:
  - type: Sprite
    sprite: Objects/Weapons/Guns/Battery/antiquelasergun.rsi
    layers:
    - state: base
      map: ["enum.GunVisualLayers.Base"]
    - state: mag-unshaded-4
      map: ["enum.GunVisualLayers.MagUnshaded"]
      shader: unshaded
  - type: Clothing
    sprite: Objects/Weapons/Guns/Battery/antiquelasergun.rsi
  - type: Gun
    soundGunshot:
      path: /Audio/Weapons/Guns/Gunshots/laser_cannon.ogg
  - type: HitscanBatteryAmmoProvider
    proto: RedMediumLaser
    fireCost: 100
  - type: BatterySelfRecharger
    autoRecharge: true
    autoRechargeRate: 40
  - type: MagazineVisuals
    magState: mag
    steps: 5
    zeroVisible: true
  - type: Appearance
  - type: Tag
    tags:
    - HighRiskItem
    - Sidearm
  - type: StaticPrice
    price: 750
  - type: StealTarget
    stealGroup: WeaponAntiqueLaser

- type: entity
  name: advanced laser pistol
  parent: BaseWeaponBatterySmall
  id: WeaponAdvancedLaser
  description: An experimental high-energy laser pistol with a self-charging nuclear battery.
  components:
  - type: Item
    size: Normal  # Intentionally larger than other pistols
  - type: Sprite
    sprite: Objects/Weapons/Guns/Battery/advancedlasergun.rsi
    layers:
    - state: base
      map: ["enum.GunVisualLayers.Base"]
    - state: mag-unshaded-4
      map: ["enum.GunVisualLayers.MagUnshaded"]
      shader: unshaded
  - type: Clothing
    sprite: Objects/Weapons/Guns/Battery/advancedlasergun.rsi
  - type: Gun
    soundGunshot:
      path: /Audio/Weapons/Guns/Gunshots/laser_cannon.ogg
  - type: HitscanBatteryAmmoProvider
    proto: RedMediumLaser
    fireCost: 100
  - type: BatterySelfRecharger
    autoRecharge: true
    autoRechargeRate: 30
  - type: MagazineVisuals
    magState: mag
    steps: 5
    zeroVisible: true
  - type: Appearance
  - type: StaticPrice
    price: 63

- type: entity
  name: C.H.I.M.P. handcannon
  parent: BaseWeaponBatterySmall
  id: WeaponPistolCHIMP
  description: Just because it's a little C.H.I.M.P. doesn't mean it can't punch like an A.P.E.
  components:
  - type: Sprite
    sprite: Objects/Weapons/Guns/Revolvers/chimp.rsi
    layers:
    - state: base
      map: ["enum.GunVisualLayers.Base"]
    - state: mag-unshaded-1
      visible: false
      map: ["enum.GunVisualLayers.MagUnshaded"]
      shader: unshaded
  - type: Appearance
  - type: MagazineVisuals
    magState: mag
    steps: 3
    zeroVisible: false
  - type: Clothing
    sprite: Objects/Weapons/Guns/Revolvers/chimp.rsi
  - type: Gun
    fireRate: 1.5
    soundGunshot:
      path: /Audio/Weapons/Guns/Gunshots/taser2.ogg
  - type: ProjectileBatteryAmmoProvider
    proto: AnomalousParticleDeltaStrong
    fireCost: 100
  - type: BatteryWeaponFireModes
    fireModes:
    - proto: AnomalousParticleDeltaStrong
      fireCost: 100
    - proto: AnomalousParticleEpsilonStrong
      fireCost: 100
    - proto: AnomalousParticleZetaStrong
      fireCost: 100
  - type: Construction
    graph: UpgradeWeaponPistolCHIMP
    node: start
<<<<<<< HEAD
=======
  - type: StaticPrice
    price: 100
>>>>>>> dfbf47c3

- type: entity
  name: experimental C.H.I.M.P. handcannon
  parent: WeaponPistolCHIMP
  id: WeaponPistolCHIMPUpgraded
  description: This C.H.I.M.P. seems to have a greater punch than is usual...
  components:
  - type: BatteryWeaponFireModes
    fireModes:
    - proto: AnomalousParticleDeltaStrong
      fireCost: 100
    - proto: AnomalousParticleEpsilonStrong
      fireCost: 100
    - proto: AnomalousParticleOmegaStrong
      fireCost: 100
    - proto: AnomalousParticleZetaStrong
      fireCost: 100

- type: entity
  name: Eye of a behonker
  parent: BaseWeaponBatterySmall
  id: WeaponBehonkerLaser
  description: The eye of a behonker, it fires a laser when squeezed.
  components:
  - type: Sprite
    sprite: Objects/Weapons/Guns/Battery/behonker_eye.rsi
    layers:
    - state: base
      map: ["enum.GunVisualLayers.Base"]
  - type: Gun
    fireRate: 1
    soundGunshot:
      path: /Audio/Weapons/Guns/Gunshots/laser_clown.ogg
  - type: HitscanBatteryAmmoProvider
    proto: RedMediumLaser
    fireCost: 100
  - type: BatterySelfRecharger
    autoRecharge: true
    autoRechargeRate: 40
  - type: MagazineVisuals
    magState: mag
    steps: 5
    zeroVisible: true
  - type: Appearance
  - type: StaticPrice
    price: 750<|MERGE_RESOLUTION|>--- conflicted
+++ resolved
@@ -82,6 +82,8 @@
     - 0,1,0,1
   - type: Tag
     tags:
+    - WeaponRanged # Frontier
+    - WeaponShortArms # Frontier
     - Sidearm
   - type: Clothing
     sprite: Objects/Weapons/Guns/Battery/taser.rsi
@@ -98,8 +100,6 @@
     size: Small
   - type: Tag
     tags:
-    - WeaponRanged # Frontier
-    - WeaponShortArms # Frontier
     - Sidearm
   - type: Clothing
     sprite: Objects/Weapons/Guns/Battery/taser.rsi
@@ -108,9 +108,6 @@
     - Belt
 
 - type: entity
-<<<<<<< HEAD
-  name: retro laser pistol
-=======
   name: svalinn laser pistol
   parent: BaseWeaponPowerCellSmall
   id: WeaponLaserSvalinn
@@ -132,8 +129,7 @@
     zeroVisible: true
 
 - type: entity
-  name: retro laser blaster
->>>>>>> dfbf47c3
+  name: retro laser pistol
   parent: BaseWeaponBatterySmall
   id: WeaponLaserGun
   description: A weapon using light amplified by the stimulated emission of radiation.
@@ -227,13 +223,8 @@
       shader: unshaded
   - type: Clothing
     sprite: Objects/Weapons/Guns/Battery/laser_gun.rsi
-<<<<<<< HEAD
-  - type: Item
-    size: 30
-=======
   - type: StaticPrice
     price: 420
->>>>>>> dfbf47c3
   - type: Gun
     selectedMode: SemiAuto
     availableModes:
@@ -683,11 +674,8 @@
   - type: Construction
     graph: UpgradeWeaponPistolCHIMP
     node: start
-<<<<<<< HEAD
-=======
   - type: StaticPrice
     price: 100
->>>>>>> dfbf47c3
 
 - type: entity
   name: experimental C.H.I.M.P. handcannon
