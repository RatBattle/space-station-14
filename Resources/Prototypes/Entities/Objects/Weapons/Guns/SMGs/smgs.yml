--- conflicted
+++ resolved
@@ -260,60 +260,4 @@
     magState: mag
     steps: 6
     zeroVisible: true
-<<<<<<< HEAD
-  - type: Appearance
-
-# Rubber
-- type: entity
-  name: Drozd
-  parent: WeaponSubMachineGunDrozd
-  id: WeaponSubMachineGunDrozdRubber
-  suffix: Non-Lethal
-  components:
-    - type: ItemSlots
-      slots:
-        gun_magazine:
-          name: Magazine
-          startingItem: MagazinePistolSubMachineGunRubber
-          insertSound: /Audio/Weapons/Guns/MagIn/smg_magin.ogg
-          ejectSound: /Audio/Weapons/Guns/MagOut/smg_magout.ogg
-          priority: 2
-          whitelist:
-            tags:
-              - MagazinePistolSubMachineGun
-        gun_chamber:
-          name: Chamber
-          startingItem: CartridgePistolRubber
-          priority: 1
-          whitelist:
-            tags:
-              - CartridgePistol
-
-- type: entity
-  name: Vector
-  parent: WeaponSubMachineGunVector
-  id: WeaponSubMachineGunVectorRubber
-  description: An excellent fully automatic Heavy SMG. Uses .45 magnum ammo. An illegal firearm often used by Syndicate agents.
-  suffix: Non-Lethal
-  components:
-  - type: ItemSlots
-    slots:
-      gun_magazine:
-        name: Magazine
-        startingItem: MagazineMagnumSubMachineGunRubber
-        insertSound: /Audio/Weapons/Guns/MagIn/smg_magin.ogg
-        ejectSound: /Audio/Weapons/Guns/MagOut/smg_magout.ogg
-        priority: 2
-        whitelist:
-          tags:
-            - MagazineMagnumSubMachineGun
-      gun_chamber:
-        name: Chamber
-        startingItem: CartridgeMagnumRubber
-        priority: 1
-        whitelist:
-          tags:
-            - CartridgeMagnum
-=======
-  - type: Appearance
->>>>>>> 13dbb95d
+  - type: Appearance