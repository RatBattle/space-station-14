- type: entity
  parent: [BaseItem, BaseC2ContrabandUnredeemable] # Frontier: BaseRestrictedContraband<BaseC2ContrabandUnredeemable
  id: ClusterBang
  name: clusterbang
  description: Can be used only with flashbangs. Explodes several times.
  components:
  - type: WeaponCaseInsertable # Frontier
  - type: Sprite
    sprite: Objects/Weapons/Grenades/clusterbang.rsi
    state: base-0
  - type: Appearance
  - type: ClusterGrenadeVisuals
    state: base
  - type: ClusterGrenade
  - type: OnUseTimerTrigger
    delay: 3.5
  - type: ContainerContainer
    containers:
      cluster-payload: !type:Container

- type: entity
  parent: GrenadeBase
  id: ClusterBangFull
  name: clusterbang
  description: Launches three flashbangs after the timer runs out.
  suffix: Full
  components:
  - type: Sprite
    sprite: Objects/Weapons/Grenades/clusterbang.rsi
    layers:
    - state: icon
      map: ["enum.TriggerVisualLayers.Base"]
  - type: ClusterGrenade
    fillPrototype: GrenadeFlashBang
    distance: 7
    velocity: 7
  - type: TimerTriggerVisuals
    primingSound:
      path: /Audio/Effects/countdown.ogg
  - type: GenericVisualizer
    visuals:
      enum.Trigger.TriggerVisuals.VisualState:
        enum.ConstructionVisuals.Layer:
          Primed: { state: primed }
          Unprimed: { state: icon }
  - type: EmitSoundOnTrigger
    sound:
      path: "/Audio/Machines/door_lock_off.ogg"
  - type: ContainerContainer
    containers:
      cluster-payload: !type:Container

- type: entity
  parent: [GrenadeBase, BaseC3SyndicateContraband] # Frontier: BaseSyndicateContraband<BaseC3SyndicateContraband
  id: ClusterGrenade
  name: clustergrenade
  description: Why use one grenade when you can use three at once!
  components:
  - type: Sprite
    sprite: Objects/Weapons/Grenades/clusterbomb.rsi
    layers:
    - state: icon
      map: ["enum.TriggerVisualLayers.Base"]
  - type: ClusterGrenade
    fillPrototype: ExGrenade
    velocity: 3.5
    distance: 5
  - type: OnUseTimerTrigger
    beepSound:
      path: "/Audio/Effects/beep1.ogg"
      params:
        volume: 5
    initialBeepDelay: 0
    beepInterval: 0.5
  - type: EmitSoundOnTrigger
    sound:
      path: "/Audio/Machines/door_lock_off.ogg"
  - type: ContainerContainer
    containers:
      cluster-payload: !type:Container

- type: entity
  parent: [BaseItem, BaseC3SyndicateContraband] # Frontier: BaseSyndicateContraband<BaseC3SyndicateContraband
  id: ClusterBananaPeel
  name: cluster banana peel
  description: Splits into 6 explosive banana peels after throwing, guaranteed fun!
  components:
  - type: WeaponCaseInsertable # Frontier
  - type: Sprite
    sprite: Objects/Specific/Hydroponics/banana.rsi
    state: produce
  - type: Appearance
  - type: ClusterGrenade
    fillPrototype: TrashBananaPeelExplosive
    maxGrenadesCount: 6
    baseTriggerDelay: 20
  - type: DamageOnLand
    damage:
      types:
        Blunt: 10
  - type: LandAtCursor
  - type: Damageable
    damageContainer: Inorganic
  - type: EmitSoundOnTrigger
    sound:
      path: "/Audio/Items/bikehorn.ogg"
  - type: Destructible
    thresholds:
    - trigger:
        !type:DamageTrigger
        damage: 10
      behaviors:
      - !type:TriggerBehavior
      - !type:DoActsBehavior
        acts: ["Destruction"]
  - type: ContainerContainer
    containers:
      cluster-payload: !type:Container

- type: entity
<<<<<<< HEAD
  parent: [GrenadeBase, BaseC3SyndicateContraband] # Frontier: BaseSyndicateContraband<BaseC3SyndicateContraband
=======
  parent: [GrenadeBase, BaseSecurityContraband]
>>>>>>> d4da9923
  id: GrenadeStinger
  name: stinger grenade
  description: Nothing to see here, please disperse.
  components:
  - type: Sprite
    sprite: Objects/Weapons/Grenades/stingergrenade.rsi
    layers:
    - state: icon
      map: ["enum.TriggerVisualLayers.Base"]
  - type: ClusterGrenade
    fillPrototype: PelletClusterRubber
    maxGrenadesCount: 30
    grenadeType: enum.GrenadeType.Shoot
  - type: FlashOnTrigger
    range: 7
  - type: EmitSoundOnTrigger
    sound:
      path: "/Audio/Effects/flash_bang.ogg"
  - type: SpawnOnTrigger
    proto: GrenadeFlashEffect
  - type: TimerTriggerVisuals
    primingSound:
      path: /Audio/Effects/countdown.ogg
  - type: ContainerContainer
    containers:
      cluster-payload: !type:Container

- type: entity
  parent: [GrenadeBase, BaseC3SyndicateContraband] # Frontier: BaseSyndicateContraband<BaseC3SyndicateContraband
  id: GrenadeIncendiary
  name: incendiary grenade
  description: Guaranteed to light up the mood.
  components:
  - type: Sprite
    sprite: Objects/Weapons/Grenades/pyrogrenade.rsi
    layers:
    - state: icon
      map: ["enum.TriggerVisualLayers.Base"]
  - type: ClusterGrenade
    fillPrototype: PelletClusterIncendiary
    maxGrenadesCount: 30
    grenadeType: enum.GrenadeType.Shoot
  - type: OnUseTimerTrigger
    beepSound:
      path: "/Audio/Effects/beep1.ogg"
      params:
        volume: 5
    initialBeepDelay: 0
    beepInterval: 2
  - type: EmitSoundOnTrigger
    sound:
      path: "/Audio/Weapons/Guns/Gunshots/batrifle.ogg"
  - type: ContainerContainer
    containers:
      cluster-payload: !type:Container

- type: entity
  parent: [GrenadeBase, BaseC3SyndicateContraband] # Frontier: BaseSyndicateContraband<BaseC3SyndicateContraband
  id: GrenadeShrapnel
  name: shrapnel grenade
  description: Releases a deadly spray of shrapnel that causes severe bleeding.
  components:
  - type: Sprite
    sprite: Objects/Weapons/Grenades/shrapnelgrenade.rsi
    layers:
    - state: icon
      map: ["enum.TriggerVisualLayers.Base"]
  - type: ClusterGrenade
    fillPrototype: PelletClusterLethal
    maxGrenadesCount: 30
    grenadeType: enum.GrenadeType.Shoot
  - type: OnUseTimerTrigger
    beepSound:
      path: "/Audio/Effects/beep1.ogg"
      params:
        volume: 5
    initialBeepDelay: 0
    beepInterval: 2
  - type: EmitSoundOnTrigger
    sound:
      path: "/Audio/Weapons/Guns/Gunshots/batrifle.ogg"
  - type: ContainerContainer
    containers:
      cluster-payload: !type:Container

- type: entity
  parent: SoapSyndie
  id: SlipocalypseClusterSoap
  name: slipocalypse clustersoap
  description: Spreads small pieces of syndicate soap over an area upon landing on the floor.
  components:
  - type: WeaponCaseInsertable # Frontier
  - type: Sprite
    sprite: Objects/Specific/Janitorial/soap.rsi
    layers:
    - state: syndie-4
  - type: Appearance
  - type: ClusterGrenade
    fillPrototype: SoapletSyndie
    maxGrenadesCount: 30
    grenadeTriggerIntervalMax: 0
    grenadeTriggerIntervalMin: 0
    baseTriggerDelay: 60
    randomSpread: true
    velocity: 3
  - type: DamageOnLand
    damage:
      types:
        Blunt: 10
  - type: LandAtCursor
  - type: EmitSoundOnTrigger
    sound:
      path: "/Audio/Effects/flash_bang.ogg"
  - type: Damageable
    damageContainer: Inorganic
  - type: Destructible
    thresholds:
    - trigger:
        !type:DamageTrigger
        damage: 10
      behaviors:
      - !type:TriggerBehavior
      - !type:DoActsBehavior
        acts: ["Destruction"]
  - type: ContainerContainer
    containers:
      cluster-payload: !type:Container

- type: entity
  parent: GrenadeShrapnel
  id: GrenadeFoamDart
  name: foam dart grenade
  description: Releases a bothersome spray of foam darts that cause severe welching.
  components:
  - type: Sprite
    sprite: Objects/Weapons/Grenades/foamdart.rsi
    layers:
    - state: icon
      map: ["Base"]
    - state: primed
      map: ["enum.TriggerVisualLayers.Base"]
  - type: ClusterGrenade
    fillPrototype: BulletFoam
    maxGrenadesCount: 30
    grenadeType: enum.GrenadeType.Throw
    velocity: 70<|MERGE_RESOLUTION|>--- conflicted
+++ resolved
@@ -118,11 +118,7 @@
       cluster-payload: !type:Container
 
 - type: entity
-<<<<<<< HEAD
-  parent: [GrenadeBase, BaseC3SyndicateContraband] # Frontier: BaseSyndicateContraband<BaseC3SyndicateContraband
-=======
-  parent: [GrenadeBase, BaseSecurityContraband]
->>>>>>> d4da9923
+  parent: [GrenadeBase, BaseC3SyndicateContraband] # Frontier: BaseSecurityContraband<BaseC3SyndicateContraband
   id: GrenadeStinger
   name: stinger grenade
   description: Nothing to see here, please disperse.
