--- conflicted
+++ resolved
@@ -25,11 +25,7 @@
   - type: StaticPrice
     price: 0
   - type: StackPrice
-<<<<<<< HEAD
-    price: 0.334 # Frontier: 2.25<0.334
-=======
     price: 0.6 # Frontier: 2.25<0.6
->>>>>>> d01816f0
   - type: PhysicalComposition
     materialComposition:
       Steel: 10
