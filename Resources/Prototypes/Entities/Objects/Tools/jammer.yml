--- conflicted
+++ resolved
@@ -36,11 +36,9 @@
       cell_slot:
         name: power-cell-slot-component-slot-name-default
         startingItem: PowerCellMedium
-<<<<<<< HEAD
   - type: StaticPrice
     price: 250
   - type: Contraband #frontier
-=======
   - type: Appearance
   - type: GenericVisualizer
     visuals:
@@ -52,5 +50,4 @@
         RadioJammerLayers.LED:
           Low: {state: jammer_low_charge}
           Medium: {state: jammer_medium_charge}
-          High: {state: jammer_high_charge}
->>>>>>> 13dbb95d
+          High: {state: jammer_high_charge}