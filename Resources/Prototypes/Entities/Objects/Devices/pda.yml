- type: entity
  abstract: true
  parent: [ BaseItem, StorePresetUplink ] #PDA's have uplinks so they have to inherit the data.
  id: BasePDA
  name: PDA
  description: Personal Data Assistant.
  components:
  - type: Appearance
    appearanceDataInit:
     enum.PdaVisuals.PdaType:
       !type:String
       pda
  - type: Sprite
    sprite: _NF/Objects/Devices/pda.rsi # Frontier
    layers:
    - map: [ "enum.PdaVisualLayers.Base" ]
      state: "pda"
    - state: "light_overlay"
      map: [ "enum.PdaVisualLayers.Flashlight" ]
      shader: "unshaded"
      visible: false
    - state: "id_overlay"
      map: [ "enum.PdaVisualLayers.IdLight" ]
      shader: "unshaded"
      visible: false
  - type: Icon
    sprite: _NF/Objects/Devices/pda.rsi # Frontier
    state: pda
  - type: Pda
    paiSlot:
      priority: -3 # Frontier: -2<-3
      whitelist:
        components:
        - PAI
    penSlot:
      startingItem: Pen
      priority: -1
      whitelist:
        tags:
        - Write
    # Frontier: space law slot
    bookSlot:
      startingItem: HyperlinkBookSpaceLaw
      priority: -2
      whitelist:
        tags:
        - BookSpaceLaw
        - BookNfsdSop
    # End Frontier: space law slot
    idSlot:
      name: access-id-card-component-default
      ejectSound: /Audio/Machines/id_swipe.ogg
      insertSound: /Audio/Machines/id_insert.ogg
      whitelist:
        components:
        - IdCard
  - type: PdaVisuals
  - type: Item
    size: Small
  - type: ContainerContainer
    containers:
      PDA-id: !type:ContainerSlot {}
      PDA-pen: !type:ContainerSlot {}
      PDA-pai: !type:ContainerSlot {}
      PDA-book: !type:ContainerSlot {} # Frontier
      Cartridge-Slot: !type:ContainerSlot {}
      program-container: !type:Container
  - type: ItemSlots
  - type: Clothing
    quickEquip: false
    slots:
    - idcard
    - Belt
  - type: UnpoweredFlashlight
  - type: PointLight
    enabled: false
    radius: 1.5
    softness: 5
    autoRot: true
  - type: Ringer
  - type: DeviceNetwork
    deviceNetId: Wireless
    receiveFrequencyId: PDA
    prefix: device-address-prefix-console
    savableAddress: false
#  - type: WirelessNetworkConnection # Frontier
#    range: 500 # Frontier
  - type: CartridgeLoader
    uiKey: enum.PdaUiKey.Key
    preinstalled:
      - CrewManifestCartridge
      - NotekeeperCartridge
      - NewsReaderCartridge
      - BountyContractsCartridge # Frontier
      - AstroNavCartridge # Frontier
    cartridgeSlot:
      priority: -1
      name: device-pda-slot-component-slot-name-cartridge
      ejectSound: /Audio/Machines/id_swipe.ogg
      insertSound: /Audio/Machines/id_insert.ogg
      whitelist:
        components:
          - Cartridge
  - type: ActivatableUI
    key: enum.PdaUiKey.Key
    singleUser: true
  - type: UserInterface
    interfaces:
      enum.PdaUiKey.Key:
        type: PdaBoundUserInterface
      enum.StoreUiKey.Key:
        type: StoreBoundUserInterface
      enum.RingerUiKey.Key:
        type: RingerBoundUserInterface
      enum.InstrumentUiKey.Key:
        type: InstrumentBoundUserInterface
      enum.HealthAnalyzerUiKey.Key:
        type: HealthAnalyzerBoundUserInterface
  - type: Tag
    tags:
    - DoorBumpOpener
    - WhitelistChameleon
    - WhitelistChameleonPDA
  - type: Input
    context: "human"
  - type: SentienceTarget # sentient PDA = pAI lite
    flavorKind: station-event-random-sentience-flavor-mechanical
    weight: 0.001 # 1,000 PDAs = as likely to be picked as 1 regular animal
  - type: BlockMovement
    blockInteraction: false # lets the PDA toggle its own flashlight
  - type: TypingIndicator
    proto: robot
  - type: Speech
    speechVerb: Robotic
  - type: StaticPrice # Frontier
    price: 20 # Frontier: The card need to cost less then the PDA that comes with a card and a pen in it.
  - type: CargoSellBlacklist # Frontier: Liltenhead moment
  - type: PirateBountyItem
    id: Pda
  - type: ToggleableGhostRole # Frontier: Literally only for the wipe verb and nothing else.
    wipeVerbText: pda-wipe-device-verb-text # Frontier
    wipeVerbPopup: pda-wiped-device # Frontier
    mindRoles: [] # Frontier: no default value here
<<<<<<< HEAD
=======
  - type: ShipyardSellCondition # Frontier: Teleport to shipyard console on sale
    preserveOnSale: true
>>>>>>> 3b71b0f8

- type: entity
  parent: BasePDA
  id: BaseSecurityPDA
  abstract: true
  components:
  - type: CartridgeLoader
    preinstalled:
    - CrewManifestCartridge
    - NotekeeperCartridge
    - NewsReaderCartridge
    - BountyContractsCartridge # Frontier
    - AstroNavCartridge # Frontier
    - WantedListCartridge

- type: entity
  parent: BasePDA
  id: BaseMedicalPDA
  abstract: true
  # Frontier: cartridges moved to loadouts
  # components:
  # - type: CartridgeLoader
    # uiKey: enum.PdaUiKey.Key
    # preinstalled:
      # - CrewManifestCartridge
      # - NotekeeperCartridge
      # - NewsReaderCartridge
      # - MedTekCartridge
  # End Frontier

- type: entity
  parent: BasePDA
  id: PassengerPDA
  name: passenger PDA
  description: Why isn't it gray?
  categories: [ HideSpawnMenu ] # Frontier
  components:
  - type: Pda
    id: PassengerIDCard
  - type: PdaBorderColor
    borderColor: "#717059"

- type: entity
  parent: BasePDA
  id: TechnicalAssistantPDA
  name: technical assistant PDA
  description: Why isn't it yellow?
  components:
  - type: Pda
    id: TechnicalAssistantIDCard
  - type: Appearance
    appearanceDataInit:
     enum.PdaVisuals.PdaType:
       !type:String
       pda-interntech
  - type: PdaBorderColor
    borderColor: "#717059"
    accentVColor: "#949137"
  - type: Icon
    state: pda-interntech

- type: entity
  parent: BaseMedicalPDA
  id: MedicalInternPDA
  name: medical intern PDA
  description: Why isn't it white?
  components:
  - type: Pda
    id: MedicalInternIDCard
  - type: Appearance
    appearanceDataInit:
     enum.PdaVisuals.PdaType:
       !type:String
       pda-internmed
  - type: PdaBorderColor
    borderColor: "#717059"
    accentVColor: "#447987"
  - type: Icon
    state: pda-internmed
  - type: GuideHelp
    guides:
    - Medical Doctor

- type: entity
  parent: BaseSecurityPDA
  id: SecurityCadetPDA
  name: security cadet PDA
  description: Why isn't it red?
  components:
  - type: Pda
    id: SecurityCadetIDCard
  - type: Appearance
    appearanceDataInit:
     enum.PdaVisuals.PdaType:
       !type:String
       pda-interncadet
  - type: PdaBorderColor
    borderColor: "#717059"
    accentVColor: "#A32D26"
  - type: Icon
    state: pda-interncadet

- type: entity
  parent: BasePDA
  id: ResearchAssistantPDA
  name: research assistant PDA
  description: Why isn't it purple?
  components:
  - type: Pda
    id: ResearchAssistantIDCard
  - type: Appearance
    appearanceDataInit:
     enum.PdaVisuals.PdaType:
       !type:String
       pda-internsci
  - type: PdaBorderColor
    borderColor: "#717059"
    accentVColor: "#8900c9"
  - type: Icon
    state: pda-internsci

- type: entity
  parent: BasePDA
  id: ServiceWorkerPDA
  name: service worker PDA
  description: Why isn't it gray?
  components:
  - type: Pda
    id: ServiceWorkerIDCard
  - type: Appearance
    appearanceDataInit:
     enum.PdaVisuals.PdaType:
       !type:String
       pda-internservice
  - type: PdaBorderColor
    borderColor: "#717059"
    accentVColor: "#00cc35"
  - type: Icon
    state: pda-internservice

- type: entity
  parent: BasePDA
  id: ChefPDA
  name: chef PDA
  description: Covered in grease and flour.
  components:
  - type: Pda
    id: ChefIDCard
  - type: Appearance
    appearanceDataInit:
     enum.PdaVisuals.PdaType:
       !type:String
       pda-cook
  - type: PdaBorderColor
    borderColor: "#d7d7d0"
  - type: Icon
    state: pda-cook
  - type: ReplacementAccent # for random sentience event
    accent: italian

- type: entity
  parent: BasePDA
  id: BotanistPDA
  name: botanist PDA
  description: Has an earthy scent.
  components:
  - type: Pda
    id: BotanistIDCard
  - type: Appearance
    appearanceDataInit:
     enum.PdaVisuals.PdaType:
       !type:String
       pda-hydro
  - type: PdaBorderColor
    borderColor: "#44843c"
    accentVColor: "#00cc35"
  - type: Icon
    state: pda-hydro

- type: entity
  parent: BasePDA
  id: ClownPDA
  name: clown PDA
  description: Looks can be deceiving.
  components:
  - type: Pda
    id: ClownIDCard
    penSlot:
      startingItem: CrayonOrange # no pink crayon?!?
      # ^ Still unacceptable.
      # ^ I would have to concur.
      ejectSound: /Audio/Items/bikehorn.ogg
      priority: -1
      whitelist:
        tags:
        - Write
  - type: Appearance
    appearanceDataInit:
     enum.PdaVisuals.PdaType:
       !type:String
       pda-clown
  - type: PdaBorderColor
    borderColor: "#C18199"
  - type: Icon
    state: pda-clown
  - type: Slippery # secretly made of bananium
  - type: StepTrigger
  - type: CollisionWake
    enabled: false
  - type: Physics
    bodyType: Dynamic
  - type: Fixtures
    fixtures:
      slips:
        shape:
          !type:PhysShapeAabb
          bounds: "-0.4,-0.3,0.4,0.3"
        hard: false
        layer:
          - SlipLayer
      fix1:
        shape:
          !type:PhysShapeAabb
          bounds: "-0.4,-0.3,0.4,0.3"
        density: 5
        mask:
        - ItemMask

- type: entity
  parent: ClownPDA
  id: VisitorClownPDA
  suffix: Visitor
  components:
  - type: Pda
    id: VisitorIDCard
  - type: Tag #  Ignore Chameleon tags
    tags:
    - DoorBumpOpener

- type: entity
  parent: BasePDA
  id: MimePDA
  name: mime PDA
  description: Suprisingly not on mute.
  components:
  - type: Pda
    id: MimeIDCard
    paiSlot:
      priority: -2
      ejectSound: null
      insertSound: null
      whitelist:
        components:
        - PAI
    idSlot:
      name: access-id-card-component-default
      ejectSound: null # mime is silent
      insertSound: null
      whitelist:
        components:
        - IdCard
    penSlot:
      startingItem: Pen
      priority: -1
      whitelist:
        tags:
        - Write
      ejectSound: null
      insertSound: null
  - type: CartridgeLoader
    cartridgeSlot:
      ejectSound: null
      insertSound: null
      whitelist:
        components:
        - Cartridge
  - type: Appearance
    appearanceDataInit:
     enum.PdaVisuals.PdaType:
       !type:String
       pda-mime
  - type: PdaBorderColor
    borderColor: "#d7d7d0"
    accentHColor: "#333333"
  - type: Icon
    state: pda-mime
  - type: Muted # for random sentience event

- type: entity
  name: chaplain PDA
  parent: BasePDA
  id: ChaplainPDA
  description: God's chosen PDA.
  components:
  - type: Pda
    id: ChaplainIDCard
  - type: Appearance
    appearanceDataInit:
     enum.PdaVisuals.PdaType:
       !type:String
       pda-chaplain
  - type: PdaBorderColor
    borderColor: "#333333"
  - type: Icon
    state: pda-chaplain

- type: entity
  parent: ChaplainPDA
  id: VisitorChaplainPDA
  suffix: Visitor
  components:
  - type: Pda
    id: VisitorIDCard
  - type: Tag #  Ignore Chameleon tags
    tags:
    - DoorBumpOpener

- type: entity
  name: quartermaster PDA
  parent: BasePDA
  id: QuartermasterPDA
  description: PDA for the guy that orders the guns.
  components:
  - type: Pda
    id: QuartermasterIDCard
  - type: Appearance
    appearanceDataInit:
     enum.PdaVisuals.PdaType:
       !type:String
       pda-qm
  - type: PdaBorderColor
    borderColor: "#e39751"
    accentVColor: "#a23e3e"
  - type: Icon
    state: pda-qm

- type: entity
  parent: BasePDA
  id: CargoPDA
  name: cargo PDA
  description: PDA for the guys that order the pizzas.
  components:
  - type: Pda
    id: CargoIDCard
  - type: Appearance
    appearanceDataInit:
     enum.PdaVisuals.PdaType:
       !type:String
       pda-cargo
  - type: PdaBorderColor
    borderColor: "#e39751"
  - type: Icon
    state: pda-cargo

- type: entity
  parent: BasePDA
  id: SalvagePDA
  name: salvage PDA
  description: Smells like ash.
  components:
  - type: Pda
    id: SalvageIDCard
  - type: Appearance
    appearanceDataInit:
     enum.PdaVisuals.PdaType:
       !type:String
       pda-miner
  - type: PdaBorderColor
    borderColor: "#af9366"
    accentVColor: "#8900c9"
  - type: Icon
    state: pda-miner
  # Frontier: cartridges moved to loadouts
  # - type: CartridgeLoader
  #   uiKey: enum.PdaUiKey.Key
    # preinstalled:
    #   - CrewManifestCartridge
    #   - NotekeeperCartridge
    #   - NewsReaderCartridge
    #   - AstroNavCartridge
  # End Frontier

- type: entity
  parent: BasePDA
  id: BartenderPDA
  name: bartender PDA
  description: Smells like beer.
  components:
  - type: Pda
    id: BartenderIDCard
  - type: Appearance
    appearanceDataInit:
     enum.PdaVisuals.PdaType:
       !type:String
       pda-bartender
  - type: PdaBorderColor
    borderColor: "#333333"
  - type: Icon
    state: pda-bartender

- type: entity
  parent: BasePDA
  id: LibrarianPDA
  name: librarian PDA
  description: Smells like books.
  components:
  - type: Pda
    id: LibrarianIDCard
    penSlot:
      startingItem: LuxuryPen
      priority: -1
      whitelist:
        tags:
        - Write
  - type: Appearance
    appearanceDataInit:
     enum.PdaVisuals.PdaType:
       !type:String
       pda-library
  - type: PdaBorderColor
    borderColor: "#858585"
  - type: Icon
    state: pda-library

- type: entity
  parent: LibrarianPDA
  id: VisitorLibrarianPDA
  suffix: Visitor
  components:
  - type: Pda
    id: VisitorIDCard
  - type: Tag #  Ignore Chameleon tags
    tags:
    - DoorBumpOpener

- type: entity
  parent: BaseSecurityPDA
  id: LawyerPDA
  name: lawyer PDA
  description: For lawyers to poach dubious clients.
  components:
  - type: Pda
    id: LawyerIDCard
    penSlot:
      startingItem: LuxuryPen
      priority: -1
      whitelist:
        tags:
        - Write
  - type: Appearance
    appearanceDataInit:
     enum.PdaVisuals.PdaType:
       !type:String
       pda-lawyer
  - type: PdaBorderColor
    borderColor: "#6f6192"
  - type: Icon
    state: pda-lawyer

- type: entity
  parent: LawyerPDA
  id: VisitorLawyerPDA
  suffix: Visitor
  components:
  - type: Pda
    id: VisitorIDCard
  - type: Tag #  Ignore Chameleon tags
    tags:
    - DoorBumpOpener

- type: entity
  parent: BasePDA
  id: JanitorPDA
  name: janitor PDA
  description: Smells like bleach.
  categories: [ HideSpawnMenu ] # Frontier
  components:
  - type: Pda
    id: JanitorIDCard
  - type: Appearance
    appearanceDataInit:
     enum.PdaVisuals.PdaType:
       !type:String
       pda-janitor
  - type: PdaBorderColor
    borderColor: "#5D2D56"
  - type: Icon
    state: pda-janitor

- type: entity
  parent: BasePDA
  id: CaptainPDA
  name: captain PDA
  description: Surprisingly no different from your PDA.
  components:
  - type: Pda
    id: CaptainIDCard
    penSlot:
      startingItem: PenCap
      priority: -1
      whitelist:
        tags:
        - Write
  - type: Appearance
    appearanceDataInit:
     enum.PdaVisuals.PdaType:
       !type:String
       pda-captain
  - type: PdaBorderColor
    borderColor: "#7C5D00"
  - type: Icon
    state: pda-captain

- type: entity
  parent: BasePDA
  id: HoPPDA
  name: head of personnel PDA
  description: Looks like it's been chewed on.
  components:
  - type: Pda
    id: HoPIDCard
    penSlot:
      startingItem: PenHop
      priority: -1
      whitelist:
        tags:
        - Write
  - type: Appearance
    appearanceDataInit:
     enum.PdaVisuals.PdaType:
       !type:String
       pda-hop
  - type: PdaBorderColor
    borderColor: "#789876"
    accentHColor: "#447987"
  - type: Icon
    state: pda-hop

- type: entity
  parent: BasePDA
  id: CEPDA
  name: chief engineer PDA
  description: Looks like it's barely been used.
  components:
  - type: Pda
    id: CEIDCard
  - type: Appearance
    appearanceDataInit:
     enum.PdaVisuals.PdaType:
       !type:String
       pda-ce
  - type: PdaBorderColor
    borderColor: "#949137"
    accentHColor: "#447987"
  - type: Icon
    state: pda-ce

- type: entity
  parent: BasePDA
  id: EngineerPDA
  name: engineer PDA
  description: Rugged and well-worn.
  components:
  - type: Pda
    id: EngineeringIDCard
  - type: Appearance
    appearanceDataInit:
     enum.PdaVisuals.PdaType:
       !type:String
       pda-engineer
  - type: PdaBorderColor
    borderColor: "#949137"
    accentVColor: "#A32D26"
  - type: Icon
    state: pda-engineer

- type: entity
  parent: BaseMedicalPDA
  id: CMOPDA
  name: chief medical officer PDA
  description: Extraordinarily shiny and sterile.
  components:
  - type: Pda
    id: CMOIDCard
  - type: Appearance
    appearanceDataInit:
     enum.PdaVisuals.PdaType:
       !type:String
       pda-cmo
  - type: PdaBorderColor
    borderColor: "#d7d7d0"
    accentHColor: "#447987"
    accentVColor: "#447987"
  - type: Icon
    state: pda-cmo

- type: entity
  parent: BaseMedicalPDA
  id: MedicalPDA
  name: medical PDA
  description: Shiny and sterile.
  components:
  - type: Pda
    id: MedicalIDCard
  - type: Appearance
    appearanceDataInit:
     enum.PdaVisuals.PdaType:
       !type:String
       pda-medical
  - type: PdaBorderColor
    borderColor: "#d7d7d0"
    accentVColor: "#447987"
  - type: Icon
    state: pda-medical
  - type: GuideHelp
    guides:
    - Medical Doctor

- type: entity
  parent: MedicalPDA
  id: VisitorMedicalPDA
  suffix: Visitor
  components:
  - type: Pda
    id: VisitorIDCard
  - type: Tag #  Ignore Chameleon tags
    tags:
    - DoorBumpOpener

- type: entity
  parent: BaseMedicalPDA
  id: ParamedicPDA
  name: paramedic PDA
  description: Shiny and sterile.
  components:
  - type: Pda
    id: ParamedicIDCard
  - type: Appearance
    appearanceDataInit:
     enum.PdaVisuals.PdaType:
       !type:String
       pda-paramedic
  - type: PdaBorderColor
    borderColor: "#d7d7d0"
    accentVColor: "#2a4b5b"
  - type: Icon
    state: pda-paramedic

- type: entity
  parent: BaseMedicalPDA
  id: ChemistryPDA
  name: chemistry PDA
  description: It has a few discolored blotches here and there.
  components:
  - type: Pda
    id: ChemistIDCard
  - type: Appearance
    appearanceDataInit:
     enum.PdaVisuals.PdaType:
       !type:String
       pda-chemistry
  - type: PdaBorderColor
    borderColor: "#d7d7d0"
    accentVColor: "#B34200"
  - type: Icon
    state: pda-chemistry

- type: entity
  parent: BasePDA
  id: RnDPDA
  name: research director PDA
  description: It appears surprisingly ordinary.
  components:
  - type: Pda
    id: RDIDCard
  - type: Appearance
    appearanceDataInit:
     enum.PdaVisuals.PdaType:
       !type:String
       pda-rd
  - type: PdaBorderColor
    borderColor: "#d7d7d0"
    accentHColor: "#447987"
    accentVColor: "#8900c9"
  - type: Icon
    state: pda-rd

- type: entity
  parent: BasePDA
  id: SciencePDA
  name: science PDA
  description: It's covered with an unknown gooey substance.
  components:
  - type: Pda
    id: ResearchIDCard
  - type: Appearance
    appearanceDataInit:
     enum.PdaVisuals.PdaType:
       !type:String
       pda-science
  - type: PdaBorderColor
    borderColor: "#d7d7d0"
    accentVColor: "#8900c9"
  - type: Icon
    state: pda-science

- type: entity
  parent: BaseSecurityPDA
  id: HoSPDA
  name: head of security PDA
  description: Whosoever bears this PDA is the law.
  components:
  - type: Pda
    id: HoSIDCard
  - type: Appearance
    appearanceDataInit:
     enum.PdaVisuals.PdaType:
       !type:String
       pda-hos
  - type: PdaBorderColor
    borderColor: "#A32D26"
    accentHColor: "#447987"
  - type: Icon
    state: pda-hos
  - type: CartridgeLoader
    preinstalled:
    - CrewManifestCartridge
    - NotekeeperCartridge
    - NewsReaderCartridge
    - WantedListCartridge
    - LogProbeCartridge

- type: entity
  parent: BaseSecurityPDA
  id: WardenPDA
  name: warden PDA
  description: The OS appears to have been jailbroken.
  components:
  - type: Pda
    id: WardenIDCard
  - type: Appearance
    appearanceDataInit:
     enum.PdaVisuals.PdaType:
       !type:String
       pda-warden
  - type: PdaBorderColor
    borderColor: "#A32D26"
    accentVColor: "#949137"
  - type: Icon
    state: pda-warden

- type: entity
  parent: BaseSecurityPDA
  id: SecurityPDA
  name: security PDA
  description: Red to hide the stains of passenger blood.
  components:
  - type: Pda
    id: SecurityIDCard
  - type: Appearance
    appearanceDataInit:
     enum.PdaVisuals.PdaType:
       !type:String
       pda-security
  - type: PdaBorderColor
    borderColor: "#A32D26"
  - type: Icon
    state: pda-security

- type: entity
  parent: BaseSecurityPDA
  id: CentcomPDA
  name: CentComm PDA
  description: Light green sign of walking bureaucracy.
  components:
  - type: Pda
    id: CentcomIDCard
    penSlot:
      startingItem: PenCentcom
      whitelist:
        tags:
        - Write
  - type: Appearance
    appearanceDataInit:
     enum.PdaVisuals.PdaType:
       !type:String
       pda-centcom
  - type: PdaBorderColor
    borderColor: "#00842e"
  - type: Icon
    state: pda-centcom
  - type: CartridgeLoader
    uiKey: enum.PdaUiKey.Key
    preinstalled:
      - CrewManifestCartridge
      - NotekeeperCartridge
      - NewsReaderCartridge
      - MedTekCartridge
      - WantedListCartridge
      - LogProbeCartridge
      - AstroNavCartridge

- type: entity
  parent: CentcomPDA
  id: AdminPDA
  name: Admin PDA
  suffix: Admin
  categories: [ HideSpawnMenu ] # Frontier: use NF variant
  description: If you are not an admin please return this PDA to the nearest admin.
  components:
  - type: Pda
    id: UniversalIDCard
  - type: HealthAnalyzer
    scanDelay: 0
    silent: true
  - type: CartridgeLoader
    uiKey: enum.PdaUiKey.Key
    notificationsEnabled: false
    preinstalled:
      - CrewManifestCartridge
      - NotekeeperCartridge
      - NewsReaderCartridge
      - LogProbeCartridge
      - WantedListCartridge
      - MedTekCartridge
      - AstroNavCartridge
  - type: Tag #  Ignore Chameleon tags
    tags:
    - DoorBumpOpener

- type: entity
  parent: CentcomPDA
  id: DeathsquadPDA
  suffix: Death Squad
  components:
  - type: Pda
    id: CentcomIDCardDeathsquad
  - type: Tag #  Ignore Chameleon tags
    tags:
    - DoorBumpOpener

- type: entity
  parent: BasePDA
  id: MusicianPDA
  name: musician PDA
  description: It fills you with inspiration.
  components:
  - type: Pda
    id: MusicianIDCard
  - type: Appearance
    appearanceDataInit:
     enum.PdaVisuals.PdaType:
       !type:String
       pda-musician
  - type: PdaBorderColor
    borderColor: "#333333"
  - type: Icon
    state: pda-musician
  - type: Instrument
    allowPercussion: false
    handheld: true
    bank: 1
    program: 2

- type: entity
  parent: MusicianPDA
  id: VisitorMusicianPDA
  suffix: Visitor
  components:
  - type: Pda
    id: VisitorIDCard
  - type: Tag #  Ignore Chameleon tags
    tags:
    - DoorBumpOpener

- type: entity
  parent: BasePDA
  id: AtmosPDA
  name: atmos PDA
  description: Still smells like plasma.
  components:
  - type: Pda
    id: AtmosIDCard
  - type: Appearance
    appearanceDataInit:
     enum.PdaVisuals.PdaType:
       !type:String
       pda-atmos
  - type: PdaBorderColor
    borderColor: "#949137"
    accentVColor: "#447987"
  - type: Icon
    state: pda-atmos

- type: entity
  parent: BasePDA
  id: ClearPDA
  name: clear PDA
  description: 99 and 44/100ths percent pure plastic.
  categories: [ HideSpawnMenu ] # Frontier
  components:
  - type: Pda
    id: PassengerIDCard
  - type: Appearance
    appearanceDataInit:
     enum.PdaVisuals.PdaType:
       !type:String
       pda-clear
  - type: PdaBorderColor
    borderColor: "#288e4d"
  - type: Icon
    state: pda-clear

- type: entity
  parent: ClearPDA
  id: VisitorPDA
  components:
  - type: Pda
    id: VisitorIDCard
  - type: Tag #  Ignore Chameleon tags
    tags:
    - DoorBumpOpener

- type: entity
  parent: BasePDA
  id: SyndiPDA
  name: syndicate PDA
  description: Ok, time to be a productive member of- oh cool I'm a bad guy time to kill people!
  components:
  - type: Pda
    id: SyndicateIDCard
  - type: Appearance
    appearanceDataInit:
     enum.PdaVisuals.PdaType:
       !type:String
       pda-syndi
  - type: PdaBorderColor
    borderColor: "#891417"
  - type: Icon
    state: pda-syndi
  - type: CartridgeLoader
    uiKey: enum.PdaUiKey.Key
    preinstalled:
      - NotekeeperCartridge
      - AstroNavCartridge # Frontier

- type: entity
  parent: BaseSecurityPDA
  id: ERTLeaderPDA
  name: ERT Leader PDA
  suffix: Leader
  description: Red for firepower.
  components:
  - type: Pda
    id: ERTLeaderIDCard
  - type: Appearance
    appearanceDataInit:
     enum.PdaVisuals.PdaType:
       !type:String
       pda-ert
  - type: PdaBorderColor
    borderColor: "#A32D26"
    accentHColor: "#447987"
    accentVColor: "#447987"
  - type: Icon
    state: pda-ert
  - type: CartridgeLoader
    uiKey: enum.PdaUiKey.Key
    preinstalled:
      - CrewManifestCartridge
      - NotekeeperCartridge
      - NewsReaderCartridge
      - MedTekCartridge
      - WantedListCartridge
      - LogProbeCartridge
      - AstroNavCartridge
      - MailMetricsCartridge # Frontier

- type: entity
  parent: ERTLeaderPDA
  id: ERTChaplainPDA
  name: ERT Chaplain PDA
  suffix: Chaplain
  description: Red for firepower, it's blessed.
  components:
  - type: Pda
    id: ERTChaplainIDCard

- type: entity
  parent: ERTLeaderPDA
  id: ERTEngineerPDA
  name: ERT Engineer PDA
  suffix: Engineer
  description: Red for firepower, it's well-worn.
  components:
  - type: Pda
    id: ERTEngineerIDCard

- type: entity
  parent: ERTLeaderPDA
  id: ERTJanitorPDA
  name: ERT Janitor PDA
  suffix: Janitor
  description: Red for firepower, it's squeaky clean.
  components:
  - type: Pda
    id: ERTJanitorIDCard

- type: entity
  parent: ERTLeaderPDA
  id: ERTMedicPDA
  name: ERT Medic PDA
  suffix: Medic
  description: Red for firepower, it's shiny and sterile.
  components:
  - type: Pda
    id: ERTMedicIDCard

- type: entity
  parent: ERTLeaderPDA
  id: ERTSecurityPDA
  name: ERT Security PDA
  suffix: Security
  description: Red for firepower, it has tally marks etched on the side.
  components:
  - type: Pda
    id: ERTSecurityIDCard

- type: entity
  parent: ERTLeaderPDA
  id: CBURNPDA
  name: CBURN PDA
  description: Smells like rotten flesh.
  components:
  - type: Pda
    id: CBURNIDcard
  - type: PdaBorderColor
    borderColor: "#A32D26"
    accentHColor: "#447987"
    accentVColor: "#447987"

- type: entity
  parent: BasePDA
  id: PsychologistPDA
  name: psychologist PDA
  description: Looks immaculately cleaned.
  components:
  - type: Pda
    id: PsychologistIDCard
  - type: Appearance
    appearanceDataInit:
     enum.PdaVisuals.PdaType:
       !type:String
       pda-medical
  - type: PdaBorderColor
    borderColor: "#d7d7d0"
    accentVColor: "#447987"
  - type: Icon
    state: pda-medical

- type: entity
  parent: BasePDA
  id: ReporterPDA
  name: reporter PDA
  description: Smells like freshly printed press.
  components:
  - type: Pda
    id: ReporterIDCard
    penSlot:
      startingItem: LuxuryPen
      priority: -1
      whitelist:
        tags:
        - Write
  - type: Appearance
    appearanceDataInit:
     enum.PdaVisuals.PdaType:
       !type:String
       pda-reporter
  - type: PdaBorderColor
    borderColor: "#3f3f74"
  - type: Icon
    state: pda-reporter

- type: entity
  parent: BasePDA
  id: ZookeeperPDA
  name: zookeeper PDA
  description: Made with genuine synthetic leather. Crikey!
  components:
  - type: Pda
    id: ZookeeperIDCard
  - type: Appearance
    appearanceDataInit:
     enum.PdaVisuals.PdaType:
       !type:String
       pda-zookeeper
  - type: PdaBorderColor
    borderColor: "#ffe685"
  - type: Icon
    state: pda-zookeeper

- type: entity
  parent: BasePDA
  id: BoxerPDA
  name: boxer PDA
  description: Float like a butterfly, ringtone like a bee.
  components:
  - type: Pda
    id: BoxerIDCard
  - type: Appearance
    appearanceDataInit:
     enum.PdaVisuals.PdaType:
       !type:String
       pda-boxer
  - type: PdaBorderColor
    borderColor: "#333333"
    accentVColor: "#390504"
  - type: Icon
    state: pda-boxer

- type: entity
  parent: BaseSecurityPDA
  id: DetectivePDA
  name: detective PDA
  description: Smells like rain... pouring down the rooftops...
  categories: [ HideSpawnMenu ] # Frontier
  components:
  - type: Pda
    id: DetectiveIDCard
  - type: Appearance
    appearanceDataInit:
     enum.PdaVisuals.PdaType:
       !type:String
       pda-detective
  - type: PdaBorderColor
    borderColor: "#774705"
  - type: Icon
    state: pda-detective
  - type: CartridgeLoader
    preinstalled:
    - CrewManifestCartridge
    - NotekeeperCartridge
    - NewsReaderCartridge
    - WantedListCartridge
    - LogProbeCartridge

- type: entity
  parent: BaseMedicalPDA
  id: BrigmedicPDA
  name: brigmedic PDA
  description: I wonder whose pulse is on the screen? I hope it doesn't stop...
  components:
  - type: Pda
    id: BrigmedicIDCard
  - type: Appearance
    appearanceDataInit:
     enum.PdaVisuals.PdaType:
       !type:String
       pda-brigmedic
  - type: PdaBorderColor
    borderColor: "#A32D26"
    accentHColor: "#d7d7d0"
    accentVColor: "#d7d7d0"
  - type: Icon
    state: pda-brigmedic
  - type: CartridgeLoader
    preinstalled:
    - CrewManifestCartridge
    - NotekeeperCartridge
    - NewsReaderCartridge
    - WantedListCartridge
    - MedTekCartridge

- type: entity
  parent: ClownPDA
  id: CluwnePDA
  name: cluwne PDA
  suffix: Unremoveable
  description: Cursed cluwne PDA.
  components:
  - type: Pda
    id: CluwneIDCard
  - type: Appearance
    appearanceDataInit:
     enum.PdaVisuals.PdaType:
       !type:String
       pda-cluwne
  - type: PdaBorderColor
    borderColor: "#1c8f4d"
  - type: Icon
    state: pda-cluwne
    penSlot:
      startingItem: CrayonGreen
      ejectSound: /Audio/Items/bikehorn.ogg
      priority: -1
      whitelist:
        tags:
        - Write
  - type: Unremoveable

- type: entity
  parent: BasePDA
  id: SeniorEngineerPDA
  name: senior engineer PDA
  description: Seems to have been taken apart and put back together several times.
  components:
  - type: Pda
    id: SeniorEngineerIDCard
  - type: Appearance
    appearanceDataInit:
     enum.PdaVisuals.PdaType:
       !type:String
       pda-seniorengineer
  - type: PdaBorderColor
    borderColor: "#949137"
    accentVColor: "#CD6900"
  - type: Icon
    state: pda-seniorengineer

- type: entity
  parent: BasePDA
  id: SeniorResearcherPDA
  name: senior researcher PDA
  description: Looks like it's been through years of chemical burns and explosions.
  components:
  - type: Pda
    id: SeniorResearcherIDCard
  - type: Appearance
    appearanceDataInit:
     enum.PdaVisuals.PdaType:
       !type:String
       pda-seniorresearcher
  - type: PdaBorderColor
    borderColor: "#d7d7d0"
    accentHColor: "#8900c9"
    accentVColor: "#8900c9"
  - type: Icon
    state: pda-seniorresearcher

- type: entity
  parent: BaseMedicalPDA
  id: SeniorPhysicianPDA
  name: senior physician PDA
  description: Smells faintly like iron and chemicals.
  components:
  - type: Pda
    id: SeniorPhysicianIDCard
  - type: Appearance
    appearanceDataInit:
     enum.PdaVisuals.PdaType:
       !type:String
       pda-seniorphysician
  - type: PdaBorderColor
    borderColor: "#d7d7d0"
    accentHColor: "#447987"
    accentVColor: "#B34200"
  - type: Icon
    state: pda-seniorphysician

- type: entity
  parent: BaseSecurityPDA
  id: SeniorOfficerPDA
  name: senior officer PDA
  description: Beaten, battered and broken, but just barely useable.
  components:
  - type: Pda
    id: SeniorOfficerIDCard
  - type: Appearance
    appearanceDataInit:
     enum.PdaVisuals.PdaType:
       !type:String
       pda-seniorofficer
  - type: PdaBorderColor
    borderColor: "#A32D26"
    accentVColor: "#DFDFDF"
  - type: Icon
    state: pda-seniorofficer

- type: entity
  parent: SyndiPDA
  id: PiratePDA
  name: pirate PDA
  description: Yargh!
  categories: [ HideSpawnMenu ] # Frontier
  components:
  - type: Pda
    id: PirateIDCard
  - type: Appearance
    appearanceDataInit:
     enum.PdaVisuals.PdaType:
       !type:String
       pda-pirate
  - type: Icon
    state: pda-pirate

- type: entity
  parent: BaseMedicalPDA
  id: SyndiAgentPDA
  name: syndicate agent PDA
  description: For those days when healing normal syndicates aren't enough, try healing nuclear operatives instead!
  components:
  - type: Pda
    id: SyndicateIDCard
  - type: Appearance
    appearanceDataInit:
     enum.PdaVisuals.PdaType:
       !type:String
       pda-syndi-agent
  - type: PdaBorderColor
    borderColor: "#891417"
  - type: Icon
    state: pda-syndi-agent
  - type: CartridgeLoader
    uiKey: enum.PdaUiKey.Key
    preinstalled:
      - NotekeeperCartridge
      - MedTekCartridge

- type: entity
  parent: BasePDA
  id: ChameleonPDA
  name: contractor PDA # Frontier passenger<contractor
  description: Why isn't it gray?
  suffix: Chameleon
  components:
  - type: PdaBorderColor
    borderColor: "#717059"
  - type: Tag
    tags: # ignore "WhitelistChameleon" tag
    - DoorBumpOpener
  - type: ChameleonClothing
    slot: [idcard]
    default: ContractorPDA # Frontier PassengerPDA<ContractorPDA
    requireTag: WhitelistChameleonPDA
  - type: UserInterface
    interfaces:
      enum.PdaUiKey.Key:
        type: PdaBoundUserInterface
      enum.StoreUiKey.Key:
        type: StoreBoundUserInterface
      enum.RingerUiKey.Key:
        type: RingerBoundUserInterface
      enum.InstrumentUiKey.Key:
        type: InstrumentBoundUserInterface
      enum.HealthAnalyzerUiKey.Key:
        type: HealthAnalyzerBoundUserInterface
      enum.ChameleonUiKey.Key:
        type: ChameleonBoundUserInterface<|MERGE_RESOLUTION|>--- conflicted
+++ resolved
@@ -141,11 +141,8 @@
     wipeVerbText: pda-wipe-device-verb-text # Frontier
     wipeVerbPopup: pda-wiped-device # Frontier
     mindRoles: [] # Frontier: no default value here
-<<<<<<< HEAD
-=======
   - type: ShipyardSellCondition # Frontier: Teleport to shipyard console on sale
     preserveOnSale: true
->>>>>>> 3b71b0f8
 
 - type: entity
   parent: BasePDA
