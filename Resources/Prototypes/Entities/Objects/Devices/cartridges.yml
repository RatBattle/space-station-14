﻿- type: entity
  parent: NFBasePDACartridge # Frontier: BaseItem<NFBasePDACartridge
  id: NotekeeperCartridge
  name: notekeeper cartridge
  description: A program for keeping notes.
  components:
  - type: Sprite
    sprite: Objects/Devices/cartridge.rsi
    state: cart-y
  - type: UIFragment
    ui: !type:NotekeeperUi
  - type: Cartridge
    programName: notekeeper-program-name
    icon:
      sprite:  Objects/Misc/books.rsi
      state: book_icon
  - type: NotekeeperCartridge

- type: entity
  parent: NFBasePDACartridge # Frontier: BaseItem<NFBasePDACartridge
  id: NewsReaderCartridge
  name: news cartridge
  description: A program for reading news.
  components:
  - type: Sprite
    sprite: Objects/Devices/cartridge.rsi
    state: cart-y
  - type: UIFragment
    ui: !type:NewsReaderUi
  - type: Cartridge
    programName: news-read-program-name
    icon:
      sprite: Interface/Misc/program_icons.rsi
      state: news_read
  - type: NewsReaderCartridge

- type: entity
  parent: NFBasePDACartridge # Frontier: BaseItem<NFBasePDACartridge
  id: CrewManifestCartridge
  name: crew manifest cartridge
  description: A program for listing your fellow crewmembers.
  components:
    - type: Sprite
      sprite: Objects/Devices/cartridge.rsi
      state: cart-y
    - type: UIFragment
      ui: !type:CrewManifestUi
    - type: Cartridge
      programName: crew-manifest-program-name
      icon:
        sprite: Interface/Misc/program_icons.rsi
        state: crew_manifest
    - type: CrewManifestCartridge

- type: entity
  parent: NFBasePDACartridge # Frontier: BaseItem<NFBasePDACartridge
  id: NetProbeCartridge
  name: NetProbe cartridge
  description: A program for getting the address and frequency of network devices.
  components:
    - type: Sprite
      sprite: Objects/Devices/cartridge.rsi
      state: cart-y
    - type: UIFragment
      ui: !type:NetProbeUi
    - type: Cartridge
      programName: net-probe-program-name
      icon:
        sprite: Structures/Machines/server.rsi
        state: server
    - type: NetProbeCartridge

- type: entity
  parent: NFBasePDACartridge # Frontier: BaseItem<NFBasePDACartridge
  id: LogProbeCartridge
  name: LogProbe cartridge
  description: A program for getting access logs from devices.
  components:
    - type: Sprite
      sprite: Objects/Devices/cartridge.rsi
      state: cart-log
    - type: Icon
      sprite: Objects/Devices/cartridge.rsi
      state: cart-log
    - type: UIFragment
      ui: !type:LogProbeUi
    - type: Cartridge
      programName: log-probe-program-name
      icon:
        sprite: _NF/Structures/Doors/Airlocks/Standard/nfsd.rsi # Frontier: Swap security to NFSD
        state: closed
    - type: LogProbeCartridge
    - type: GuideHelp
      guides:
      - Forensics

- type: entity
<<<<<<< HEAD
  parent: BaseItem
=======
  parent: NFBasePDACartridge # Frontier: BaseItem<NFBasePDACartridge
>>>>>>> d01816f0
  id: WantedListCartridge
  name: Wanted list cartridge
  description: A program to get a list of wanted persons.
  components:
  - type: Sprite
    sprite: Objects/Devices/cartridge.rsi
    state: cart-sec
  - type: Icon
    sprite: Objects/Devices/cartridge.rsi
    state: cart-sec
  - type: UIFragment
    ui: !type:WantedListUi
  - type: Cartridge
    programName: wanted-list-program-name
    icon:
      sprite: Objects/Misc/books.rsi
      state: icon_magnifier
<<<<<<< HEAD
  - type: WantedListCartridge
  - type: StealTarget
    stealGroup: WantedListCartridge
=======
    readonly: true # Frontier
  - type: WantedListCartridge
  - type: StealTarget
    stealGroup: WantedListCartridge

- type: entity
  parent: NFBasePDACartridge # Frontier: BaseItem<NFBasePDACartridge
  id: MedTekCartridge
  name: MedTek cartridge
  description: A program that provides medical diagnostic tools.
  components:
    - type: Sprite
      sprite: Objects/Devices/cartridge.rsi
      state: cart-med
    - type: Icon
      sprite: Objects/Devices/cartridge.rsi
      state: cart-med
    - type: Cartridge
      programName: med-tek-program-name
      icon:
        sprite: Objects/Specific/Medical/healthanalyzer.rsi
        state: icon
    - type: MedTekCartridge

- type: entity
  parent: NFBasePDACartridge # Frontier: BaseItem<NFBasePDACartridge
  id: AstroNavCartridge
  name: AstroNav cartridge
  description: A program for navigation that provides GPS coordinates.
  components:
    - type: Sprite
      sprite: Objects/Devices/cartridge.rsi
      state: cart-nav
    - type: Icon
      sprite: Objects/Devices/cartridge.rsi
      state: cart-nav
    - type: Cartridge
      programName: astro-nav-program-name
      icon:
        sprite: Objects/Devices/gps.rsi
        state: icon
    - type: AstroNavCartridge
>>>>>>> d01816f0
<|MERGE_RESOLUTION|>--- conflicted
+++ resolved
@@ -95,11 +95,7 @@
       - Forensics
 
 - type: entity
-<<<<<<< HEAD
-  parent: BaseItem
-=======
   parent: NFBasePDACartridge # Frontier: BaseItem<NFBasePDACartridge
->>>>>>> d01816f0
   id: WantedListCartridge
   name: Wanted list cartridge
   description: A program to get a list of wanted persons.
@@ -117,11 +113,6 @@
     icon:
       sprite: Objects/Misc/books.rsi
       state: icon_magnifier
-<<<<<<< HEAD
-  - type: WantedListCartridge
-  - type: StealTarget
-    stealGroup: WantedListCartridge
-=======
     readonly: true # Frontier
   - type: WantedListCartridge
   - type: StealTarget
@@ -163,5 +154,4 @@
       icon:
         sprite: Objects/Devices/gps.rsi
         state: icon
-    - type: AstroNavCartridge
->>>>>>> d01816f0
+    - type: AstroNavCartridge