- type: entity
  name: forensic scanner
<<<<<<< HEAD
  parent: [BaseItem, RecyclableItemDeviceSmall] # Frontier: added RecyclableItemDeviceSmall
=======
  parent: [ BaseItem, BaseSecurityContraband ]
>>>>>>> 4dfd3e57
  id: ForensicScanner
  description: A handheld device that can scan objects for fingerprints and fibers.
  components:
  - type: Sprite
    sprite: _NF/Objects/Devices/forensic_scanner.rsi # Frontier: add _NF
    state: forensicnew
  - type: Item
    size: Small
    storedRotation: 90
  - type: Clothing
    sprite: _NF/Objects/Devices/forensic_scanner.rsi # Frontier: add _NF
    quickEquip: false
    slots:
    - Belt
  - type: ActivatableUI
    key: enum.ForensicScannerUiKey.Key
    inHandsOnly: true
    requireActiveHand: false
  - type: UserInterface
    interfaces:
      enum.ForensicScannerUiKey.Key:
        type: ForensicScannerBoundUserInterface
  - type: ForensicScanner
  - type: GuideHelp
    guides:
    - Forensics
  - type: StealTarget
    stealGroup: ForensicScanner
  - type: Appearance # Frontier
  - type: ItemSlots # Frontier
    slots: # Frontier
      forensics_cartridge: # Frontier
        name: forensic-scanner-slot-component-slot-name-cartridge # Frontier
        insertSound: /Audio/Machines/id_insert.ogg # Frontier
        ejectSound: /Audio/Machines/id_swipe.ogg # Frontier
        whitelist: # Frontier
          components: # Frontier
            - ForensicsCartridge # Frontier
  - type: ItemMapper # Frontier
    sprite: _NF/Objects/Devices/forensic_scanner.rsi # Frontier
    mapLayers: # Frontier
      forensiccartridge: # Frontier
        whitelist: # Frontier
          components: # Frontier
            - ForensicsCartridge # Frontier
  - type: ContainerContainer # Frontier
    containers: # Frontier
      storagebase: !type:Container # Frontier
        ents: [] # Frontier
      forensics_cartridge: !type:ContainerSlot {} # Frontier

- type: entity
  name: forensic scanner report
  parent: Paper
  id: ForensicReportPaper
  description: Circumstantial evidence, at best.
  components:
  - type: Sprite
    sprite: Objects/Misc/bureaucracy.rsi
    layers:
    - state: paper_receipt_horizontal
    - state: paper_receipt_horizontal_words
      map: ["enum.PaperVisualLayers.Writing"]
      visible: false
    - state: paper_stamp-generic
      map: ["enum.PaperVisualLayers.Stamp"]
      visible: false
  - type: PaperVisuals
    backgroundImagePath: "/Textures/Interface/Paper/paper_background_perforated.svg.96dpi.png"
    headerImagePath: "/Textures/Interface/Paper/paper_heading_forensic_scanner.svg.96dpi.png"
    headerMargin: 0.0, 0.0, 0.0, 4.0
    backgroundImageTile: true
    backgroundPatchMargin: 6.0, 0.0, 6.0, 0.0
    contentMargin: 12.0, 0.0, 6.0, 0.0
    maxWritableArea: 368.0, 256.0
  - type: GuideHelp
    guides:
    - Forensics

- type: entity
  parent: ForensicReportPaper
  id: PaperAccessLogs
  name: access logs
  description: A printout from the detective's trusty LogProbe.
  components:
  - type: PaperVisuals
    headerImagePath: null
    headerMargin: 0.0, 0.0, 0.0, 0.0<|MERGE_RESOLUTION|>--- conflicted
+++ resolved
@@ -1,10 +1,6 @@
 - type: entity
   name: forensic scanner
-<<<<<<< HEAD
-  parent: [BaseItem, RecyclableItemDeviceSmall] # Frontier: added RecyclableItemDeviceSmall
-=======
-  parent: [ BaseItem, BaseSecurityContraband ]
->>>>>>> 4dfd3e57
+  parent: [BaseItem, RecyclableItemDeviceSmall] # Frontier: added RecyclableItemDeviceSmall, removed BaseSecurityContraband
   id: ForensicScanner
   description: A handheld device that can scan objects for fingerprints and fibers.
   components:
