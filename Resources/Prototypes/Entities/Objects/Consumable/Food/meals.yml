# A bunch of different meals. This stuff doesn't come off their plates because
# it's assembled on them. Or they just don't have plates.

# Base

- type: entity
  parent: FoodInjectableBase
  id: FoodMealBase
  abstract: true
  description: A delicious meal, cooked with love.
  components:
  - type: Food
  - type: Sprite
    sprite: Objects/Consumable/Food/meals.rsi
  - type: SolutionContainerManager
    solutions:
      food:
        maxVol: 31
        reagents:
        - ReagentId: Nutriment
          Quantity: 15
        - ReagentId: Flavorol
          Quantity: 10
# Meals

- type: entity
  name: loaded baked potato
  parent: FoodMealBase
  id: FoodMealPotatoLoaded
  description: Totally baked.
  components:
  - type: FlavorProfile
    flavors:
      - cheesy
      - potatoes
  - type: Sprite
    state: loadedbakedpotato
# Tastes like potato.

- type: entity
  name: space fries
  parent: FoodMealBase
  id: FoodMealFries
  description: AKA, French Fries, Freedom Fries, etc.
  components:
  - type: FlavorProfile
    flavors:
      - potatoes
      - salty
  - type: Sprite
    state: fries
# Tastes like fries, salt.

- type: entity
  name: cheesy fries
  parent: FoodMealBase
  id: FoodMealFriesCheesy
  description: Fries. Covered in cheese. Duh.
  components:
  - type: FlavorProfile
    flavors:
      - potatoes
      - salty
      - cheesy
  - type: Sprite
    state: fries-cheesy
# Tastes like fries, cheese.

- type: entity
  name: carrot fries
  parent: FoodMealBase
  id: FoodMealFriesCarrot
  description: Tasty fries from fresh carrots.
  components:
  - type: FlavorProfile
    flavors:
      - carrots
      - salty
  - type: Sprite
    state: fries-carrot
  - type: Tag
    tags:
    - CarrotFries
  - type: SolutionContainerManager
    solutions:
      food:
        maxVol: 26
        reagents:
        - ReagentId: JuiceCarrot
          Quantity: 20
# Tastes like carrots, salt.

- type: entity
  name: nachos
  parent: FoodMealBase
  id: FoodMealNachos
  description: Chips from Space Mexico.
  components:
  - type: FlavorProfile
    flavors:
      - nachos
  - type: Sprite
    state: nachos
# Tastes like nachos.

- type: entity
  name: cheesy nachos
  parent: FoodMealBase
  id: FoodMealNachosCheesy
  description: The delicious combination of nachos and melting cheese.
  components:
  - type: FlavorProfile
    flavors:
      - nachos
      - cheesy
  - type: Sprite
    state: nachos-cheesy
  - type: SolutionContainerManager
    solutions:
      food:
        maxVol: 20
        reagents:
        - ReagentId: Nutriment
          Quantity: 6
        - ReagentId: Vitamin
          Quantity: 3
        - ReagentId: TableSalt
          Quantity: 1
        - ReagentId: Flavorol
          Quantity: 5
# Tastes like nachos, cheese.

- type: entity
  name: Cuban nachos
  parent: FoodMealBase
  id: FoodMealNachosCuban
  description: That's some dangerously spicy nachos.
  components:
  - type: FlavorProfile
    flavors:
      - nachos
      - cheesy
      - spicy
  - type: Sprite
    state: nachos-cuban
  - type: SolutionContainerManager
    solutions:
      food:
        maxVol: 20
        reagents:
        - ReagentId: Nutriment
          Quantity: 7
        - ReagentId: CapsaicinOil
          Quantity: 8
        - ReagentId: Vitamin
          Quantity: 4
        - ReagentId: Flavorol
          Quantity: 5
# Tastes like nachos, hot pepper.

- type: entity
  name: mint
  parent: FoodMealBase
  id: FoodMealMint
  description: It's wafer thin.
  components:
  - type: FlavorProfile
    flavors:
      - minty
  - type: Sprite
    state: mint
  - type: SolutionContainerManager
    solutions:
      food:
        # Note that this acts as the limiter against injecting anything.
        maxVol: 1
        reagents:
        - ReagentId: Nutriment
          Quantity: 1
# Tastes like parsnips, salt.

- type: entity
  name: eggplant parmigiana
  parent: FoodMealBase
  id: FoodMealEggplantParm
  description: The only good recipe for eggplant.
  components:
  - type: FlavorProfile
    flavors:
      - eggplant
      - cheesy
  - type: Sprite
    state: eggplantparm
  - type: SolutionContainerManager
    solutions:
      food:
        maxVol: 15
        reagents:
        - ReagentId: Nutriment
          Quantity: 6
        - ReagentId: Vitamin
          Quantity: 2
<<<<<<< HEAD
        - ReagentId: Flavorol
          Quantity: 5
=======
  - type: Tag
    tags:
    - Fruit
>>>>>>> 535b013f
# Tastes like eggplant, cheese.

- type: entity
  name: yaki imo
  parent: FoodMealBase
  id: FoodMealPotatoYaki
  description: Made with roasted sweet potatoes!
  components:
  - type: FlavorProfile
    flavors:
      - sweet
      - potatoes
  - type: Sprite
    state: yakiimo
# Tastes like sweet potato.

- type: entity
  name: Cuban carp
  parent: FoodMealBase
  id: FoodMealCubancarp
  description: A grifftastic sandwich that burns your tongue and then leaves it numb!
  components:
  - type: FlavorProfile
    flavors:
      - fishy
      - batter
      - spicy
  - type: Sprite
    state: cubancarp
  - type: SolutionContainerManager
    solutions:
      food:
        maxVol: 20
        reagents:
        - ReagentId: Nutriment
          Quantity: 6
        - ReagentId: CarpoToxin
          Quantity: 3
<<<<<<< HEAD
        - ReagentId: Flavorol
          Quantity: 5
=======
  - type: Tag
    tags:
    - CubanCarp
    - Meat
>>>>>>> 535b013f
# Tastes like fish, batter, hot peppers.

- type: entity
  name: corned beef and cabbage
  parent: FoodMealBase
  id: FoodMealCornedbeef
  description: Now you can feel like a real tourist vacationing in Ireland.
  components:
  - type: FlavorProfile
    flavors:
      - meaty
      - cabbage
  - type: Sprite
    state: cornedbeef
  - type: SolutionContainerManager
    solutions:
      food:
        maxVol: 20
        reagents:
        - ReagentId: Nutriment
          Quantity: 6
        - ReagentId: Vitamin
          Quantity: 4
<<<<<<< HEAD
        - ReagentId: Flavorol
          Quantity: 5
=======
  - type: Tag
    tags:
    - Meat
>>>>>>> 535b013f
# Tastes like meat, cabbage.

- type: entity
  name: filet migrawr
  parent: FoodMealBase
  id: FoodMealBearsteak
  description: Because eating bear wasn't manly enough.
  components:
  - type: FlavorProfile
    flavors:
      - meaty
      - fishy
  - type: Sprite
    state: bearsteak
  - type: SolutionContainerManager
    solutions:
      food:
        maxVol: 17
        reagents:
        - ReagentId: Nutriment
          Quantity: 2
        - ReagentId: Vitamin
          Quantity: 5
<<<<<<< HEAD
        - ReagentId: Flavorol
          Quantity: 5
=======
  - type: Tag
    tags:
    - Meat
>>>>>>> 535b013f
# Tastes like meat, salmon.

- type: entity
  name: pig in a blanket
  parent: FoodMealBase
  id: FoodMealPigblanket
  description: A tiny sausage wrapped in a flakey, buttery roll. Free this pig from its blanket prison by eating it.
  components:
  - type: FlavorProfile
    flavors:
      - meaty
      - butter
  - type: Sprite
    state: pigblanket
  - type: SolutionContainerManager
    solutions:
      food:
        maxVol: 15
        reagents:
        - ReagentId: Nutriment
          Quantity: 6
        - ReagentId: Vitamin
          Quantity: 1
  - type: Tag
    tags:
    - Meat
# Tastes like meat, butter.

- type: entity
  name: bbq ribs
  parent: FoodMealBase
  id: FoodMealRibs
  description: BBQ ribs, slathered in a healthy coating of BBQ sauce. The least vegan thing to ever exist.
  components:
  - type: FlavorProfile
    flavors:
      - meaty
      - smokey
  - type: Sprite
    state: ribs
  - type: SolutionContainerManager
    solutions:
      food:
        maxVol: 30
        reagents:
        - ReagentId: Nutriment
          Quantity: 3
        - ReagentId: Protein
          Quantity: 10
        - ReagentId: BbqSauce
          Quantity: 10
<<<<<<< HEAD
        - ReagentId: Flavorol
          Quantity: 5
=======
  - type: Tag
    tags:
    - Meat
>>>>>>> 535b013f
# Tastes like meat, smokey sauce.

- type: entity
  name: eggs benedict
  parent: FoodMealBase
  id: FoodMealEggsbenedict
  description: There is only one egg on this, how rude.
  components:
  - type: FlavorProfile
    flavors:
      - egg
      - bacon
      - bun
  - type: Sprite
    state: benedict
  - type: SolutionContainerManager
    solutions:
      food:
        maxVol: 20
        reagents:
        - ReagentId: Nutriment
          Quantity: 6
        - ReagentId: Vitamin
          Quantity: 4
<<<<<<< HEAD
        - ReagentId: Flavorol
          Quantity: 5
=======
  - type: Tag
    tags:
    - Meat
>>>>>>> 535b013f
# Tastes like eggs, bacon, bun.

- type: entity
  name: cheese omelette
  parent: FoodMealBase
  id: FoodMealOmelette
  description: Cheesy.
  components:
  - type: FlavorProfile
    flavors:
      - egg
      - cheesy
  - type: Sprite
    state: omelette
  - type: SolutionContainerManager
    solutions:
      food:
        maxVol: 15
        reagents:
        - ReagentId: Nutriment
          Quantity: 9
<<<<<<< HEAD
        - ReagentId: Flavorol
          Quantity: 5
=======
  - type: Tag
    tags:
    - Meat
>>>>>>> 535b013f
# Tastes like egg, cheese.

- type: entity
  name: fried egg
  parent: FoodMealBase
  id: FoodMealFriedegg
  description: A fried egg, with a touch of salt and pepper.
  components:
  - type: FlavorProfile
    flavors:
      - egg
      - salty
      - peppery
  - type: Sprite
    state: friedegg
  - type: SolutionContainerManager
    solutions:
      food:
        maxVol: 10
        reagents:
        - ReagentId: Nutriment
          Quantity: 2
        - ReagentId: TableSalt
          Quantity: 1
        - ReagentId: Blackpepper
          Quantity: 1
  - type: Tag
    tags:
    - Meat
# Tastes like egg, salt, pepper.

- type: entity
  name: milk ape
  parent: FoodMealBase
  id: FoodMealMilkape
  description: The king of Jungle Thick.
  components:
  - type: FlavorProfile
    flavors:
      - milk
      - chocolate
  - type: Sprite
    state: milkape
# Tastes like milk, chocolate, the jungle.

- type: entity
  name: memory leek
  parent: FoodMealBase
  id: FoodMealMemoryleek
  description: This should refresh your memory.
  components:
  - type: FlavorProfile
    flavors:
      - memoryleek
  - type: Sprite
    state: memoryLeek
  - type: SolutionContainerManager
    solutions:
      food:
        maxVol: 15
        reagents:
        - ReagentId: Nutriment
          Quantity: 10
        - ReagentId: Allicin
          Quantity: 5
# Tastes like pain.

- type: entity
  name: salty sweet miso cola soup
  parent: FoodMealBase
  id: DisgustingSweptSoup
  description: Jesus christ.
  components:
  - type: Sprite
    state: saltysweet
  - type: SolutionContainerManager
    solutions:
      food:
        maxVol: 30
        reagents:
        - ReagentId: Nutriment
          Quantity: 9
        - ReagentId: Water
          Quantity: 10
        - ReagentId: Blackpepper
          Quantity: 3
        - ReagentId: Flavorol
          Quantity: 5
# Tastes awesome.

- type: entity
  name: queso
  parent: FoodMealBase
  id: FoodMealQueso
  description: A classic dipping sauce that you can't go wrong with.
  components:
    - type: FlavorProfile
      flavors:
        - cheesy
    - type: Sprite
      state: queso
# Its queso! Everyone loves queso... Right?.

- type: entity
  name: Sashimi
  parent: FoodMealBase
  id: FoodMealSashimi
  description: Its taste can only be described as "Exotic". The poisoning though? That's pretty common.
  components:
  - type: FlavorProfile
    flavors:
      - fishy
  - type: Sprite
    state: sashimi
  - type: SolutionContainerManager
    solutions:
      food:
        maxVol: 18
        reagents:
        - ReagentId: Nutriment
          Quantity: 6
        - ReagentId: CarpoToxin
          Quantity: 15
  - type: Tag
    tags:
    - Meat
# tastes exotic

- type: entity
  name: enchiladas
  parent: FoodMealBase
  id: FoodMealEnchiladas
  description: Viva La Mexico!
  components:
    - type: FlavorProfile
      flavors:
        - meaty
    - type: Sprite
      state: enchiladas
    - type: SolutionContainerManager
      solutions:
        food:
          maxVol: 15
          reagents:
          - ReagentId: Nutriment
            Quantity: 8
          - ReagentId: CapsaicinOil
            Quantity: 6
<<<<<<< HEAD
          - ReagentId: Flavorol
            Quantity: 5
=======
    - type: Tag
      tags:
      - Meat
>>>>>>> 535b013f
# What do Europeans eat instead of enchiladas? 25.4 millimeter-iladas.

- type: entity
  name: melon fruit bowl
  parent: FoodMealBase
  id: FoodSaladWatermelonFruitBowl
  description: The only salad where you can eat the bowl.
  components:
  - type: FlavorProfile
    flavors:
      - fruity
      - sour
  - type: Sprite
    state: melonfruitbowl
  - type: SolutionContainerManager
    solutions:
      food:
        maxvol: 65
        reagents:
        - ReagentId: Nutriment
          Quantity: 30
        - ReagentId: Vitamin
          Quantity: 15
        - ReagentId: Water
          Quantity: 5
        - ReagentId: Bicaridine
          Quantity: 5
        - ReagentId: Kelotane
          Quantity: 5
  - type: Tag
    tags:
    - Fruit

- type: entity
  name: taco
  parent: FoodMealBase
  id: FoodMealTaco
  description: Take a bite!
  components:
  - type: FlavorProfile
    flavors:
      - cheesy
      - tomato
      - meaty
      - onion
  - type: Sprite
    state: taco
  - type: Tag
    tags:
    - Meat

- type: entity
  name: corn in butter
  parent: FoodMealBase
  id: FoodMealCornInButter
  description: Buttery.
  components:
  - type: Food
    trash: FoodPlate
  - type: FlavorProfile
    flavors:
      - corn
      - butter
  - type: Sprite
    state: corn-in-butter
  - type: SolutionContainerManager
    solutions:
      food:
        maxVol: 10
        reagents:
        - ReagentId: Nutriment
          Quantity: 4
        - ReagentId: Vitamin
          Quantity: 4<|MERGE_RESOLUTION|>--- conflicted
+++ resolved
@@ -200,14 +200,11 @@
           Quantity: 6
         - ReagentId: Vitamin
           Quantity: 2
-<<<<<<< HEAD
-        - ReagentId: Flavorol
-          Quantity: 5
-=======
+        - ReagentId: Flavorol
+          Quantity: 5
   - type: Tag
     tags:
     - Fruit
->>>>>>> 535b013f
 # Tastes like eggplant, cheese.
 
 - type: entity
@@ -246,15 +243,12 @@
           Quantity: 6
         - ReagentId: CarpoToxin
           Quantity: 3
-<<<<<<< HEAD
-        - ReagentId: Flavorol
-          Quantity: 5
-=======
+        - ReagentId: Flavorol
+          Quantity: 5
   - type: Tag
     tags:
     - CubanCarp
     - Meat
->>>>>>> 535b013f
 # Tastes like fish, batter, hot peppers.
 
 - type: entity
@@ -278,14 +272,11 @@
           Quantity: 6
         - ReagentId: Vitamin
           Quantity: 4
-<<<<<<< HEAD
-        - ReagentId: Flavorol
-          Quantity: 5
-=======
-  - type: Tag
-    tags:
-    - Meat
->>>>>>> 535b013f
+        - ReagentId: Flavorol
+          Quantity: 5
+  - type: Tag
+    tags:
+    - Meat
 # Tastes like meat, cabbage.
 
 - type: entity
@@ -309,14 +300,11 @@
           Quantity: 2
         - ReagentId: Vitamin
           Quantity: 5
-<<<<<<< HEAD
-        - ReagentId: Flavorol
-          Quantity: 5
-=======
-  - type: Tag
-    tags:
-    - Meat
->>>>>>> 535b013f
+        - ReagentId: Flavorol
+          Quantity: 5
+  - type: Tag
+    tags:
+    - Meat
 # Tastes like meat, salmon.
 
 - type: entity
@@ -368,14 +356,11 @@
           Quantity: 10
         - ReagentId: BbqSauce
           Quantity: 10
-<<<<<<< HEAD
-        - ReagentId: Flavorol
-          Quantity: 5
-=======
-  - type: Tag
-    tags:
-    - Meat
->>>>>>> 535b013f
+        - ReagentId: Flavorol
+          Quantity: 5
+  - type: Tag
+    tags:
+    - Meat
 # Tastes like meat, smokey sauce.
 
 - type: entity
@@ -400,14 +385,11 @@
           Quantity: 6
         - ReagentId: Vitamin
           Quantity: 4
-<<<<<<< HEAD
-        - ReagentId: Flavorol
-          Quantity: 5
-=======
-  - type: Tag
-    tags:
-    - Meat
->>>>>>> 535b013f
+        - ReagentId: Flavorol
+          Quantity: 5
+  - type: Tag
+    tags:
+    - Meat
 # Tastes like eggs, bacon, bun.
 
 - type: entity
@@ -429,14 +411,11 @@
         reagents:
         - ReagentId: Nutriment
           Quantity: 9
-<<<<<<< HEAD
-        - ReagentId: Flavorol
-          Quantity: 5
-=======
-  - type: Tag
-    tags:
-    - Meat
->>>>>>> 535b013f
+        - ReagentId: Flavorol
+          Quantity: 5
+  - type: Tag
+    tags:
+    - Meat
 # Tastes like egg, cheese.
 
 - type: entity
@@ -585,14 +564,11 @@
             Quantity: 8
           - ReagentId: CapsaicinOil
             Quantity: 6
-<<<<<<< HEAD
           - ReagentId: Flavorol
             Quantity: 5
-=======
     - type: Tag
       tags:
       - Meat
->>>>>>> 535b013f
 # What do Europeans eat instead of enchiladas? 25.4 millimeter-iladas.
 
 - type: entity
