# When adding new food also add to the appropriate random spawner located in Resources\Prototypes\Entities\Markers\Spawners\Random\Food_Drinks\
# Base

- type: entity
  parent: FoodInjectableBase
  id: FoodBakedBase
  abstract: true
  components:
  - type: Food
  - type: Sprite
    sprite: Objects/Consumable/Food/Baked/misc.rsi
  - type: SolutionContainerManager
    solutions:
      food:
        maxVol: 6
        reagents:
        - ReagentId: Nutriment
          Quantity: 5
  - type: Item
    size: Tiny

# Muffins/Buns

- type: entity
  name: muffin
  parent: FoodBakedBase
  id: FoodBakedMuffin
  description: A delicious and spongy little cake.
  components:
  - type: Sprite
    state: muffin

- type: entity
  name: berry muffin
  parent: FoodBakedBase
  id: FoodBakedMuffinBerry
  description: A delicious and spongy little cake, with berries.
  components:
  - type: Sprite
    state: muffin-berry
  - type: Tag
    tags:
    - Fruit

- type: entity
  name: cherry muffin
  parent: FoodBakedBase
  id: FoodBakedMuffinCherry
  description: A sweet muffin with cherry bits.
  components:
  - type: Sprite
    state: muffin-cherry
  - type: Tag
    tags:
    - Fruit

- type: entity
  name: bluecherry muffin
  parent: FoodBakedBase
  id: FoodBakedMuffinBluecherry
  description: Blue cherries inside a delicious muffin.
  components:
  - type: Sprite
    state: muffin-bluecherry
  - type: Tag
    tags:
    - Fruit

- type: entity
  name: honey bun #TODO honey
  parent: FoodBakedBase
  id: FoodBakedBunHoney
  description: A sticky pastry bun glazed with honey.
  components:
  - type: Sprite
    state: bun-honey

- type: entity
  name: hotcross bun
  parent: FoodBakedBase
  id: FoodBakedBunHotX
  description: A sticky pastry bun glazed with a distinct white cross.
  components:
  - type: Sprite
    state: bun-hotcross

- type: entity
  name: meat bun
  parent: FoodBakedBase
  id: FoodBakedBunMeat
  description: Has the potential to not be dog.
  components:
  - type: Sprite
    state: bun-meat
  - type: SolutionContainerManager
    solutions:
      food:
        maxVol: 10
        reagents:
        - ReagentId: Nutriment
          Quantity: 6
        - ReagentId: Vitamin
          Quantity: 2

# Cookies

- type: entity
  name: cookie
  parent: FoodBakedBase
  id: FoodBakedCookie
  description: COOKIE!!!
  components:
  - type: Sprite
    state: COOKIE!!!

- type: entity
  name: oatmeal cookie
  parent: FoodBakedBase
  id: FoodBakedCookieOatmeal
  description: The best of both cookie and oat.
  components:
  - type: Sprite
    state: cookie-oatmeal
  - type: SolutionContainerManager
    solutions:
      food:
        maxVol: 8
        reagents:
        - ReagentId: Nutriment
          Quantity: 5
        - ReagentId: Vitamin
          Quantity: 1

- type: entity
  name: raisin cookie
  parent: FoodBakedBase
  id: FoodBakedCookieRaisin
  description: Why would you put raisins in a cookie?
  components:
  - type: Sprite
    state: cookie-raisin
  - type: SolutionContainerManager
    solutions:
      food:
        maxVol: 8
        reagents:
        - ReagentId: Nutriment
          Quantity: 5
        - ReagentId: Vitamin
          Quantity: 1
  - type: Tag
    tags:
    - Fruit

- type: entity
  name: sugar cookie
  parent: FoodBakedBase
  id: FoodBakedCookieSugar
  description: Just like your mom used to make.
  components:
  - type: Sprite
    state: cookie-sugar

# Nuggets

- type: entity
  name: chicken nugget
  parent: FoodBakedBase
  id: FoodBakedNugget
  description: A "chicken" nugget vaguely shaped into an object. # Should change depending on name.
  components:
  - type: Tag
    tags:
      - Nugget
      - Meat
  - type: Sprite
    sprite: Objects/Consumable/Food/Baked/nuggets.rsi
    layers:
      - state: tendie
        map: [ "enum.DamageStateVisualLayers.Base" ]
  - type: RandomSprite
    available:
      - enum.DamageStateVisualLayers.Base:
          tendie: ""
          lizard: ""
          star: ""
          corgi: ""
  - type: SolutionContainerManager
    solutions:
      food:
        maxVol: 8
        reagents:
        - ReagentId: Nutriment
          Quantity: 2
        - ReagentId: Protein
          Quantity: 2
        - ReagentId: Vitamin
          Quantity: 1

# Waffles/Pancakes

# Once StackVisuals is updated you should be able to mix/match stacks of pancakes.

- type: entity
  name: pancake
  parent: FoodBakedBase
  id: FoodBakedPancake
  description: A fluffy pancake. The softer, superior relative of the waffle.
  components:
  - type: Stack
    stackType: Pancake
    count: 1
    composite: true
    layerStates:
    - pancakes1
    - pancakes2
    - pancakes3
    - pancakes4
    - pancakes5
    - pancakes6
    - pancakes7
    - pancakes8
    - pancakes9
  - type: Sprite
    state: pancakes1
    layers:
    - state: pancakes1
      map: ["pancakes1"]
      visible: false
    - state: pancakes2
      map: ["pancakes2"]
      visible: false
    - state: pancakes3
      map: ["pancakes3"]
      visible: false
    - state: pancakes4
      map: ["pancakes4"]
      visible: false
    - state: pancakes5
      map: ["pancakes5"]
      visible: false
    - state: pancakes6
      map: ["pancakes6"]
      visible: false
    - state: pancakes7
      map: ["pancakes7"]
      visible: false
    - state: pancakes8
      map: ["pancakes8"]
      visible: false
    - state: pancakes9
      map: ["pancakes9"]
      visible: false
  - type: Appearance
  - type: SolutionContainerManager
    solutions:
      food:
        maxVol: 6
        reagents:
        - ReagentId: Flavorol
          Quantity: 5
  - type: Tag
    tags:
    - Pancake

- type: entity
  name: blueberry pancake
  parent: FoodBakedPancake
  id: FoodBakedPancakeBb
  description: A fluffy and delicious blueberry pancake.
  components:
  - type: Stack
    stackType: PancakeBb
    layerStates:
    - pancakesbb1
    - pancakesbb2
    - pancakesbb3
    - pancakesbb4
    - pancakesbb5
    - pancakesbb6
    - pancakesbb7
    - pancakesbb8
    - pancakesbb9
  - type: Sprite
    state: pancakesbb1
    layers:
    - state: pancakesbb1
      map: ["pancakesbb1"]
      visible: false
    - state: pancakesbb2
      map: ["pancakesbb2"]
      visible: false
    - state: pancakesbb3
      map: ["pancakesbb3"]
      visible: false
<<<<<<< HEAD
  - type: SolutionContainerManager # Frontier: flavorol
    solutions:
      food:
        maxVol: 6
        reagents:
        - ReagentId: Flavorol
          Quantity: 5 # End Frontier: flavorol
=======
    - state: pancakesbb4
      map: ["pancakesbb4"]
      visible: false
    - state: pancakesbb5
      map: ["pancakesbb5"]
      visible: false
    - state: pancakesbb6
      map: ["pancakesbb6"]
      visible: false
    - state: pancakesbb7
      map: ["pancakesbb7"]
      visible: false
    - state: pancakesbb8
      map: ["pancakesbb8"]
      visible: false
    - state: pancakesbb9
      map: ["pancakesbb9"]
      visible: false
>>>>>>> a7e29f28
  - type: Tag
    tags:
    - Pancake
    - Fruit

- type: entity
  name: chocolate chip pancake
  parent: FoodBakedPancake
  id: FoodBakedPancakeCc
  description: A fluffy and delicious chocolate chip pancake.
  components:
  - type: Stack
    stackType: PancakeCc
    layerStates:
    - pancakescc1
    - pancakescc2
    - pancakescc3
    - pancakescc4
    - pancakescc5
    - pancakescc6
    - pancakescc7
    - pancakescc8
    - pancakescc9
  - type: Sprite
    state: pancakescc1
    layers:
    - state: pancakescc1
      map: ["pancakescc1"]
      visible: false
    - state: pancakescc2
      map: ["pancakescc2"]
      visible: false
    - state: pancakescc3
      map: ["pancakescc3"]
      visible: false
    - state: pancakescc4
      map: ["pancakescc4"]
      visible: false
    - state: pancakescc5
      map: ["pancakescc5"]
      visible: false
    - state: pancakescc6
      map: ["pancakescc6"]
      visible: false
    - state: pancakescc7
      map: ["pancakescc7"]
      visible: false
    - state: pancakescc8
      map: ["pancakescc8"]
      visible: false
    - state: pancakescc9
      map: ["pancakescc9"]
      visible: false
  - type: SolutionContainerManager
    solutions:
      food:
        maxVol: 6
        reagents:
        - ReagentId: Flavorol
          Quantity: 5
        - ReagentId: Theobromine
          Quantity: 1

- type: entity
  name: waffles
  parent: FoodBakedBase
  id: FoodBakedWaffle
  description: Mmm, waffles.
  components:
  - type: Sprite
    layers:
      - state: tray
      - state: waffles
  - type: SolutionContainerManager
    solutions:
      food:
        maxVol: 20
        reagents:
        - ReagentId: Flavorol
          Quantity: 8
        - ReagentId: Vitamin
          Quantity: 1

- type: entity
  name: soy waffles
  parent: FoodBakedWaffle
  id: FoodBakedWaffleSoy
  description: You feel healthier and - more feminine?
  components:
  - type: Sprite
    layers:
      - state: tray
      - state: waffles-soy
  - type: SolutionContainerManager
    solutions:
      food:
        maxVol: 20
        reagents:
        - ReagentId: Flavorol
          Quantity: 10
        - ReagentId: Vitamin
          Quantity: 1

- type: entity
  name: soylent waffles
  parent: FoodBakedWaffle
  id: FoodBakedWaffleSoylent
  description: Not made of people. Honest. # Definitely people
  components:
  - type: Sprite
    layers:
      - state: tray
      - state: waffles-soylent
  - type: SolutionContainerManager
    solutions:
      food:
        maxVol: 20
        reagents:
        - ReagentId: Flavorol
          Quantity: 10
        - ReagentId: Vitamin
          Quantity: 1

- type: entity
  name: roffle waffles
  parent: FoodBakedWaffle
  id: FoodBakedWaffleRoffle
  description: Waffles from Roffle. Co.
  components:
  - type: Sprite
    layers:
      - state: tray
      - state: waffles-roffle
  - type: SolutionContainerManager
    solutions:
      food:
        maxVol: 20
        reagents:
        - ReagentId: Flavorol
          Quantity: 8
        - ReagentId: Vitamin
          Quantity: 2

# Misc

- type: entity
  name: poppy pretzel
  parent: FoodBakedBase
  id: FoodBakedPretzel
  description: It's all twisted up!
  components:
  - type: Sprite
    state: pretzel

- type: entity
  name: cannoli
  parent: FoodBakedBase
  id: FoodBakedCannoli
  description: A Sicilian treat that makes you into a wise guy.
  components:
  - type: Sprite
    state: cannoli
  - type: SolutionContainerManager
    solutions:
      food:
        maxVol: 20
        reagents:
        - ReagentId: Flavorol
          Quantity: 5
        - ReagentId: Vitamin
          Quantity: 1

- type: entity
  name: dumplings
  parent: FoodBakedBase
  id: FoodBakedDumplings
  description: Average recipe for meat in doughs.
  components:
  - type: Sprite
    state: dumplings
  - type: SolutionContainerManager
    solutions:
      food:
        maxVol: 20
        reagents:
        - ReagentId: Nutriment
          Quantity: 8
        - ReagentId: Protein
          Quantity: 2
  - type: FlavorProfile
    flavors:
      - meaty
      - bread
  - type: Tag
    tags:
    - Meat

- type: entity
  name: chèvre chaud
  parent: FoodBakedBase
  id: FoodBakedChevreChaud
  description: A disk of slightly melted chèvre flopped on top of a crostini, and toasted all-round.
  components:
  - type: FlavorProfile
    flavors:
      - bread
      - nutty
      - creamy
      - smokey
  - type: Sprite
    state: chevrechaud
  - type: SolutionContainerManager
    solutions:
      food:
        maxVol: 5
        reagents:
        - ReagentId: Nutriment
          Quantity: 2
        - ReagentId: Vitamin
          Quantity: 0.5

- type: entity
  name: brownies
  parent: FoodBakedBase
  id: FoodBakedBrownieBatch
  description: A pan of brownies.
  components:
  - type: FlavorProfile
    flavors:
      - sweet
      - chocolate
  - type: Sprite
    sprite: Objects/Consumable/Food/Baked/brownie.rsi
    state: brownie-batch
  - type: SolutionContainerManager
    solutions:
      food:
        maxVol: 78
        reagents:
        - ReagentId: Nutriment
          Quantity: 30
        - ReagentId: Theobromine
          Quantity: 18
  - type: SliceableFood
    count: 6
    slice: FoodBakedBrownie

- type: entity
  name: brownie
  parent: FoodBakedBase
  id: FoodBakedBrownie
  suffix: Fresh
  description: A fresh baked brownie.
  components:
  - type: FlavorProfile
    flavors:
      - sweet
      - chocolate
  - type: Sprite
    sprite: Objects/Consumable/Food/snacks.rsi
    state: mre-brownie-open
  - type: SolutionContainerManager
    solutions:
      food:
        maxVol: 13
        reagents:
        - ReagentId: Nutriment
          Quantity: 5
        - ReagentId: Theobromine
          Quantity: 3
  - type: Tag
    tags:
    - Slice

- type: entity
  name: special brownies
  parent: FoodBakedBase
  id: FoodBakedCannabisBrownieBatch
  description: A pan of "special" brownies.
  components:
  - type: FlavorProfile
    flavors:
      - sweet
      - magical
      - chocolate
  - type: Sprite
    sprite: Objects/Consumable/Food/Baked/brownie.rsi
    state: brownie-batch
  - type: SolutionContainerManager
    solutions:
      food:
        maxVol: 228
        reagents:
        - ReagentId: Nutriment
          Quantity: 30
        - ReagentId: Theobromine
          Quantity: 18
        - ReagentId: THC
          Quantity: 150
  - type: SliceableFood
    count: 6
    slice: FoodBakedCannabisBrownie

- type: entity
  name: special brownie
  parent: FoodBakedBase
  id: FoodBakedCannabisBrownie
  description: A "special" brownie.
  components:
  - type: FlavorProfile
    flavors:
      - sweet
      - magical
      - chocolate
  - type: Sprite
    sprite: Objects/Consumable/Food/snacks.rsi
    state: mre-brownie-open
  - type: SolutionContainerManager
    solutions:
      food:
        maxVol: 38
        reagents:
        - ReagentId: Nutriment
          Quantity: 5
        - ReagentId: Theobromine
          Quantity: 3
        - ReagentId: THC
          Quantity: 25
  - type: Tag
    tags:
    - Slice

- type: entity
  name: onion rings
  parent: FoodBakedBase
  id: FoodOnionRings
  description: You can eat it or propose to your loved ones.
  components:
    - type: FlavorProfile
      flavors:
        - onion
        - oily
    - type: Sprite
      state: onionrings
    - type: SolutionContainerManager
      solutions:
        food:
          maxVol: 4
          reagents:
          - ReagentId: Nutriment
            Quantity: 1
          - ReagentId: Allicin
            Quantity: 1
          - ReagentId: Vitamin
            Quantity: 1

- type: entity
  name: croissant
  parent: FoodBakedBase
  id: FoodBakedCroissant
  description: Buttery, flaky goodness.
  components:
  - type: FlavorProfile
    flavors:
      - bread
      - butter
  - type: Sprite
    state: croissant
  - type: SolutionContainerManager
    solutions:
      food:
        maxVol: 7
        reagents:
        - ReagentId: Nutriment
          Quantity: 3
        - ReagentId: Butter
          Quantity: 2
        - ReagentId: Vitamin
          Quantity: 1
  - type: DamageOtherOnHit
    damage:
      types:
        Blunt: 0 # so the damage stats icon doesn't immediately give away the syndie ones<|MERGE_RESOLUTION|>--- conflicted
+++ resolved
@@ -293,7 +293,28 @@
     - state: pancakesbb3
       map: ["pancakesbb3"]
       visible: false
-<<<<<<< HEAD
+    - state: pancakesbb4
+      map: ["pancakesbb4"]
+      visible: false
+    - state: pancakesbb5
+      map: ["pancakesbb5"]
+      visible: false
+    - state: pancakesbb6
+      map: ["pancakesbb6"]
+      visible: false
+    - state: pancakesbb7
+      map: ["pancakesbb7"]
+      visible: false
+    - state: pancakesbb8
+      map: ["pancakesbb8"]
+      visible: false
+    - state: pancakesbb9
+      map: ["pancakesbb9"]
+      visible: false
+  - type: Tag
+    tags:
+    - Pancake
+    - Fruit
   - type: SolutionContainerManager # Frontier: flavorol
     solutions:
       food:
@@ -301,30 +322,6 @@
         reagents:
         - ReagentId: Flavorol
           Quantity: 5 # End Frontier: flavorol
-=======
-    - state: pancakesbb4
-      map: ["pancakesbb4"]
-      visible: false
-    - state: pancakesbb5
-      map: ["pancakesbb5"]
-      visible: false
-    - state: pancakesbb6
-      map: ["pancakesbb6"]
-      visible: false
-    - state: pancakesbb7
-      map: ["pancakesbb7"]
-      visible: false
-    - state: pancakesbb8
-      map: ["pancakesbb8"]
-      visible: false
-    - state: pancakesbb9
-      map: ["pancakesbb9"]
-      visible: false
->>>>>>> a7e29f28
-  - type: Tag
-    tags:
-    - Pancake
-    - Fruit
 
 - type: entity
   name: chocolate chip pancake
