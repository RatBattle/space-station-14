--- conflicted
+++ resolved
@@ -813,11 +813,8 @@
   - type: Tag
     tags:
     - Fruit # Fuck you they're a fruit
-<<<<<<< HEAD
     - BloodFood
-=======
     - Vegetable
->>>>>>> 694ae001
 
 - type: entity
   name: eggplant
