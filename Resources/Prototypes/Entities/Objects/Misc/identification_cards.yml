- type: entity
  parent: Clothing
  id: IDCardStandard
  name: identification card
  description: A card necessary to access various areas aboard the station.
  abstract: true
  components:
  - type: Sprite
    sprite: Objects/Misc/id_cards.rsi
  - type: Clothing
    slots:
    - idcard
    sprite: Objects/Misc/id_cards.rsi
  - type: Item
    size: Small
    heldPrefix: default
    storedRotation: -90
  - type: Access
  - type: IdCard
  - type: StationRecordKeyStorage
  - type: Tag
    tags:
    - DoorBumpOpener
<<<<<<< HEAD
  - type: StaticPrice
    price: 5 # The card need to cost less then the PDA that comes with a card and a pen in it.
  - type: CargoSellBlacklist # Liltenhead moment
=======
    - WhitelistChameleon
  - type: StealTarget
    stealGroup: IDCard
>>>>>>> dfbf47c3

#IDs with layers

- type: entity
  parent: IDCardStandard
  id: PassengerIDCard
  name: passenger ID card
  components:
  - type: Sprite
    layers:
    - state: default
    - state: idpassenger
  - type: PresetIdCard
    job: Passenger

- type: entity
  parent: PassengerIDCard
  id: TechnicalAssistantIDCard
  name: technical assistant ID card
  components:
  - type: PresetIdCard
    job: TechnicalAssistant
  - type: Sprite
    layers:
    - state: default
    - state: idintern-tech

- type: entity
  parent: PassengerIDCard
  id: MedicalInternIDCard
  name: medical intern ID card
  components:
  - type: PresetIdCard
    job: MedicalIntern
  - type: Sprite
    layers:
    - state: default
    - state: idintern-med

- type: entity
  parent: PassengerIDCard
  id: ResearchAssistantIDCard
  name: research assistant ID card
  components:
  - type: PresetIdCard
    job: ResearchAssistant
  - type: Sprite
    layers:
    - state: default
    - state: idintern-sci

- type: entity
  parent: PassengerIDCard
  id: SecurityCadetIDCard
  name: cadet ID card
  components:
  - type: PresetIdCard
    job: SecurityCadet
  - type: Sprite
    layers:
    - state: default
    - state: idintern-cadet

- type: entity
  parent: PassengerIDCard
  id: ServiceWorkerIDCard
  name: service worker ID card
  components:
  - type: PresetIdCard
    job: ServiceWorker
  - type: Sprite
    layers:
    - state: default
    - state: idintern-service

- type: entity
  parent: IDCardStandard
  id: CaptainIDCard
  name: captain ID card
  components:
  - type: Sprite
    layers:
    - state: gold
    - state: idcaptain
  - type: Item
    heldPrefix: gold
  - type: PresetIdCard
    job: Captain
  - type: Tag
    tags:
    - DoorBumpOpener
    - WhitelistChameleon
    - HighRiskItem
  - type: StealTarget
    stealGroup: CaptainIDCard

- type: entity
  parent: IDCardStandard
  id: SecurityIDCard
  name: deputy ID card
  components:
  - type: Sprite
    layers:
    - state: default
    - state: idsecurityofficer
  - type: PresetIdCard
    job: SecurityOfficer

- type: entity
  parent: IDCardStandard
  id: WardenIDCard
  name: bailiff ID card
  components:
    - type: Sprite
      layers:
        - state: default
        - state: idwarden
    - type: PresetIdCard
      job: Warden

- type: entity
  parent: IDCardStandard
  id: EngineeringIDCard
  name: engineer ID card
  components:
  - type: Sprite
    layers:
    - state: default
    - state: idstationengineer
  - type: PresetIdCard
    job: StationEngineer

- type: entity
  parent: IDCardStandard
  id: MedicalIDCard
  name: medical ID card
  components:
  - type: Sprite
    layers:
    - state: default
    - state: idmedicaldoctor
  - type: PresetIdCard
    job: MedicalDoctor

- type: entity
  parent: IDCardStandard
  id: ParamedicIDCard
  name: paramedic ID card
  components:
  - type: Sprite
    layers:
    - state: default
    - state: idparamedic
  - type: PresetIdCard
    job: Paramedic

- type: entity
  parent: IDCardStandard
  id: ChemistIDCard
  name: chemist ID card
  components:
  - type: Sprite
    layers:
    - state: default
    - state: idchemist
  - type: PresetIdCard
    job: Chemist

- type: entity
  parent: IDCardStandard
  id: CargoIDCard
  name: cargo ID card
  components:
  - type: Sprite
    layers:
    - state: default
    - state: idcargotechnician
  - type: PresetIdCard
    job: CargoTechnician

- type: entity
  parent: IDCardStandard
  id: SalvageIDCard
  name: salvage ID card
  components:
  - type: Sprite
    layers:
    - state: default
    - state: idshaftminer
  - type: PresetIdCard
    job: SalvageSpecialist

- type: entity
  parent: IDCardStandard
  id: QuartermasterIDCard
  name: quartermaster ID card
  components:
    - type: Sprite
      layers:
        - state: silver
        - state: idquartermaster
    - type: Item
      heldPrefix: silver
    - type: PresetIdCard
      job: Quartermaster

- type: entity
  parent: IDCardStandard
  id: ResearchIDCard
  name: research ID card
  components:
  - type: Sprite
    layers:
    - state: default
    - state: idscientist
  - type: PresetIdCard
    job: Scientist

- type: entity
  parent: IDCardStandard
  id: ClownIDCard
  name: clown ID card
  components:
  - type: Sprite
    layers:
    - state: default
    - state: idclown
  - type: PresetIdCard
    job: Clown

- type: entity
  parent: IDCardStandard
  id: MimeIDCard
  name: mime ID card
  components:
  - type: Sprite
    layers:
    - state: default
    - state: idmime
  - type: PresetIdCard
    job: Mime

- type: entity
  parent: IDCardStandard
  id: ChaplainIDCard
  name: chaplain ID card
  components:
    - type: Sprite
      layers:
        - state: default
        - state: idchaplain
    - type: PresetIdCard
      job: Chaplain

- type: entity
  parent: IDCardStandard
  id: JanitorIDCard
  name: janitor ID card
  components:
  - type: Sprite
    layers:
    - state: default
    - state: idjanitor
  - type: PresetIdCard
    job: Janitor

- type: entity
  parent: IDCardStandard
  id: BartenderIDCard
  name: bartender ID card
  components:
  - type: Sprite
    layers:
    - state: default
    - state: idbartender
  - type: PresetIdCard
    job: Bartender

- type: entity
  parent: IDCardStandard
  id: PunPunIDCard
  name: pun pun ID card
  components:
    - type: Sprite
      layers:
        - state: default
        - state: idbartender
    - type: PresetIdCard
      job: Bartender
      name: Pun Pun

- type: entity
  parent: IDCardStandard
  id: ChefIDCard
  name: chef ID card
  components:
  - type: Sprite
    layers:
    - state: default
    - state: idcook
  - type: PresetIdCard
    job: Chef

- type: entity
  parent: IDCardStandard
  id: BotanistIDCard
  name: botanist ID card
  components:
    - type: Sprite
      layers:
        - state: default
        - state: idbotanist
    - type: PresetIdCard
      job: Botanist

- type: entity
  parent: IDCardStandard
  id: LibrarianIDCard
  name: librarian ID card
  components:
    - type: Sprite
      layers:
        - state: default
        - state: idcurator
    - type: PresetIdCard
      job: Librarian

- type: entity
  parent: IDCardStandard
  id: LawyerIDCard
  name: lawyer ID card
  components:
    - type: Sprite
      layers:
        - state: default
        - state: idlawyer
    - type: PresetIdCard
      job: Lawyer

- type: entity
  parent: IDCardStandard
  id: HoPIDCard
  name: station representative ID card
  components:
  - type: Sprite
    layers:
    - state: silver
    - state: idheadofpersonnel
  - type: Item
    heldPrefix: silver
  - type: PresetIdCard
    job: HeadOfPersonnel

- type: entity
  parent: IDCardStandard
  id: CEIDCard
  name: chief engineer ID card
  components:
  - type: Sprite
    layers:
    - state: silver
    - state: idchiefengineer
  - type: Item
    heldPrefix: silver
  - type: PresetIdCard
    job: ChiefEngineer

- type: entity
  parent: IDCardStandard
  id: CMOIDCard
  name: chief medical officer ID card
  components:
  - type: Sprite
    layers:
    - state: silver
    - state: idchiefmedicalofficer
  - type: Item
    heldPrefix: silver
  - type: PresetIdCard
    job: ChiefMedicalOfficer

- type: entity
  parent: IDCardStandard
  id: RDIDCard
  name: research director ID card
  components:
  - type: Sprite
    layers:
    - state: silver
    - state: idresearchdirector
  - type: Item
    heldPrefix: silver
  - type: PresetIdCard
    job: ResearchDirector

- type: entity
  parent: IDCardStandard
  id: HoSIDCard
  name: sheriff ID card
  components:
  - type: Sprite
    layers:
    - state: silver
    - state: idheadofsecurity
  - type: Item
    heldPrefix: silver
  - type: PresetIdCard
    job: HeadOfSecurity

- type: entity
  parent: IDCardStandard
  id: BrigmedicIDCard
  name: brigmedic ID card
  components:
  - type: Sprite
    layers:
    - state: default
    - state: idbrigmedic

- type: entity
  parent: IDCardStandard
  id: CentcomIDCard
  name: command officer ID card
  components:
  - type: Sprite
    layers:
    - state: centcom
    - state: idcentcom
  - type: Item
    heldPrefix: blue
  - type: IdCard
    jobTitle: Central Commander
    jobIcon: JobIconNanotrasen
  - type: Access
    groups:
    - AllAccess
    tags:
    - CentralCommand

- type: entity
  parent: CentcomIDCard
  id: ERTLeaderIDCard
  name: ERT leader ID card
  components:
  - type: Sprite
    layers:
    - state: gold
    - state: ert_commander
  - type: IdCard
    jobTitle: ERT Company Commander
  - type: Item
    heldPrefix: gold

- type: entity
  parent: ERTLeaderIDCard
  id: ERTChaplainIDCard
  name: ERT Chaplain ID card
  components:
  - type: Sprite
    layers:
    - state: gold
    - state: ert_chaplain # we have the sprite for the id but dont have chaplain ERT equipment for now.
  - type: IdCard
    jobTitle: ERT Soul Officer
  - type: Item
    heldPrefix: blue

- type: entity
  parent: ERTChaplainIDCard
  id: ERTEngineerIDCard
  name: ERT Engineer ID card
  components:
  - type: Sprite
    layers:
    - state: gold
    - state: ert_engineer
  - type: IdCard
    jobTitle: ERT Field Engineer

- type: entity
  parent: ERTChaplainIDCard
  id: ERTJanitorIDCard
  name: ERT Janitor ID card
  components:
  - type: Sprite
    layers:
    - state: gold
    - state: ert_janitor
  - type: IdCard
    jobTitle: ERT Custodian

- type: entity
  parent: ERTChaplainIDCard
  id: ERTMedicIDCard
  name: ERT Medic ID card
  components:
  - type: Sprite
    layers:
    - state: gold
    - state: ert_medic
  - type: IdCard
    jobTitle: ERT Medical Doctor

- type: entity
  parent: ERTChaplainIDCard
  id: ERTSecurityIDCard
  name: ERT Security ID card
  components:
  - type: Sprite
    layers:
    - state: gold
    - state: ert_security
  - type: IdCard
    jobTitle: ERT Field Officer

- type: entity
  parent: IDCardStandard
  id: CentcomIDCardSyndie
  name: command officer ID card
  suffix: Fake
  components:
  - type: Sprite
    layers:
    - state: centcom
    - state: idcentcom
  - type: Item
    heldPrefix: blue
  - type: IdCard
    jobTitle: Central Commander
  - type: Access
    tags:
    - Maintenance

- type: entity
  parent: IDCardStandard
  id: MusicianIDCard
  name: musician ID card
  components:
    - type: Sprite
      layers:
        - state: default
        - state: idmusician
    - type: PresetIdCard
      job: Musician

- type: entity
  parent: CentcomIDCard
  id: CentcomIDCardDeathsquad
  name: death squad ID card
  components:
  - type: Sprite
    layers:
    - state: centcom
  - type: Item
    heldPrefix: blue
  - type: IdCard
    jobTitle: Centcom Agent

- type: entity
  name: passenger ID card
  parent: IDCardStandard
  id: AgentIDCard
  suffix: Agent
  components:
  - type: IdCard
    jobTitle: Passenger
  - type: Access
    tags:
    - Maintenance
    - SyndicateAgent
  - type: Sprite
    layers:
    - state: default
    - state: idpassenger
  - type: AgentIDCard
    icons:
    # TODO figure out a better way of doing this.
    # Probably by adding a bool or icon-category data-field to the icon prototype?
    - JobIconDetective
    - JobIconQuarterMaster
    - JobIconBotanist
    - JobIconBoxer
    - JobIconAtmosphericTechnician
    - JobIconNanotrasen
    - JobIconPrisoner
    - JobIconJanitor
    - JobIconChemist
    - JobIconStationEngineer
    - JobIconSecurityOfficer
    - JobIconChiefMedicalOfficer
    - JobIconRoboticist
    - JobIconChaplain
    - JobIconLawyer
    - JobIconUnknown
    - JobIconLibrarian
    - JobIconCargoTechnician
    - JobIconScientist
    - JobIconResearchAssistant
    - JobIconGeneticist
    - JobIconClown
    - JobIconCaptain
    - JobIconHeadOfPersonnel
    - JobIconVirologist
    - JobIconShaftMiner
    - JobIconPassenger
    - JobIconChiefEngineer
    - JobIconBartender
    - JobIconHeadOfSecurity
    - JobIconMedicalDoctor
    - JobIconParamedic
    - JobIconChef
    - JobIconWarden
    - JobIconResearchDirector
    - JobIconMime
    - JobIconMusician
    - JobIconReporter
    - JobIconPsychologist
    - JobIconMedicalIntern
    - JobIconTechnicalAssistant
    - JobIconServiceWorker
    - JobIconSecurityCadet
    - JobIconZookeeper
  - type: ActivatableUI
    key: enum.AgentIDCardUiKey.Key
    inHandsOnly: true
  - type: Tag
    tags:
    - DoorBumpOpener
  - type: ChameleonClothing
    slot: [idcard]
    default: PassengerIDCard
  - type: UserInterface
    interfaces:
      - key: enum.AgentIDCardUiKey.Key
        type: AgentIDCardBoundUserInterface
<<<<<<< HEAD
  - type: StaticPrice
    price: 200
=======
      - key: enum.ChameleonUiKey.Key
        type: ChameleonBoundUserInterface
>>>>>>> dfbf47c3

- type: entity
  name: passenger ID card
  parent: AgentIDCard
  id: NukieAgentIDCard
  suffix: Nukie
  components:
  - type: Access
    tags:
    - Maintenance
    - SyndicateAgent
    - NuclearOperative

- type: entity
  parent: IDCardStandard
  id: AtmosIDCard
  name: atmospheric technician ID card
  components:
  - type: Sprite
    layers:
    - state: orange
    - state: idatmospherictechnician
  - type: PresetIdCard
    job: AtmosphericTechnician

- type: entity
  parent: IDCardStandard
  id: SyndicateIDCard
  name: syndicate ID card
  components:
  - type: Sprite
    layers:
    - state: syndie
  - type: Access
    tags:
    - NuclearOperative
    - SyndicateAgent

- type: entity
  parent: IDCardStandard
  id: PirateIDCard
  name: pirate ID card
  components:
  - type: Sprite
    layers:
    - state: pirate
  - type: Access
    tags:
    - NuclearOperative
    - SyndicateAgent

- type: entity
  parent: IDCardStandard
  id: PsychologistIDCard
  name: psychologist ID card
  components:
  - type: Sprite
    layers:
    - state: default
    - state: idpsychologist
  - type: PresetIdCard
    job: Psychologist

- type: entity
  parent: IDCardStandard
  id: ReporterIDCard
  name: reporter ID card
  components:
  - type: Sprite
    layers:
    - state: default
    - state: idreporter
  - type: PresetIdCard
    job: Reporter

- type: entity
  parent: IDCardStandard
  id: BoxerIDCard
  name: boxer ID card
  components:
  - type: Sprite
    layers:
    - state: default
    - state: idboxer
  - type: PresetIdCard
    job: Boxer

- type: entity
  parent: IDCardStandard
  id: ZookeeperIDCard
  name: zookeeper ID card
  components:
  - type: Sprite
    layers:
    - state: default
    - state: idzookeeper
  - type: PresetIdCard
    job: Zookeeper

- type: entity
  parent: IDCardStandard
  id: DetectiveIDCard
  name: detective ID card
  components:
  - type: Sprite
    layers:
    - state: default
    - state: iddetective
  - type: PresetIdCard
    job: Detective

- type: entity
  parent: CentcomIDCard
  id: CBURNIDcard
  name: CBURN ID card
  suffix: CBURN
  components:
  - type: Sprite
    layers:
    - state: centcom
  - type: Item
    heldPrefix: blue
  - type: IdCard
    jobTitle: Centcom Quarantine Officer

- type: entity
  parent: IDCardStandard
  id: CluwneIDCard
  name: cluwne ID card
  suffix: Unremoveable
  components:
  - type: Sprite
    layers:
    - state: default
    - state: idcluwne
  - type: IdCard
    jobTitle: Cluwne
  - type: Unremoveable

- type: entity
  parent: IDCardStandard
  id: SeniorEngineerIDCard
  name: senior engineer ID card
  components:
  - type: Sprite
    layers:
    - state: default
    - state: idseniorengineer

- type: entity
  parent: IDCardStandard
  id: SeniorResearcherIDCard
  name: senior researcher ID card
  components:
  - type: Sprite
    layers:
    - state: default
    - state: idseniorresearcher

- type: entity
  parent: IDCardStandard
  id: SeniorPhysicianIDCard
  name: senior physician ID card
  components:
  - type: Sprite
    layers:
    - state: default
    - state: idseniorphysician

- type: entity
  parent: IDCardStandard
  id: SeniorOfficerIDCard
  name: senior officer ID card
  components:
  - type: Sprite
    layers:
    - state: default
    - state: idseniorofficer<|MERGE_RESOLUTION|>--- conflicted
+++ resolved
@@ -21,15 +21,12 @@
   - type: Tag
     tags:
     - DoorBumpOpener
-<<<<<<< HEAD
+    - WhitelistChameleon
+  - type: StealTarget
+    stealGroup: IDCard
   - type: StaticPrice
     price: 5 # The card need to cost less then the PDA that comes with a card and a pen in it.
   - type: CargoSellBlacklist # Liltenhead moment
-=======
-    - WhitelistChameleon
-  - type: StealTarget
-    stealGroup: IDCard
->>>>>>> dfbf47c3
 
 #IDs with layers
 
@@ -638,6 +635,7 @@
     - JobIconChiefEngineer
     - JobIconBartender
     - JobIconHeadOfSecurity
+    - JobIconBrigmedic
     - JobIconMedicalDoctor
     - JobIconParamedic
     - JobIconChef
@@ -665,13 +663,10 @@
     interfaces:
       - key: enum.AgentIDCardUiKey.Key
         type: AgentIDCardBoundUserInterface
-<<<<<<< HEAD
+      - key: enum.ChameleonUiKey.Key
+        type: ChameleonBoundUserInterface
   - type: StaticPrice
     price: 200
-=======
-      - key: enum.ChameleonUiKey.Key
-        type: ChameleonBoundUserInterface
->>>>>>> dfbf47c3
 
 - type: entity
   name: passenger ID card
