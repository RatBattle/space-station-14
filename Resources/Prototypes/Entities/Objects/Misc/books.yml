--- conflicted
+++ resolved
@@ -335,15 +335,9 @@
       color: "#87011c"
     - state: icon_law
       color: "#f7d61a"
-<<<<<<< HEAD
-  - type: GuideHelp
-    guides:
-    - SpaceLaw
-=======
   # - type: GuideHelp # Frontier
   #   guides: # Frontier
   #   - SpaceLaw # Frontier
->>>>>>> d01816f0
 
 - type: entity
   parent: BookBase
