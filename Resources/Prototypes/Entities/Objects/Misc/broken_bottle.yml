--- conflicted
+++ resolved
@@ -28,10 +28,6 @@
   - type: SpaceGarbage
   - type: ToolRefinable
     refineResult:
-<<<<<<< HEAD
-    - SheetGlass1
-  - type: StaticPrice
-    price: 1
-=======
     - id: SheetGlass1
->>>>>>> 6829630d
+  - type: StaticPrice # Frontier
+    price: 1 # Frontier