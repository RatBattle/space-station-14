--- conflicted
+++ resolved
@@ -1,16 +1,8 @@
 - type: entity
   name: handheld crew monitor
-<<<<<<< HEAD
-#  suffix: DO NOT MAP
-  parent:
-  - BaseItem
-  - PowerCellSlotSmallItem
+  # suffix: DO NOT MAP # Frontier
+  parent: BaseHandheldComputer
   # CMO-only bud, don't add more. #on frontier who gaf
-=======
-  suffix: DO NOT MAP
-  parent: BaseHandheldComputer
-  # CMO-only bud, don't add more.
->>>>>>> f969fd2b
   id: HandheldCrewMonitor
   description: A hand-held crew monitor displaying the status of suit sensors.
   components:
