- type: entity
  id: BodyBag
  parent: BaseDeployFoldable
  name: body bag
  description: A plastic bag designed for the storage and transportation of cadavers to stop body decomposition.
  components:
  - type: Item
    size: Small
  - type: Sprite
    drawdepth: SmallObjects # I guess body bags need appear above a coroner's table?
    sprite: Objects/Specific/Medical/Morgue/bodybags.rsi
    layers:
    - state: bag
      map: ["unfoldedLayer", "enum.StorageVisualLayers.Base"]
    - state: bag_folded
      map: ["foldedLayer"]
      visible: false
    - state: open_overlay
      map: ["enum.StorageVisualLayers.Door"]
    - state: paper
      map: ["enum.PaperLabelVisuals.Layer"]
  - type: Icon
    sprite: Objects/Specific/Medical/Morgue/bodybags.rsi
    state: bag
  - type: Tag
    tags:
    - BodyBag
  - type: Clickable
  - type: InteractionOutline
  - type: MovedByPressure
  - type: Physics
    bodyType: Dynamic
  - type: Transform
    noRot: true
  - type: Fixtures
    fixtures:
      fix1:
        shape:
          !type:PhysShapeAabb
          bounds: "-0.25,-0.4,0.25,0.1"
        density: 20
        mask:
        - ItemMask
  - type: EntityStorage
    capacity: 1
    isCollidableWhenOpen: true
    closeSound:
      path: /Audio/Misc/zip.ogg
    openSound:
      path: /Audio/Misc/zip.ogg
  - type: EntityStorageLayingDownOverride
  - type: PaperLabel
    labelSlot:
<<<<<<< HEAD
      insertVerbText: hand-labeler-add-label-text #Corvax-Frontier
      ejectVerbText: hand-labeler-remove-label-text #Corvax-Frontier
=======
      insertVerbText: comp-paper-label-insert
      ejectVerbText: comp-paper-label-eject
>>>>>>> 3b71b0f8
      whitelist:
        components:
        - Paper
      blacklist:
        tags:
        - Book
  - type: Appearance
  - type: EntityStorageVisuals
    stateDoorOpen: open_overlay
  - type: GenericVisualizer
    visuals:
      enum.PaperLabelVisuals.HasLabel:
        enum.PaperLabelVisuals.Layer:
          True: {visible: true}
          False: {visible: false}
      enum.PaperLabelVisuals.LabelType:
        enum.PaperLabelVisuals.Layer:
          Paper: { state: paper }
          Bounty: { state: bounty }
          CaptainsPaper: { state: captains_paper }
          Invoice: { state: invoice }
      enum.FoldedVisuals.State:
        foldedLayer:
          True: {visible: true}
          False: {visible: false}
        unfoldedLayer:
          True: {visible: false}
          False: {visible: true}
  - type: Pullable
  - type: AntiRottingContainer
  - type: ItemSlots
  - type: ContainerContainer
    containers:
      entity_storage: !type:Container
      paper_label: !type:ContainerSlot
  - type: StaticPrice
    price: 35

- type: entity
  id: BodyBagFolded
  name: body bag
  description: A plastic bag designed for the storage and transportation of cadavers to stop body decomposition.
  parent: [BodyBag, RecyclableItemPlasticMedium] # Frontier: added RecyclableItemPlasticMedium
  suffix: folded
  components:
  - type: Foldable
    folded: true
#  - type: BodyBagItem #TODO: we need some kind of generic placable, like thus:
# - type: Placeable
#   prototype: someId
#   snap: Center

- type: entity
  parent: BaseItem
  id: Ash
  name: ash
  description: This used to be something, but now it's not.
  components:
  - type: Item
    size: Tiny
  - type: Sprite
    sprite: Objects/Materials/materials.rsi
    state: ash
  - type: Tag
    tags:
    - Trash
    - Ash # Frontier
  - type: SolutionContainerManager
    solutions:
      food:
        maxVol: 50
        reagents:
        - ReagentId: Ash
          Quantity: 10
  - type: SolutionSpiker
    sourceSolution: food
    ignoreEmpty: true
  - type: ScoopableSolution
    solution: food
  - type: Extractable
    grindableSolutionName: food

- type: entity
  parent: Ash
  id: Ectoplasm
  name: ectoplasm
  description: Much less deadly in this form.
  components:
    - type: Sprite
      sprite: Mobs/Ghosts/revenant.rsi
      state: ectoplasm
    - type: Tag
      tags:
        - Trash
        - Ectoplasm
    - type: SolutionContainerManager
      solutions:
        food:
          maxVol: 50
          reagents:
            - ReagentId: Ash
              Quantity: 25
            - ReagentId: Necrosol
              Quantity: 25
    # - type: GuideHelp # Frontier: removed from guidebook
    #   guides: # Frontier: removed from guidebook
    #   - MinorAntagonists # Frontier: removed from guidebook<|MERGE_RESOLUTION|>--- conflicted
+++ resolved
@@ -51,13 +51,8 @@
   - type: EntityStorageLayingDownOverride
   - type: PaperLabel
     labelSlot:
-<<<<<<< HEAD
-      insertVerbText: hand-labeler-add-label-text #Corvax-Frontier
-      ejectVerbText: hand-labeler-remove-label-text #Corvax-Frontier
-=======
       insertVerbText: comp-paper-label-insert
       ejectVerbText: comp-paper-label-eject
->>>>>>> 3b71b0f8
       whitelist:
         components:
         - Paper
