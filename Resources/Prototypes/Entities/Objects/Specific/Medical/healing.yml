--- conflicted
+++ resolved
@@ -46,19 +46,7 @@
       path: "/Audio/Items/Medical/ointment_end.ogg"
   - type: Stack
     stackType: Ointment
-<<<<<<< HEAD
     count: 15 #Was 10, Buffed due to limb damage changes (Goobstation)
-=======
-    baseLayer: base
-    layerStates:
-    - ointment
-    - ointment_1
-    - ointment_2
-    - ointment_3
-    - ointment_4
-    - ointment_5
-    count: 10
->>>>>>> 6f20b3bc
   - type: StackPrice
     price: 10 #Was 5, Buffed due to surgery changes (Goobstation)
 
@@ -111,21 +99,7 @@
       path: "/Audio/Items/Medical/brutepack_end.ogg"
   - type: Stack
     stackType: RegenerativeMesh
-<<<<<<< HEAD
     count: 15 #Was 10, Buffed due to limb damage changes (Goobstation)
-=======
-    baseLayer: base
-    layerStates:
-    - regenerative-mesh
-    - regenerative-mesh_1
-    - regenerative-mesh_2
-    - regenerative-mesh_3
-    - regenerative-mesh_4
-    - regenerative-mesh_5
-    - regenerative-mesh_6
-    - regenerative-mesh_7
-    count: 10
->>>>>>> 6f20b3bc
   - type: StackPrice
     price: 40 #Was 20, Buffed due to limb damage changes (Goobstation)
 
@@ -164,19 +138,7 @@
       path: "/Audio/Items/Medical/brutepack_end.ogg"
   - type: Stack
     stackType: Brutepack
-<<<<<<< HEAD
     count: 15 #Was 10, Buffed due to limb damage changes (Goobstation)
-=======
-    baseLayer: base
-    layerStates:
-    - brutepack
-    - brutepack_1
-    - brutepack_2
-    - brutepack_3
-    - brutepack_4
-    - brutepack_5
-    count: 10
->>>>>>> 6f20b3bc
   - type: StackPrice
     price: 10 #Was 5, Buffed due to limb damage changes (Goobstation)
 
@@ -228,17 +190,7 @@
       path: "/Audio/Items/Medical/brutepack_end.ogg"
   - type: Stack
     stackType: MedicatedSuture
-<<<<<<< HEAD
     count: 15 #Was 10, Buffed due to surgery changes (Goobstation)
-=======
-    baseLayer: base
-    layerStates:
-    - medicated-suture
-    - medicated-suture_1
-    - medicated-suture_2
-    - medicated-suture_3
-    count: 10
->>>>>>> 6f20b3bc
   - type: StackPrice
     price: 40 #Was 20, Buffed due to limb damage changes (Goobstation)
 
@@ -357,18 +309,7 @@
       path: "/Audio/Items/Medical/brutepack_end.ogg"
   - type: Stack
     stackType: Gauze
-<<<<<<< HEAD
     count: 15 #Was 10, Buffed due to limb damage changes (Goobstation)
-=======
-    baseLayer: base
-    layerStates:
-    - gauze
-    - gauze_1
-    - gauze_2
-    - gauze_3
-    - gauze_4
-    count: 10
->>>>>>> 6f20b3bc
   - type: StackPrice
     price: 20 #Was 10, Buffed due to limb damage changes (Goobstation)
 
@@ -402,15 +343,7 @@
       map: ["cream"]
   - type: Stack
     stackType: AloeCream
-<<<<<<< HEAD
     count: 15 #Was 10, Buffed due to limb damage changes (Goobstation)
-=======
-    baseLayer: cream
-    layerStates:
-    - cream
-    - cream_1
-    count: 10
->>>>>>> 6f20b3bc
 
 - type: entity
   parent: BaseHealingItem
