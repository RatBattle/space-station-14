- type: entity
  id: BaseBorgModule
  parent: BaseItem
  name: borg module
  description: A piece of tech that gives cyborgs new abilities.
  abstract: true
  components:
  - type: Item
    storedRotation: -90
  - type: Sprite
    sprite: Objects/Specific/Robotics/borgmodule.rsi
  - type: BorgModule
  - type: BorgModuleIcon
    icon: { sprite: Interface/Actions/actions_borg.rsi, state: no-action }
  - type: StaticPrice
    price: 100
  - type: Tag
    tags:
    - BorgModuleGeneric
  - type: GuideHelp
    guides:
    - Cyborgs
    - Robotics

- type: entity
  id: BaseProviderBorgModule
  abstract: true
  components:
  - type: SelectableBorgModule
  - type: ContainerContainer
    containers:
      provided_container: !type:Container { }

- type: entity
  id: ActionBorgSwapModule
  name: Swap Module
  description: Select this module, enabling you to use the tools it provides.
  components:
  - type: InstantAction
    itemIconStyle: BigAction
    useDelay: 0.5
    event: !type:BorgModuleActionSelectedEvent

- type: entity
  id: BaseBorgModuleCargo
  parent: BaseBorgModule
  abstract: true
  components:
  - type: Tag
    tags:
    - BorgModuleCargo

- type: entity
  id: BaseBorgModuleEngineering
  parent: BaseBorgModule
  abstract: true
  components:
  - type: Tag
    tags:
    - BorgModuleEngineering

- type: entity
  id: BaseBorgModuleJanitor
  parent: BaseBorgModule
  abstract: true
  components:
  - type: Tag
    tags:
    - BorgModuleJanitor

- type: entity
  id: BaseBorgModuleMedical
  parent: BaseBorgModule
  abstract: true
  components:
  - type: Tag
    tags:
    - BorgModuleMedical

- type: entity
  id: BaseBorgModuleService
  parent: BaseBorgModule
  abstract: true
  components:
  - type: Tag
    tags:
    - BorgModuleService

- type: entity
  id: BaseBorgModuleSyndicate
  parent: BaseBorgModule
  abstract: true
  components:
    - type: Tag
      tags:
        - BorgModuleSyndicate

- type: entity
  id: BaseBorgModuleSyndicateAssault
  parent: BaseBorgModule
  abstract: true
  components:
    - type: Tag
      tags:
        - BorgModuleSyndicateAssault

# generic modules
- type: entity
  id: BorgModuleCable
  parent: [ BaseBorgModule, BaseProviderBorgModule ]
  name: cable cyborg module
  components:
  - type: Sprite
    layers:
    - state: generic
    - state: icon-cables
  - type: ItemBorgModule
    moduleId: Cables # Frontier
    items:
    - CableApcStackLingering10
    - CableMVStackLingering10
    - CableHVStackLingering10
    - Wirecutter
    - trayScanner
  - type: BorgModuleIcon
    icon: { sprite: Interface/Actions/actions_borg.rsi, state: wire-module }

- type: entity
  id: BorgModuleFireExtinguisher
  parent: [ BaseBorgModule, BaseProviderBorgModule ]
  name: fire extinguisher cyborg module
  components:
  - type: Sprite
    layers:
    - state: generic
    - state: icon-fire-extinguisher
<<<<<<< HEAD
  - type: ItemBorgModule
    # Frontier: droppable borg items
    droppableItems:
=======
  # Frontier: droppable borg items
  #- type: ItemBorgModule
  #  items:
  #  - FireExtinguisher
  - type: DroppableBorgModule
    moduleId: FireExtinguisher
    items:
>>>>>>> 3b71b0f8
    - id: FireExtinguisher
      whitelist:
        tags:
        - FireExtinguisher
<<<<<<< HEAD
    # End Frontier
=======
  # End Frontier
>>>>>>> 3b71b0f8
  - type: BorgModuleIcon
    icon: { sprite: Interface/Actions/actions_borg.rsi, state: extinguisher-module }

- type: entity
  id: BorgModuleGPS
  parent: [ BaseBorgModule, BaseProviderBorgModule ]
  name: GPS cyborg module
  components:
  - type: Sprite
    layers:
    - state: generic
    - state: icon-gps
  - type: ItemBorgModule
    moduleId: GPS # Frontier
    items:
    - HandheldGPSBasic
    - HandHeldMassScannerBorg
    - HandheldStationMapUnpowered
  - type: BorgModuleIcon
    icon: { sprite: Interface/Actions/actions_borg.rsi, state: gps-module }

- type: entity
  id: BorgModuleRadiationDetection
  parent: [ BaseBorgModule, BaseProviderBorgModule ]
  name: radiation detection cyborg module
  components:
  - type: Sprite
    layers:
    - state: generic
    - state: icon-radiation
  - type: ItemBorgModule
    moduleId: RadiationDetection # Frontier
    items:
    - GeigerCounter
  - type: BorgModuleIcon
    icon: { sprite: Interface/Actions/actions_borg.rsi, state: geiger-module }

- type: entity
  id: BorgModuleTool
  parent: [ BaseBorgModule, BaseProviderBorgModule ]
  name: tool cyborg module
  components:
  - type: Sprite
    layers:
    - state: generic
    - state: icon-tools
  - type: ItemBorgModule
    moduleId: Tools # Frontier
    items:
    - Crowbar
    - Wrench
    - Screwdriver
    - Wirecutter
    - Multitool
    - WelderIndustrial # Frontier
    - MaintenanceJack # Frontier
  - type: BorgModuleIcon
    icon: { sprite: Interface/Actions/actions_borg.rsi, state: tool-module }

# cargo modules
- type: entity
  id: BorgModuleAppraisal
  parent: [ BaseBorgModuleCargo, BaseProviderBorgModule ]
  name: appraisal cyborg module
  components:
  - type: Sprite
    layers:
    - state: cargo
    - state: icon-appraisal
  - type: ItemBorgModule
    moduleId: Appraisal # Frontier
    items:
    - AppraisalTool
  - type: BorgModuleIcon
    icon: { sprite: Interface/Actions/actions_borg.rsi, state: appraisal-module }

- type: entity
  id: BorgModuleMining
  parent: [ BaseBorgModuleCargo, BaseProviderBorgModule ]
  name: mining cyborg module
  components:
  - type: Sprite
    layers:
    - state: cargo
    - state: icon-mining
  - type: ItemBorgModule
    moduleId: Mining # Frontier
    items:
    - MiningDrill
    - Shovel
    - MineralScannerUnpowered
    # - OreBag # Frontier
    - Crowbar
    - RadioHandheldNF # Frontier: RadioHandheld<RadioHandheldNF
<<<<<<< HEAD
    # Frontier: droppable borg items
    droppableItems:
=======
  # Frontier: droppable borg items
  - type: DroppableBorgModule
    moduleId: Mining
    items:
>>>>>>> 3b71b0f8
    - id: OreBag
      whitelist:
        components:
        - NFOreBag
<<<<<<< HEAD
    # End Frontier: droppable borg items
=======
  # End Frontier: droppable borg items
>>>>>>> 3b71b0f8
  - type: BorgModuleIcon
    icon: { sprite: Interface/Actions/actions_borg.rsi, state: mining-module }

- type: entity
  id: BorgModuleGrapplingGun
  parent: [ BaseBorgModuleCargo, BaseProviderBorgModule ]
  name: grappling gun cyborg module
  components:
  - type: Sprite
    layers:
    - state: cargo
    - state: icon-grappling-gun
  - type: ItemBorgModule
    moduleId: GrapplingGun # Frontier
    items:
    - WeaponGrapplingGun
    - HandheldGPSBasic
  - type: BorgModuleIcon
    icon: { sprite: Interface/Actions/actions_borg.rsi, state: grappling-module }

# engineering modules
- type: entity
  id: BorgModuleAdvancedTool
  parent: [ BaseBorgModuleEngineering, BaseProviderBorgModule ]
  name: advanced tool cyborg module
  components:
  - type: Sprite
    layers:
    - state: engineering
    - state: icon-tools-adv
  - type: ItemBorgModule
    moduleId: AdvancedTools # Frontier
    items:
    - JawsOfLife
    - PowerDrill
    - Multitool
    - WelderExperimental
    - RemoteSignaller
    - GasAnalyzer
    - GeigerCounter
    - MaintenanceJack # Frontier
  - type: BorgModuleIcon
    icon: { sprite: Interface/Actions/actions_borg.rsi, state: adv-tools-module }

- type: entity
  id: BorgModuleConstruction
  parent: [ BaseBorgModuleEngineering, BaseProviderBorgModule ]
  name: construction cyborg module
  components:
  - type: Sprite
    layers:
    - state: engineering
    - state: icon-construction
  - type: ItemBorgModule
    moduleId: Construction # Frontier
    items:
    - SheetSteelLingering0
    - SheetGlassLingering0
    - PartRodMetalLingering0
    - FloorTileItemSteelLingering0
  - type: BorgModuleIcon
    icon: { sprite: Interface/Actions/actions_borg.rsi, state: construction-module }

- type: entity
  id: BorgModuleRCD
  parent: [ BaseBorgModuleEngineering, BaseProviderBorgModule ]
  name: RCD cyborg module
  components:
  - type: Sprite
    layers:
    - state: engineering
    - state: icon-rcd
  - type: ItemBorgModule
    moduleId: RCD # Frontier
    items:
    - RCDRecharging
  - type: BorgModuleIcon
    icon: { sprite: Interface/Actions/actions_borg.rsi, state: rcd-module }

# janitorial modules (this gets its own unique things because janis are epic)
- type: entity
  id: BorgModuleLightReplacer
  parent: [ BaseBorgModuleJanitor, BaseProviderBorgModule ]
  name: light replacer cyborg module
  components:
  - type: Sprite
    layers:
    - state: janitor
    - state: icon-light-replacer
  - type: ItemBorgModule
    moduleId: LightReplacer # Frontier
    items:
    - LightReplacer
    - Crowbar
    - Screwdriver
  - type: BorgModuleIcon
    icon: { sprite: Interface/Actions/actions_borg.rsi, state: light-replacer-module }

- type: entity
  id: BorgModuleCleaning
  parent: [ BaseBorgModuleJanitor, BaseProviderBorgModule ]
  name: cleaning cyborg module
  components:
  - type: Sprite
    layers:
    - state: janitor
    - state: icon-mop
  - type: ItemBorgModule
    moduleId: Cleaning # Frontier
    items:
    - MopItem
    # - Bucket # Frontier
    - TrashBag
<<<<<<< HEAD
    # Frontier: droppable items
    droppableItems:
=======
  # Frontier: droppable items
  - type: DroppableBorgModule
    moduleId: Cleaning
    items:
>>>>>>> 3b71b0f8
    - id: Bucket
      whitelist:
        tags:
        - Bucket
<<<<<<< HEAD
    # End Frontier
=======
  # End Frontier
>>>>>>> 3b71b0f8
  - type: BorgModuleIcon
    icon: { sprite: Interface/Actions/actions_borg.rsi, state: cleaning-module }

- type: entity
  id: BorgModuleAdvancedCleaning
  parent: [ BaseBorgModuleJanitor, BaseProviderBorgModule ]
  name: advanced cleaning cyborg module
  components:
  - type: Sprite
    layers:
    - state: janitor
    - state: icon-mop-adv
  - type: ItemBorgModule
    moduleId: AdvancedCleaning # Frontier
    items:
    - AdvMopItem
    - HoloprojectorBorg
    - SprayBottleSpaceCleaner
    - Dropper
    - TrashBag
  - type: BorgModuleIcon
    icon: { sprite: Interface/Actions/actions_borg.rsi, state: adv-cleaning-module }

# medical modules
- type: entity
  id: BorgModuleDiagnosis # todo: reuse when med refractor is finished
  parent: [ BaseBorgModuleMedical, BaseProviderBorgModule ]
  name: diagnosis cyborg module
  components:
  - type: Sprite
    layers:
    - state: medical
    - state: icon-diagnosis
  - type: ItemBorgModule
    moduleId: Diagnosis # Frontier
    items:
    - HandheldHealthAnalyzerUnpowered
    - ClothingNeckStethoscope
  - type: BorgModuleIcon
    icon: { sprite: Interface/Actions/actions_borg.rsi, state: diagnosis-module }

- type: entity
  id: BorgModuleTreatment
  parent: [ BaseBorgModuleMedical, BaseProviderBorgModule ]
  name: treatment cyborg module
  components:
  - type: Sprite
    layers:
    - state: medical
    - state: icon-treatment
  - type: ItemBorgModule
    moduleId: Treatment # Frontier
    items:
    - HandheldHealthAnalyzerUnpowered
    - Brutepack10Lingering
    - Ointment10Lingering
    - Gauze10Lingering
    - Bloodpack10Lingering
    - Syringe
  - type: BorgModuleIcon
    icon: { sprite: Interface/Actions/actions_borg.rsi, state: treatment-module }

- type: entity
  id: BorgModuleDefibrillator
  parent: [ BaseBorgModuleMedical, BaseProviderBorgModule ]
  name: defibrillator cyborg module
  components:
  - type: Sprite
    layers:
    - state: medical
    - state: icon-defib
  - type: ItemBorgModule
    moduleId: Defibrillator # Frontier
    items:
    - DefibrillatorOneHandedUnpowered
  - type: BorgModuleIcon
    icon: { sprite: Interface/Actions/actions_borg.rsi, state: defib-module }

- type: entity
  id: BorgModuleAdvancedTreatment
  parent: [ BaseBorgModuleMedical, BaseProviderBorgModule ]
  name: advanced treatment cyborg module
  components:
  - type: Sprite
    layers:
    - state: medical
    - state: icon-chemist
  - type: ItemBorgModule
    moduleId: AdvancedTreatment # Frontier
    items:
    - HandheldHealthAnalyzerUnpowered
    # - Beaker # Frontier
    # - Beaker # Frontier
    - BorgDropper
    - BorgHypo
<<<<<<< HEAD
    # Frontier: droppable borg items
    droppableItems:
=======
  # Frontier: droppable borg items
  - type: DroppableBorgModule
    moduleId: AdvancedTreatment
    items:
>>>>>>> 3b71b0f8
    - id: Beaker
      whitelist:
        tags:
        - GlassBeaker
    - id: Beaker
      whitelist:
        tags:
        - GlassBeaker
<<<<<<< HEAD
    # End Frontier: droppable borg items
=======
  # End Frontier: droppable borg items
>>>>>>> 3b71b0f8
  - type: BorgModuleIcon
    icon: { sprite: Interface/Actions/actions_borg.rsi, state: adv-diagnosis-module }

# science modules
# todo: if science ever gets their own custom robot, add more "sci" modules.
- type: entity
  id: BorgModuleArtifact
  parent: [ BaseBorgModule, BaseProviderBorgModule ]
  name: artifact cyborg module
  components:
  - type: Sprite
    layers:
    - state: science
    - state: icon-artifacts
  - type: ItemBorgModule
    moduleId: Artifact # Frontier
    items:
    - NodeScanner
  - type: BorgModuleIcon
    icon: { sprite: Interface/Actions/actions_borg.rsi, state: node-scanner-module }

- type: entity
  id: BorgModuleAnomaly
  parent: [ BaseBorgModule, BaseProviderBorgModule ]
  name: anomaly cyborg module
  components:
  - type: Sprite
    layers:
    - state: science
    - state: icon-anomalies
  - type: ItemBorgModule
    moduleId: Anomaly # Frontier
    items:
    - AnomalyScanner
    - AnomalyLocatorUnpowered
    - AnomalyLocatorWideUnpowered
    - RemoteSignaller
    - Multitool
  - type: BorgModuleIcon
    icon: { sprite: Interface/Actions/actions_borg.rsi, state: anomaly-module }

# service modules
- type: entity
  id: BorgModuleService
  parent: [ BaseBorgModuleService, BaseProviderBorgModule ]
  name: service cyborg module
  components:
  - type: Sprite
    layers:
    - state: service
    - state: icon-pen
  - type: ItemBorgModule
    moduleId: Service # Frontier
    items:
    - Pen
    # - BooksBag # Frontier
    - HandLabeler
    # - Lighter # Frontier
    # - DrinkShaker # Frontier
    - BorgDropper
<<<<<<< HEAD
    # Frontier: droppable 
    droppableItems:
=======
  # Frontier: droppable items
  - type: DroppableBorgModule
    moduleId: Service
    items:
>>>>>>> 3b71b0f8
    - id: BooksBag
      whitelist:
        components:
        - NFBookBag
    - id: Lighter
      whitelist:
        components:
        - NFLighter
    - id: DrinkShaker
      whitelist:
        components:
        - NFShaker
<<<<<<< HEAD
    # End Frontier
=======
  # End Frontier
>>>>>>> 3b71b0f8
  - type: BorgModuleIcon
    icon: { sprite: Interface/Actions/actions_borg.rsi, state: service-module }

- type: entity
  id: BorgModuleMusique
  parent: [ BaseBorgModuleService, BaseProviderBorgModule ]
  name: musique cyborg module
  components:
  - type: Sprite
    layers:
    - state: service
    - state: icon-musique
  - type: ItemBorgModule
    moduleId: Music # Frontier
    items:
    - SynthesizerInstrument
    - ElectricGuitarInstrument
    - SaxophoneInstrument
  - type: BorgModuleIcon
    icon: { sprite: Interface/Actions/actions_borg.rsi, state: musical-module }

- type: entity
  id: BorgModuleGardening
  parent: [ BaseBorgModuleService, BaseProviderBorgModule ]
  name: gardening cyborg module
  components:
  - type: Sprite
    layers:
    - state: service
    - state: icon-gardening
  - type: ItemBorgModule
    moduleId: Gardening # Frontier
    items:
    - HydroponicsToolMiniHoe
    - HydroponicsToolSpade
    - HydroponicsToolClippers
    # - Bucket # Frontier
<<<<<<< HEAD
    # Frontier: droppable borg items
    droppableItems:
=======
  # Frontier: droppable borg items
  - type: DroppableBorgModule
    moduleId: Gardening
    items:
>>>>>>> 3b71b0f8
    - id: Bucket
      whitelist:
        tags:
        - Bucket
<<<<<<< HEAD
    # End Frontier
=======
  # End Frontier
>>>>>>> 3b71b0f8
  - type: BorgModuleIcon
    icon: { sprite: Interface/Actions/actions_borg.rsi, state: gardening-module }

- type: entity
  id: BorgModuleHarvesting
  parent: [ BaseBorgModuleService, BaseProviderBorgModule ]
  name: harvesting cyborg module
  components:
  - type: Sprite
    layers:
    - state: service
    - state: icon-harvesting
  - type: ItemBorgModule
    moduleId: Harvesting # Frontier
    items:
    - HydroponicsToolScythe
    - HydroponicsToolHatchet
    # - PlantBag # Frontier
<<<<<<< HEAD
    # Frontier: droppable borg items
    droppableItems:
=======
  # Frontier: droppable borg items
  - type: DroppableBorgModule
    moduleId: Harvesting
    items:
>>>>>>> 3b71b0f8
    - id: PlantBag
      whitelist:
        components:
        - NFPlantBag
<<<<<<< HEAD
    # End Frontier
=======
  # End Frontier
>>>>>>> 3b71b0f8
  - type: BorgModuleIcon
    icon: { sprite: Interface/Actions/actions_borg.rsi, state: harvesting-module }

- type: entity
  id: BorgModuleClowning
  parent: [ BaseBorgModuleService, BaseProviderBorgModule ]
  name: clowning cyborg module
  components:
  - type: Sprite
    layers:
    - state: service
    - state: icon-clown
  - type: ItemBorgModule
    moduleId: Clowning # Frontier
    items:
    - BikeHorn
    - ClownRecorder
    - BikeHornInstrument
  - type: BorgModuleIcon
    icon: { sprite: Interface/Actions/actions_borg.rsi, state: clowning-module }

#syndicate modules
- type: entity
  id: BorgModuleSyndicateWeapon
  parent: [ BaseBorgModule, BaseProviderBorgModule, BaseC3SyndicateContraband ] # Frontier: BaseSyndicateContraband<BaseC3SyndicateContraband
  name: weapon cyborg module
  components:
  - type: Sprite
    layers:
    - state: syndicate
    - state: icon-syndicate
  - type: ItemBorgModule
    moduleId: Weapons # Frontier
    items:
    - WeaponPistolEchis
    - EnergyDaggerLoud
  - type: BorgModuleIcon
    icon: { sprite: Interface/Actions/actions_borg.rsi, state: syndicate-weapon-module }

- type: entity
  id: BorgModuleOperative
  parent: [ BaseBorgModuleSyndicate, BaseProviderBorgModule, BaseC3SyndicateContraband ] # Frontier: BaseSyndicateContraband<BaseC3SyndicateContraband
  name: operative cyborg module
  description: A module that comes with a crowbar, an Emag, an Access Breaker and a syndicate pinpointer.
  components:
    - type: Sprite
      layers:
      - state: syndicate
      - state: icon-syndicate
    - type: ItemBorgModule
      moduleId: Operative # Frontier
      items:
      - Crowbar
      - Emag
      - AccessBreaker
      - PinpointerSyndicateNuclear
    - type: BorgModuleIcon
      icon: { sprite: Interface/Actions/actions_borg.rsi, state: syndicate-operative-module }

- type: entity
  id: BorgModuleEsword
  parent: [ BaseBorgModuleSyndicate, BaseProviderBorgModule, BaseC3SyndicateContraband ] # Frontier: BaseSyndicateContraband<BaseC3SyndicateContraband
  name: energy sword cyborg module
  description: A module that comes with a double energy sword.
  components:
    - type: Sprite
      layers:
      - state: syndicate
      - state: icon-syndicate
    - type: ItemBorgModule
      moduleId: EnergySword # Frontier
      items:
      - CyborgEnergySwordDouble
      - PinpointerSyndicateNuclear
    - type: BorgModuleIcon
      icon: { sprite: Interface/Actions/actions_borg.rsi, state: syndicate-esword-module }

- type: entity
  id: BorgModuleL6C
  parent: [ BaseBorgModuleSyndicateAssault, BaseProviderBorgModule, BaseC3SyndicateContraband ] # Frontier: BaseSyndicateContraband<BaseC3SyndicateContraband
  name: L6C ROW cyborg module
  description: A module that comes with a L6C.
  components:
    - type: Sprite
      layers:
      - state: syndicate
      - state: icon-syndicate
    - type: ItemBorgModule
      moduleId: L6CROW # Frontier
      items:
        - WeaponLightMachineGunL6C
        - PinpointerSyndicateNuclear
    - type: BorgModuleIcon
      icon: { sprite: Interface/Actions/actions_borg.rsi, state: syndicate-l6c-module }

- type: entity
  id: BorgModuleMartyr
  parent: [ BaseBorgModule, BaseProviderBorgModule, BaseC3SyndicateContraband ] # Frontier: BaseSyndicateContraband<BaseC3SyndicateContraband
  name: martyr cyborg module
  description: "A module that comes with an explosive you probably don't want to handle yourself."
  components:
    - type: Sprite
      layers:
        - state: syndicateborgbomb
        - state: icon-bomb
    - type: ItemBorgModule
      moduleId: Martyr # Frontier
      items:
        - SelfDestructSeq
    - type: BorgModuleIcon
      icon: { sprite: Interface/Actions/actions_borg.rsi, state: syndicate-martyr-module }<|MERGE_RESOLUTION|>--- conflicted
+++ resolved
@@ -134,11 +134,6 @@
     layers:
     - state: generic
     - state: icon-fire-extinguisher
-<<<<<<< HEAD
-  - type: ItemBorgModule
-    # Frontier: droppable borg items
-    droppableItems:
-=======
   # Frontier: droppable borg items
   #- type: ItemBorgModule
   #  items:
@@ -146,16 +141,11 @@
   - type: DroppableBorgModule
     moduleId: FireExtinguisher
     items:
->>>>>>> 3b71b0f8
     - id: FireExtinguisher
       whitelist:
         tags:
         - FireExtinguisher
-<<<<<<< HEAD
-    # End Frontier
-=======
   # End Frontier
->>>>>>> 3b71b0f8
   - type: BorgModuleIcon
     icon: { sprite: Interface/Actions/actions_borg.rsi, state: extinguisher-module }
 
@@ -250,24 +240,15 @@
     # - OreBag # Frontier
     - Crowbar
     - RadioHandheldNF # Frontier: RadioHandheld<RadioHandheldNF
-<<<<<<< HEAD
-    # Frontier: droppable borg items
-    droppableItems:
-=======
   # Frontier: droppable borg items
   - type: DroppableBorgModule
     moduleId: Mining
     items:
->>>>>>> 3b71b0f8
     - id: OreBag
       whitelist:
         components:
         - NFOreBag
-<<<<<<< HEAD
-    # End Frontier: droppable borg items
-=======
   # End Frontier: droppable borg items
->>>>>>> 3b71b0f8
   - type: BorgModuleIcon
     icon: { sprite: Interface/Actions/actions_borg.rsi, state: mining-module }
 
@@ -381,24 +362,15 @@
     - MopItem
     # - Bucket # Frontier
     - TrashBag
-<<<<<<< HEAD
-    # Frontier: droppable items
-    droppableItems:
-=======
   # Frontier: droppable items
   - type: DroppableBorgModule
     moduleId: Cleaning
     items:
->>>>>>> 3b71b0f8
     - id: Bucket
       whitelist:
         tags:
         - Bucket
-<<<<<<< HEAD
-    # End Frontier
-=======
   # End Frontier
->>>>>>> 3b71b0f8
   - type: BorgModuleIcon
     icon: { sprite: Interface/Actions/actions_borg.rsi, state: cleaning-module }
 
@@ -494,15 +466,10 @@
     # - Beaker # Frontier
     - BorgDropper
     - BorgHypo
-<<<<<<< HEAD
-    # Frontier: droppable borg items
-    droppableItems:
-=======
   # Frontier: droppable borg items
   - type: DroppableBorgModule
     moduleId: AdvancedTreatment
     items:
->>>>>>> 3b71b0f8
     - id: Beaker
       whitelist:
         tags:
@@ -511,11 +478,7 @@
       whitelist:
         tags:
         - GlassBeaker
-<<<<<<< HEAD
-    # End Frontier: droppable borg items
-=======
   # End Frontier: droppable borg items
->>>>>>> 3b71b0f8
   - type: BorgModuleIcon
     icon: { sprite: Interface/Actions/actions_borg.rsi, state: adv-diagnosis-module }
 
@@ -576,15 +539,10 @@
     # - Lighter # Frontier
     # - DrinkShaker # Frontier
     - BorgDropper
-<<<<<<< HEAD
-    # Frontier: droppable 
-    droppableItems:
-=======
   # Frontier: droppable items
   - type: DroppableBorgModule
     moduleId: Service
     items:
->>>>>>> 3b71b0f8
     - id: BooksBag
       whitelist:
         components:
@@ -597,11 +555,7 @@
       whitelist:
         components:
         - NFShaker
-<<<<<<< HEAD
-    # End Frontier
-=======
   # End Frontier
->>>>>>> 3b71b0f8
   - type: BorgModuleIcon
     icon: { sprite: Interface/Actions/actions_borg.rsi, state: service-module }
 
@@ -639,24 +593,15 @@
     - HydroponicsToolSpade
     - HydroponicsToolClippers
     # - Bucket # Frontier
-<<<<<<< HEAD
-    # Frontier: droppable borg items
-    droppableItems:
-=======
   # Frontier: droppable borg items
   - type: DroppableBorgModule
     moduleId: Gardening
     items:
->>>>>>> 3b71b0f8
     - id: Bucket
       whitelist:
         tags:
         - Bucket
-<<<<<<< HEAD
-    # End Frontier
-=======
   # End Frontier
->>>>>>> 3b71b0f8
   - type: BorgModuleIcon
     icon: { sprite: Interface/Actions/actions_borg.rsi, state: gardening-module }
 
@@ -675,24 +620,15 @@
     - HydroponicsToolScythe
     - HydroponicsToolHatchet
     # - PlantBag # Frontier
-<<<<<<< HEAD
-    # Frontier: droppable borg items
-    droppableItems:
-=======
   # Frontier: droppable borg items
   - type: DroppableBorgModule
     moduleId: Harvesting
     items:
->>>>>>> 3b71b0f8
     - id: PlantBag
       whitelist:
         components:
         - NFPlantBag
-<<<<<<< HEAD
-    # End Frontier
-=======
   # End Frontier
->>>>>>> 3b71b0f8
   - type: BorgModuleIcon
     icon: { sprite: Interface/Actions/actions_borg.rsi, state: harvesting-module }
 
