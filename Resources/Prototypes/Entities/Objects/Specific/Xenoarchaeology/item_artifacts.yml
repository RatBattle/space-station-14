﻿- type: entity
  parent: BaseItem
  id: BaseXenoArtifactItem
  name: alien artifact
  description: A strange handheld alien device.
  abstract: true
  components:
  - type: Sprite
    sprite: Objects/Specific/Xenoarchaeology/item_artifacts.rsi
    layers:
    - state: ano01
      map: [ "enum.ArtifactsVisualLayers.Base" ]
    - state: ano01_on
      map: [ "enum.ArtifactsVisualLayers.Effect" ]
      visible: false
  - type: Damageable
  - type: Physics
    bodyType: Dynamic
  - type: CollisionWake
    enabled: false
  - type: InteractionOutline
  - type: Reactive
    groups:
      Acidic: [Touch]
  - type: Fixtures
    fixtures:
      fix1:
        shape:
          !type:PhysShapeAabb
          bounds: "-0.25,-0.25,0.25,0.25"
        density: 20
        mask:
        - ItemMask
        layer:
        - Opaque
        restitution: 0.3  # fite me
        friction: 0.2
  - type: Artifact
  - type: RandomArtifactSprite
    maxSprite: 11
    activationTime: 2.4
  - type: RandomSprite
    available:
    - enum.ArtifactsVisualLayers.Effect:
        ano01_on: Rainbow
  - type: UserInterface #needs to be here for certain effects
    interfaces:
      enum.StorageUiKey.Key:
        type: StorageBoundUserInterface
      enum.TransferAmountUiKey.Key:
        type: TransferAmountBoundUserInterface
      enum.InstrumentUiKey.Key:
        type: InstrumentBoundUserInterface
      enum.IntercomUiKey.Key:
        type: IntercomBoundUserInterface
  - type: Appearance
  - type: Item
    size: Normal
    sprite: Objects/Specific/Xenoarchaeology/item_artifacts.rsi
    heldPrefix: ano01
  - type: Actions
  - type: Construction
    graph: Artifact
    node: done
  - type: GuideHelp
    guides:
    - Xenoarchaeology

- type: entity
  parent: BaseXenoArtifactItem
  id: SimpleXenoArtifactItem
  suffix: Simple
  components:
  - type: Artifact
    nodesMin: 2
    nodesMax: 5

- type: entity
  parent: BaseXenoArtifactItem
  id: MediumXenoArtifactItem
  suffix: Medium
  components:
  - type: Artifact
    nodesMin: 5
    nodesMax: 9

- type: entity
  parent: BaseXenoArtifactItem
  id: ComplexXenoArtifactItem
  suffix: Complex
  components:
  - type: Artifact
    nodesMin: 9
    nodesMax: 13

# this exists for crafting item artifacts so that the final result can be simple, medium, or complex.
- type: entity
  parent: BaseXenoArtifactItem
  id: VariedXenoArtifactItem
  suffix: Varied
  components:
  - type: Artifact
    nodesMin: 2
    nodesMax: 13

- type: entity
  id: ArtifactFragment
  parent: BaseItem
  name: artifact fragment
  description: A broken piece of an artifact. You could probably repair it if you had more.
  components:
  - type: Sprite
    sprite: Objects/Specific/Xenoarchaeology/artifact_fragments.rsi
    layers:
    - state: ancientball1
      map: [ "enum.ArtifactsVisualLayers.Base" ]
  - type: RandomSprite
    available: #yaml hero
    - enum.ArtifactsVisualLayers.Base:
        ancientball1: ""
        ancientball2: ""
        ancientball3: ""
        ancientball4: ""
        ancientball5: ""
        ancientball6: ""
        eldritchball1: ""
        eldritchball2: ""
        eldritchball3: ""
        eldritchball4: ""
        eldritchball5: ""
        eldritchball6: ""
        martianball1: ""
        martianball2: ""
        martianball3: ""
        martianball4: ""
        martianball5: ""
        martianball6: ""
        precursorball1: ""
        precursorball2: ""
        precursorball3: ""
        precursorball4: ""
        precursorball5: ""
        precursorball6: ""
        wizardball1: ""
        wizardball2: ""
        wizardball3: ""
        wizardball4: ""
        wizardball5: ""
        wizardball6: ""
  - type: Appearance
  - type: Item
    size: Normal
  - type: Tag
    tags:
    - ArtifactFragment
  - type: Extractable
    juiceSolution:
      reagents:
      - ReagentId: Artifexium
        Quantity: 2 # Frontier 10<2
<<<<<<< HEAD
  # - type: StaticPrice # Frontier
  #   price: 0 # Frontier
=======
  - type: StaticPrice
    price: 0
>>>>>>> d01816f0
  - type: StackPrice # Frontier
    price: 160 # Frontier - 240 at cargo depot, 960 for an artifact's worth (~2x the value of a crafted, unactivated one)
  - type: Stack
    stackType: ArtifactFragment
  - type: GuideHelp
    guides:
    - Xenoarchaeology

- type: entity
  parent: ArtifactFragment
  id: ArtifactFragment1
  suffix: Single
  components:
  - type: Stack
    count: 1<|MERGE_RESOLUTION|>--- conflicted
+++ resolved
@@ -158,13 +158,8 @@
       reagents:
       - ReagentId: Artifexium
         Quantity: 2 # Frontier 10<2
-<<<<<<< HEAD
-  # - type: StaticPrice # Frontier
-  #   price: 0 # Frontier
-=======
   - type: StaticPrice
     price: 0
->>>>>>> d01816f0
   - type: StackPrice # Frontier
     price: 160 # Frontier - 240 at cargo depot, 960 for an artifact's worth (~2x the value of a crafted, unactivated one)
   - type: Stack
