--- conflicted
+++ resolved
@@ -310,15 +310,9 @@
 - type: entity
   id: ShuttleGunKinetic
   parent: [ ShuttleGunBase, ConstructibleMachine]
-<<<<<<< HEAD
   name: PTK-1500e "Matter Dematerializer" # Frontier: "800"<"1500e" (consistent with naming scheme)
   description: Mining turret, effective for blasting hardened targets, but overpowered for softer rock. Gradually accumulates charges on its own. # Frontier: description changed
-  suffix: DO NOT MAP
-=======
-  name: PTK-800 "Matter Dematerializer"
-  description: Salvage stationary mining turret. Gradually accumulates charges on its own, extremely effective for asteroid excavation.
-  categories: [ DoNotMap ]
->>>>>>> 4dfd3e57
+  categories: [ DoNotMap ]
   components:
   - type: Sprite
     sprite: Objects/Weapons/Guns/Shuttles/kinetic.rsi
