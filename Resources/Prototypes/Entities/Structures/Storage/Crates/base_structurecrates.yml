--- conflicted
+++ resolved
@@ -73,13 +73,8 @@
           Invoice: { state: invoice }
   - type: PaperLabel
     labelSlot:
-<<<<<<< HEAD
-      insertVerbText: hand-labeler-add-label-text #Corvax-Frontier
-      ejectVerbText: hand-labeler-remove-label-text #Corvax-Frontier
-=======
       insertVerbText: comp-paper-label-insert
       ejectVerbText: comp-paper-label-eject
->>>>>>> 3b71b0f8
       whitelist:
         components:
         - Paper
