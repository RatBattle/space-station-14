--- conflicted
+++ resolved
@@ -16,11 +16,7 @@
   - type: Physics
     bodyType: Static
   - type: StaticPrice
-<<<<<<< HEAD
-    price: 15 # Frontier: 35<15 - TODO: material value rework
-=======
     price: 20 # Frontier: 35<20
->>>>>>> d01816f0
 
 - type: entity
   id: BenchColorfulComfy
