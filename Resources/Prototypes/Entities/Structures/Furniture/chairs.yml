- type: entity
  name: chair
  id: SeatBase
  abstract: true
  description: You sit in this. Either by will or force.
  placement:
    mode: PlaceFree
  components:
  - type: Clickable
  - type: InteractionOutline
  - type: Physics
    bodyType: Dynamic
  - type: Fixtures
    fixtures:
      fix1:
        shape:
          !type:PhysShapeCircle
          radius: 0.2
        density: 100
        mask:
        - TableMask
  - type: Sprite
    sprite: Structures/Furniture/chairs.rsi
    noRot: true
  - type: Strap
    position: Stand
    buckleOffset: "0,-0.05"
  - type: Pullable
  - type: Damageable
    damageContainer: Inorganic
    damageModifierSet: Metallic
  - type: Destructible
    thresholds:
    - trigger:
        !type:DamageTrigger
        damage: 100
      behaviors:
        - !type:DoActsBehavior
          acts: [ "Destruction" ]
    - trigger:
        !type:DamageTrigger
        damage: 50
      behaviors:
      - !type:DoActsBehavior
        acts: ["Destruction"]
      - !type:PlaySoundBehavior
        sound:
          collection: MetalBreak
  - type: StaticPrice
<<<<<<< HEAD
    price: 10 # Frontier: 50<10
=======
    price: 15 # Frontier: 50<15
>>>>>>> d01816f0

#Starts unanchored, cannot be rotated while anchored
- type: entity
  name: chair
  id: UnanchoredChairBase
  parent: SeatBase
  abstract: true
  components:
  - type: Anchorable
  - type: Rotatable

#Start anchored, cannot be rotated while anchored
- type: entity
  name: chair
  id: ChairBase
  abstract: true
  parent: UnanchoredChairBase
  placement:
    mode: SnapgridCenter
  components:
  - type: Physics
    bodyType: Static
  - type: Transform
    anchored: true
  - type: PotentialDeadDrop # Frontier
    hintText: dead-drop-hint-chair # Frontier

#Starts unanchored, can be rotated while anchored
- type: entity
  name: chair
  id: OfficeChairBase
  parent: UnanchoredChairBase
  abstract: true
  components:
  - type: Rotatable
    rotateWhileAnchored: true

#Starts anchored, can be rotated while anchored
- type: entity
  name: stool
  id: StoolBase
  parent: OfficeChairBase
  abstract: true
  placement:
    mode: SnapgridCenter
  components:
  - type: Physics
    bodyType: Static
  - type: Transform
    anchored: true
  - type: PotentialDeadDrop # Frontier
    hintText: dead-drop-hint-stool # Frontier

- type: entity
  name: chair
  id: Chair
  parent: ChairBase
  components:
  - type: Sprite
    state: chair
  - type: Construction
    graph: Seat
    node: chair

- type: entity
  name: chair
  id: ChairGreyscale
  parent: Chair
  suffix: White
  components:
  - type: Sprite
    state: chair-greyscale

- type: entity
  name: stool
  id: Stool
  parent: UnanchoredChairBase
  description: Apply butt.
  components:
  - type: Sprite
    state: stool
  - type: Construction
    graph: Seat
    node: stool

- type: entity
  name: bar stool
  id: StoolBar
  parent: StoolBase
  components:
  - type: Sprite
    state: bar
  - type: Construction
    graph: Seat
    node: stoolBar

- type: entity
  name: brass chair
  id: ChairBrass
  parent: StoolBase
  components:
  - type: Sprite
    state: brass_chair
  - type: Construction
    graph: Seat
    node: chairBrass

- type: entity
  name: white office chair
  id: ChairOfficeLight
  parent: OfficeChairBase
  components:
  - type: Sprite
    state: office-white
  - type: Construction
    graph: Seat
    node: chairOffice

- type: entity
  name: dark office chair
  id: ChairOfficeDark
  parent: ChairOfficeLight
  components:
  - type: Sprite
    state: office-dark
  - type: Construction
    graph: Seat
    node: chairOfficeDark

- type: entity
  name: comfy chair
  id: ComfyChair
  parent: ChairBase
  description: It looks comfy.
  components:
  - type: Sprite
    state: comfy
  - type: Construction
    graph: Seat
    node: chairComfy

- type: entity
  name: pilot seat
  id: ChairPilotSeat
  parent: ChairBase
  description: The pilot seat of a prestigious ship.
  components:
  - type: Sprite
    state: shuttle
  - type: Construction
    graph: Seat
    node: chairPilotSeat

- type: entity
  name: wooden chair
  id: ChairWood
  parent: UnanchoredChairBase
  components:
  - type: Sprite
    state: wooden
  - type: Construction
    graph: Seat
    node: chairWood
  - type: Damageable
    damageModifierSet: Wood
  - type: Destructible
    thresholds:
    - trigger:
        !type:DamageTrigger
        damage: 25
      behaviors:
      - !type:DoActsBehavior
        acts: ["Destruction"]
      - !type:PlaySoundBehavior
        sound:
          collection: WoodDestroy
      - !type:SpawnEntitiesBehavior
        spawn:
          MaterialWoodPlank:
            min: 1
            max: 1
  - type: Tag
    tags:
    - Wooden
  - type: StaticPrice
    price: 75

- type: entity
  name: ritual chair
  id: ChairRitual
  parent: ChairWood
  description: Looks uncomfortable.
  components:
  - type: Sprite
    state: ritual
  - type: Construction
    graph: RitualSeat
    node: chairRitual

- type: entity
  id: ChairMeat
  parent: UnanchoredChairBase
  name: meat chair
  description: Uncomfortably sweaty.
  components:
  - type: Sprite
    state: meat
  - type: Construction
    graph: Seat
    node: chairMeat

- type: entity
  name: cursed chair
  id: ChairCursed
  parent: ChairWood
  description: It's staring back.
  components:
  - type: Sprite
    state: cursed
  - type: Strap
    buckleSound:
      collection: MaleScreams
  - type: Destructible
    thresholds:
    - trigger:
        !type:DamageTrigger
        damage: 50
      behaviors:
      - !type:DoActsBehavior
        acts: ["Destruction"]
      - !type:PlaySoundBehavior
        sound:
          path: /Audio/Voice/Human/womanlaugh.ogg
      - !type:SpawnEntitiesBehavior
        spawn:
          MaterialWoodPlank:
            min: 1
            max: 1
  - type: Construction
    graph: RitualSeat
    node: chairCursed

- type: entity
  name: web chair
  id: ChairWeb
  description: For true web developers.
  parent: UnanchoredChairBase
  components:
  - type: Sprite
    sprite: Structures/Web/chair.rsi
    state: icon
  - type: MeleeSound
    soundGroups:
      Brute:
        path:
          "/Audio/Weapons/slash.ogg"
  - type: Damageable
    damageModifierSet: Web
  - type: Destructible
    thresholds:
    - trigger:
        !type:DamageTrigger
        damage: 50
      behaviors:
      - !type:DoActsBehavior
        acts: ["Destruction"]
      - !type:PlaySoundBehavior
        sound:
          collection: WoodDestroy
      - !type:SpawnEntitiesBehavior
        spawn:
          MaterialWebSilk:
            min: 1
            max: 1
  - type: Construction
    graph: WebStructures
    node: chair

- type: entity
  parent: [SeatBase, BaseDeployFoldable]
  id: ChairFolding
  name: folding chair
  description: If you carry six of these you become the coolest kid at church.
  components:
  - type: Rotatable
  - type: Sprite
    sprite: Structures/Furniture/folding_chair.rsi
    layers:
    - state: folding
      map: ["unfoldedLayer"]
    - state: folding_folded
      map: ["foldedLayer"]
      visible: false
  - type: Item
    size: Huge
  - type: Appearance
  - type: MeleeWeapon
    damage:
      types:
        Blunt: 8
    soundHit:
      collection: MetalThud
  - type: Construction
    graph: Seat
    node: chairFolding
  - type: DamageExaminable

- type: entity
  parent: ChairFolding
  id: ChairFoldingSpawnFolded
  suffix: folded
  components:
  - type: Foldable
    folded: true
  - type: Strap
    enabled: False

- type: entity
  name: steel bench
  id: SteelBench
  parent: ChairBase
  description: A long chair made for a metro. Really standard design.
  components:
  - type: Sprite
    state: steel-bench
  - type: Construction
    graph: Seat
    node: chairSteelBench
  - type: PotentialDeadDrop # Frontier
    hintText: dead-drop-hint-bench # Frontier

- type: entity
  name: wooden bench
  id: WoodenBench
  parent: ChairBase
  description: Did you get a splinter? Well, at least it’s eco friendly.
  components:
  - type: Sprite
    state: wooden-bench
  - type: Construction
    graph: Seat
    node: chairWoodBench
  - type: Destructible
    thresholds:
    - trigger:
        !type:DamageTrigger
        damage: 50
      behaviors:
      - !type:DoActsBehavior
        acts: ["Destruction"]
      - !type:PlaySoundBehavior
        sound:
          collection: WoodDestroy
      - !type:SpawnEntitiesBehavior
        spawn:
          MaterialWoodPlank:
            min: 2
            max: 4
  - type: StaticPrice
<<<<<<< HEAD
    price: 20 # Frontier: 50<20
=======
    price: 45 # Frontier: 50<20, 20<45
>>>>>>> d01816f0
  - type: PotentialDeadDrop # Frontier
    hintText: dead-drop-hint-bench # Frontier<|MERGE_RESOLUTION|>--- conflicted
+++ resolved
@@ -47,11 +47,7 @@
         sound:
           collection: MetalBreak
   - type: StaticPrice
-<<<<<<< HEAD
-    price: 10 # Frontier: 50<10
-=======
     price: 15 # Frontier: 50<15
->>>>>>> d01816f0
 
 #Starts unanchored, cannot be rotated while anchored
 - type: entity
@@ -411,10 +407,6 @@
             min: 2
             max: 4
   - type: StaticPrice
-<<<<<<< HEAD
-    price: 20 # Frontier: 50<20
-=======
     price: 45 # Frontier: 50<20, 20<45
->>>>>>> d01816f0
   - type: PotentialDeadDrop # Frontier
     hintText: dead-drop-hint-bench # Frontier