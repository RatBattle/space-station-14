- type: entity
  abstract: true
  parent: [BaseMachinePowered, ConstructibleMachine]
  id: BaseRecharger
  placement:
    mode: SnapgridCenter
  components:
  - type: Transform
    anchored: true
    noRot: false
  - type: Sprite
    snapCardinals: true
  - type: Appearance
  - type: Charger
    slotId: charger_slot
  - type: Anchorable
    delay: 1
  - type: Destructible
    thresholds:
    - trigger:
        !type:DamageTrigger
        damage: 80
      behaviors:
      - !type:DoActsBehavior
        acts: ["Destruction"]
    - trigger:
        !type:DamageTrigger
        damage: 40
      behaviors:
      - !type:EmptyAllContainersBehaviour
      - !type:DoActsBehavior
        acts: ["Destruction"]
      - !type:PlaySoundBehavior
        sound:
          collection: MetalBreak
  - type: StaticPrice
<<<<<<< HEAD
    price: 25 # Frontier: 75<25 - TODO: material value rework
=======
    price: 30 # Frontier: 75<30
>>>>>>> d01816f0

- type: entity
  abstract: true
  parent: BaseRecharger
  id: BaseItemRecharger
  components:
  - type: Sprite
    drawdepth: SmallObjects
    layers:
    - map: ["enum.PowerChargerVisualLayers.Base"]
      state: "empty"
    - map: ["enum.PowerChargerVisualLayers.Light"]
      state: "light-off"
      shader: "unshaded"
  - type: Fixtures
    fixtures:
      fix1:
        shape:
          !type:PhysShapeAabb
          bounds: "-0.10,-0.10,0.10,0.10"
        density: 500
        mask:
        - TabletopMachineMask
        layer:
        - BulletImpassable
  - type: PowerChargerVisuals
  - type: ContainerContainer
    containers:
      charger_slot: !type:ContainerSlot
      machine_board: !type:Container
      machine_parts: !type:Container
  - type: RequireProjectileTarget

- type: entity
  parent: BaseItemRecharger
  id: PowerCellRecharger
  name: cell recharger
  components:
  - type: Sprite
    sprite: Structures/Power/cell_recharger.rsi
    layers:
    - map: ["enum.PowerChargerVisualLayers.Base"]
      state: "empty"
    - map: ["enum.PowerChargerVisualLayers.Light"]
      state: "light-off"
      shader: "unshaded"
    - state: open
      map: ["enum.WiresVisualLayers.MaintenancePanel"]
      visible: false
  - type: Machine
    board: CellRechargerCircuitboard
  - type: WiresPanel
  - type: GenericVisualizer
    visuals:
      enum.WiresVisuals.MaintenancePanelState:
        enum.WiresVisualLayers.MaintenancePanel:
          True: { visible: true }
          False: { visible: false }
  - type: PowerCellSlot
    cellSlotId: charger_slot
    # fitsInCharger is true i dont think this will ever affect anything negatively but it lets it function
  - type: ItemSlots
    slots:
      charger_slot:
        ejectOnInteract: true
        name: power-cell-slot-component-slot-name-default
        whitelist:
          tags:
          - PowerCell
          - PowerCellSmall

- type: entity
  parent: [ BaseItemRecharger, ConstructibleMachine ]
  id: PowerCageRecharger
  name: cage recharger
  components:
  - type: Fixtures
    fixtures:
      fix1:
        shape:
          !type:PhysShapeAabb
          bounds: "-0.25,-0.35,0.25,0.35"
        density: 190
        mask:
        - MachineMask
        layer:
        - MachineLayer
  - type: LitOnPowered
  - type: PointLight
    radius: 1.5
    color: "#03fc4e"
    energy: 0.7
  - type: Charger
    chargeRate: 50
  - type: Sprite
    sprite: Structures/Power/cage_recharger.rsi
  - type: PowerCellSlot
    cellSlotId: charger_slot
  - type: ItemSlots
    slots:
      charger_slot:
        ejectOnInteract: true
        name: Power cage
        whitelist:
          tags:
          - PowerCage
  - type: Machine
    board: PowerCageRechargerCircuitboard
  - type: StaticPrice
    price: 500

- type: entity
  parent: BaseItemRecharger
  id: WeaponCapacitorRecharger
  name: recharger
  components:
  - type: Sprite
    sprite: Structures/Power/recharger.rsi
  - type: Machine
    board: WeaponCapacitorRechargerCircuitboard
  # no powercellslot since stun baton etc arent powercells
  - type: ItemSlots
    slots:
      charger_slot:
        ejectOnInteract: true
        whitelist:
          components:
          - HitscanBatteryAmmoProvider
          - ProjectileBatteryAmmoProvider
          - Stunbaton

- type: entity
  parent: BaseItemRecharger
  id: TurboItemRecharger
  name: turbo recharger
  description: An overclocked recharger that's been adapted with a global port.
  components:
  - type: Sprite
    sprite: Structures/Power/turbo_recharger.rsi
  - type: Machine
    board: TurboItemRechargerCircuitboard
  - type: Charger
    chargeRate: 100
  - type: ItemSlots
    slots:
      charger_slot:
        ejectOnInteract: true
        whitelist:
          components:
          - HitscanBatteryAmmoProvider
          - ProjectileBatteryAmmoProvider
          - Stunbaton
          - PowerCell
        blacklist:
          tags:
          - PotatoBattery

- type: entity
  parent: BaseItemRecharger
  id: WallWeaponCapacitorRecharger
  name: wall recharger
  components:
  - type: Sprite
    sprite: Structures/Power/wall_recharger.rsi
    layers:
    - map: ["enum.PowerChargerVisualLayers.Base"]
      state: "empty"
    - map: ["enum.PowerChargerVisualLayers.Light"]
      state: "light-off"
      shader: "unshaded"
  - type: WallMount
  - type: Charger
    chargeRate: 25
  - type: ItemSlots
    slots:
      charger_slot:
        ejectOnInteract: true
        whitelist:
          components:
          - HitscanBatteryAmmoProvider
          - ProjectileBatteryAmmoProvider
          - Stunbaton

- type: entity
  parent: BaseRecharger
  id: BorgCharger
  name: cyborg recharging station
  description: A stationary charger for various robotic and cyborg entities. Surprisingly spacious.
  components:
  - type: Sprite
    sprite: Structures/Power/borg_charger.rsi
    layers:
      - state: borgcharger-u1
        map: ["base"]
      - state: borgcharger0
        map: ["enum.PowerDeviceVisualLayers.Powered"]
        shader: "unshaded"
      - state: borgcharger1
        map: ["charged"]
        shader: "unshaded"
        visible: false
      - state: borgdecon1
        map: ["enum.WiresVisualLayers.MaintenancePanel"]
        visible: false
  - type: Charger
    chargeRate: 30
    slotId: entity_storage
    whitelist:
      components:
      - BorgChassis
  - type: Construction
    containers:
    - machine_parts
    - machine_board
    - entity_storage
  - type: WiresPanel
  - type: WiresVisuals
  - type: Machine
    board: BorgChargerCircuitboard
  - type: GenericVisualizer
    visuals:
      enum.StorageVisuals.Open:
        base:
          True: { state: borgcharger-u0 }
          False: { state: borgcharger-u1 }
        enum.PowerDeviceVisualLayers.Powered:
          True: { state: borgcharger0 }
          False: { state: borgcharger2 }
        charged:
          True: { visible: false }
          False: { visible: true }
      enum.PowerDeviceVisuals.Powered:
        enum.PowerDeviceVisualLayers.Powered:
          True: { visible: true }
          False: { visible: false }
        charged:
          True: { visible: true }
          False: { visible: false }
      enum.CellVisual.Light:
        charged:
          Off: { visible: false }
          Empty: { visible: false }
          Charging:
            visible: true
            state: borgcharger3
          Charged:
            visible: true
            state: borgcharger1
  - type: EntityStorage
    capacity: 1
    whitelist:
      components:
      - BorgChassis
  - type: ContainerContainer
    containers:
      entity_storage: !type:Container
      machine_board: !type:Container
      machine_parts: !type:Container<|MERGE_RESOLUTION|>--- conflicted
+++ resolved
@@ -34,11 +34,7 @@
         sound:
           collection: MetalBreak
   - type: StaticPrice
-<<<<<<< HEAD
-    price: 25 # Frontier: 75<25 - TODO: material value rework
-=======
     price: 30 # Frontier: 75<30
->>>>>>> d01816f0
 
 - type: entity
   abstract: true
