# Base SMES
- type: entity
  abstract: true
  id: BaseSMES
  parent: [ BaseMachine, ConstructibleMachine ]
  name: SMES
  description: A high-capacity superconducting magnetic energy storage (SMES) unit.
  placement:
    mode: SnapgridCenter
  components:
    - type: AmbientSound
      volume: -7
      range: 3
      sound:
        path: /Audio/Ambience/Objects/periodic_beep.ogg
    - type: Sprite
      sprite: Structures/Power/smes.rsi
      snapCardinals: true
      layers:
        - state: smes
        - map: ["enum.SmesVisualLayers.Charge"]
          state: "smes-og1" # -og0 does not exist
          shader: unshaded
          visible: false
        - map: ["enum.SmesVisualLayers.Input"]
          state: "smes-oc0"
          shader: unshaded
        - map: ["enum.SmesVisualLayers.Output"]
          state: "smes-op1"
          shader: unshaded
        - map: [ "enum.WiresVisualLayers.MaintenancePanel" ]
          state: smes-open
    - type: Smes
    - type: Appearance
    - type: Battery
      startingCharge: 0
    - type: ExaminableBattery
    - type: NodeContainer
      examinable: true
      nodes:
        input:
          !type:CableTerminalPortNode
          nodeGroupID: HVPower
        output:
          !type:CableDeviceNode
          nodeGroupID: HVPower
    - type: PowerMonitoringDevice
      group: SMES
      sourceNode: input
      loadNode: output
      collectionName: smes
      sprite: Structures/Power/smes.rsi
      state: static
    - type: BatteryDischarger
      voltage: High
      node: output
    - type: BatteryCharger
      voltage: High
      node: input
    - type: PowerNetworkBattery
      maxSupply: 150000
      maxChargeRate: 5000
      supplyRampTolerance: 5000
      supplyRampRate: 1000
    - type: PointLight
      radius: 1.5
      energy: 1.6
      color: "#c9c042"
      castShadows: false
    - type: WiresPanel
    - type: WiresVisuals
    - type: Machine
      board: SMESMachineCircuitboard
    - type: StationInfiniteBatteryTarget
    - type: Electrified
      onHandInteract: false
      onInteractUsing: false
      onBump: false
      requirePower: true
      highVoltageNode: input
      mediumVoltageNode: output
    - type: Damageable
      damageContainer: StructuralInorganic
      damageModifierSet: StructuralMetallicStrong
    - type: BatterySensor
    - type: DeviceNetwork
      deviceNetId: AtmosDevices
      receiveFrequencyId: AtmosMonitor
      transmitFrequencyId: AtmosMonitor
      prefix: device-address-prefix-smes
      sendBroadcastAttemptEvent: true
      examinableAddress: true
    - type: WiredNetworkConnection
<<<<<<< HEAD
=======
    - type: GuideHelp
      guides:
      - PowerStorage
      - VoltageNetworks
      - Power
>>>>>>> 3b71b0f8
    # Frontier: upgradable SMES
    - type: UpgradeBattery
      maxChargeMultiplier: 2
      baseMaxCharge: 8000000
    - type: UpgradePowerSupplyRamping
      scaling: Linear
      supplyRampingMultiplier: 1
    # End Frontier: upgradable SMES

# SMES' in use

- type: entity
  parent: BaseSMES
  id: SMESBasic
  suffix: Basic, 8MJ
  components:
  - type: Battery
    maxCharge: 8000000
    startingCharge: 8000000

- type: entity
  parent: SMESBasic
  id: SMESBasicEmpty
  suffix: Empty
  components:
  - type: Battery
    startingCharge: 0

- type: entity
  parent: BaseSMES
  id: SMESAdvanced
  suffix: Advanced, 16MJ
  name: advanced SMES
  description: An even-higher-capacity superconducting magnetic energy storage (SMES) unit.
  components:
  - type: Sprite
    sprite: Structures/Power/smes.rsi
    snapCardinals: true
    layers:
    - state: advancedsmes
    - map: [ "enum.SmesVisualLayers.Charge" ]
      state: "smes-og1" # -og0 does not exist
      shader: unshaded
      visible: false
    - map: [ "enum.SmesVisualLayers.Input" ]
      state: "smes-oc0"
      shader: unshaded
    - map: [ "enum.SmesVisualLayers.Output" ]
      state: "smes-op1"
      shader: unshaded
    - map: ["enum.WiresVisualLayers.MaintenancePanel"]
      state: advancedsmes-open
  - type: Machine
    board: SMESAdvancedMachineCircuitboard
  - type: Battery
    maxCharge: 16000000
    startingCharge: 16000000
  - type: PowerMonitoringDevice
    group: SMES
    sourceNode: input
    loadNode: output
    collectionName: smes
    sprite: Structures/Power/smes.rsi
    state: advancedsmes-static
  # Frontier: upgradable SMES
  - type: UpgradeBattery
    baseMaxCharge: 16000000
  # End Frontier: upgradable SMES

- type: entity
  parent: SMESAdvanced
  id: SMESAdvancedEmpty
  suffix: Empty
  components:
  - type: Battery
    startingCharge: 0<|MERGE_RESOLUTION|>--- conflicted
+++ resolved
@@ -91,14 +91,11 @@
       sendBroadcastAttemptEvent: true
       examinableAddress: true
     - type: WiredNetworkConnection
-<<<<<<< HEAD
-=======
     - type: GuideHelp
       guides:
       - PowerStorage
       - VoltageNetworks
       - Power
->>>>>>> 3b71b0f8
     # Frontier: upgradable SMES
     - type: UpgradeBattery
       maxChargeMultiplier: 2
