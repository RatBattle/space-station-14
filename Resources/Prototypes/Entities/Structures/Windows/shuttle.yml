- type: entity
  id: ShuttleWindow
  name: shuttle window
  parent: Window # Frontier: WindowRCDResistant<Window
  components:
  - type: Sprite
    drawdepth: WallTops
    sprite: Structures/Windows/shuttle_window.rsi
  - type: Icon
    sprite: Structures/Windows/shuttle_window.rsi
  - type: Repairable
    fuelCost: 15
    doAfterDelay: 3
  - type: Damageable
    damageContainer: StructuralInorganic
    damageModifierSet: RGlass
  - type: Destructible
    thresholds:
    - trigger:
        !type:DamageTrigger
        damage: 1000
      behaviors:
      - !type:DoActsBehavior
        acts: [ "Destruction" ]
    - trigger:
        !type:DamageTrigger
        damage: 500
      behaviors:
      - !type:PlaySoundBehavior
        sound:
          collection: WindowShatter
      - !type:SpawnEntitiesBehavior
        spawn:
          ShardGlassReinforced:
            min: 1
            max: 2
          PartRodMetal:
            min: 1
            max: 2
      - !type:DoActsBehavior
        acts: [ "Destruction" ]
  - type: IconSmooth
    base: swindow
  - type: Construction
    graph: Window
    node: shuttleWindow
  - type: Appearance
  - type: DamageVisuals
    thresholds: [5, 10, 20]
    damageDivisor: 20
    trackAllDamage: true
    damageOverlay:
      sprite: Structures/Windows/cracks.rsi
  - type: StaticPrice
<<<<<<< HEAD
    price: 25 # Frontier: 150<25
=======
    price: 70 # Frontier: 150<70
>>>>>>> d01816f0

- type: entity
  parent: ShuttleWindow
  id: ShuttleWindowDiagonal
  suffix: diagonal
  placement:
    mode: SnapgridCenter
    snap:
    - Window
  components:
  - type: Sprite
    drawdepth: WallTops
    sprite: Structures/Windows/shuttle_window_diagonal.rsi
    state: state0
  - type: IconSmooth
    mode: Diagonal
    key: walls # Frontier: windows<walls
    base: state
  - type: Icon
    sprite: Structures/Windows/shuttle_window_diagonal.rsi
    state: state0
  - type: Fixtures
    fixtures:
      fix1:
        shape:
          !type:PolygonShape
            vertices:
            - "-0.5,-0.5"
            - "0.5,0.5"
            - "0.5,-0.5"
        mask:
        - FullTileMask
        layer:
        - GlassLayer
  - type: Airtight
    noAirWhenFullyAirBlocked: false
    airBlockedDirection:
    - South
    - East
  - type: DamageVisuals
    damageOverlay:
      sprite: Structures/Windows/cracks_diagonal.rsi<|MERGE_RESOLUTION|>--- conflicted
+++ resolved
@@ -52,11 +52,7 @@
     damageOverlay:
       sprite: Structures/Windows/cracks.rsi
   - type: StaticPrice
-<<<<<<< HEAD
-    price: 25 # Frontier: 150<25
-=======
     price: 70 # Frontier: 150<70
->>>>>>> d01816f0
 
 - type: entity
   parent: ShuttleWindow
