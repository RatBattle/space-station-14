--- conflicted
+++ resolved
@@ -493,12 +493,9 @@
     node: radiator
   - type: AtmosMonitoringConsoleDevice
     navMapBlip: Thermoregulator
-<<<<<<< HEAD
-=======
   - type: GuideHelp
     guides:
     - Radiators
->>>>>>> 3b71b0f8
 
 - type: entity
   parent: HeatExchanger
@@ -524,4 +521,30 @@
           pipeDirection: West
     - type: Construction
       graph: GasBinary
+      node: bendradiator
+
+- type: entity
+  parent: HeatExchanger
+  id: HeatExchangerBend
+  suffix: Bend
+  components:
+    - type: Sprite
+      layers:
+      - sprite: Structures/Piping/Atmospherics/pipe.rsi
+        state: pipeBend
+        map: [ "enum.PipeVisualLayers.Pipe" ]
+      - state: heBend
+        map: [ "enum.SubfloorLayers.FirstLayer" ]
+    - type: NodeContainer
+      nodes:
+        inlet:
+          !type:PipeNode
+          nodeGroupID: Pipe
+          pipeDirection: South
+        outlet:
+          !type:PipeNode
+          nodeGroupID: Pipe
+          pipeDirection: West
+    - type: Construction
+      graph: GasBinary
       node: bendradiator