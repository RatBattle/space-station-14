--- conflicted
+++ resolved
@@ -124,13 +124,10 @@
     whitelist:
       components:
       - Item
-<<<<<<< HEAD
-      - Goblin
-=======
+      - Goblin # Frontier
     blacklist:
       components:
       - EntityStorage
->>>>>>> 4dfd3e57
   - type: MailingUnit
   - type: DeviceNetwork
     deviceNetId: Wired
