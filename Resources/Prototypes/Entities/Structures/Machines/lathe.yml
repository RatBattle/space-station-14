- type: entity
  id: BaseLathe
  parent: [ BaseMachinePowered, ConstructibleMachine ]
  abstract: true
  name: lathe
  components:
  - type: Appearance
  - type: WiresVisuals
  - type: Fixtures
    fixtures:
      fix1:
        shape:
          !type:PhysShapeAabb
          bounds: "-0.4,-0.4,0.4,0.4"
        density: 190
        mask:
        - MachineMask
        layer:
          - MachineLayer
  - type: Lathe
  - type: MaterialStorage
    whitelist: # Frontier
      tags: # Frontier
        - Sheet # Frontier
        - RawMaterial # Frontier
        - Ingot # Frontier
  - type: Destructible
    thresholds:
    - trigger:
        !type:DamageTrigger
        damage: 100
      behaviors:
      - !type:PlaySoundBehavior
        sound:
          collection: MetalBreak
      - !type:ChangeConstructionNodeBehavior
        node: machineFrame
      - !type:DoActsBehavior
        acts: ["Destruction"]
  - type: WiresPanel
  - type: ActivatableUI
    key: enum.LatheUiKey.Key
  - type: ActivatableUIRequiresPower
  - type: UserInterface
    interfaces:
      enum.LatheUiKey.Key:
        type: LatheBoundUserInterface
      enum.ResearchClientUiKey.Key:
        type: ResearchClientBoundUserInterface
  - type: Transform
    anchored: true
  - type: Pullable
  - type: StaticPrice
    price: 800
  - type: ResearchClient
  - type: TechnologyDatabase
  - type: MaterialStorageMagnetPickup # Frontier
    range: 0.30 # Frontier

# a lathe that can be sped up with space lube / slowed down with glue
- type: entity
  abstract: true
  parent: BaseLathe
  id: BaseLatheLube
  components:
  - type: ReagentSpeed
    solution: lube
    modifiers:
      SpaceLube: 0.5 # Frontier: 0.25<0.5 (we double dip on time with lube and machine parts)
      SpaceGlue: 5
  - type: SolutionContainerManager
    solutions:
      lube:
        maxVol: 250
  - type: Spillable
    solution: lube
  - type: RefillableSolution
    solution: lube
  - type: ExaminableSolution
    solution: lube

- type: entity
  abstract: true
  id: BaseHyperlathe
  components:
  - type: Lathe
    materialUseMultiplier: 0.5
    timeMultiplier: 3 # Frontier: 1.5<3 (we double dip on time with lube and machine parts)
  - type: LatheHeatProducing
  - type: ReagentSpeed
    modifiers:
      SpaceLube: 0.5 # Frontier: 0.8<0.5
      SpaceGlue: 5 # no change from normal lathe, overheat!!!

- type: entity
  id: Autolathe
  parent: BaseLatheLube
  name: autolathe
  description: It produces basic items using metal and glass. Has the ability to process blueprints to print new recipes.
  components:
  - type: Sprite
    sprite: Structures/Machines/autolathe.rsi
    snapCardinals: true
    layers:
    - state: icon
      map: ["enum.LatheVisualLayers.IsRunning"]
    - state: unlit
      shader: unshaded
      map: ["enum.PowerDeviceVisualLayers.Powered"]
    - state: inserting
      map: ["enum.MaterialStorageVisualLayers.Inserting"]
    - state: panel
      map: ["enum.WiresVisualLayers.MaintenancePanel"]
  - type: Machine
    board: AutolatheMachineCircuitboard
  - type: MaterialStorage
    whitelist:
      tags:
        - Sheet
        - RawMaterial
        - Ingot
  - type: Lathe
    idleState: icon
    runningState: building
    unlitIdleState: unlit
    unlitRunningState: unlit-building
    staticRecipes:
      - Wirecutter
      - Igniter
      - Signaller
      - Screwdriver
      - Welder
      - Wrench
      - CrowbarGreen
      - Multitool
      - NetworkConfigurator
      - SprayPainter
      - FlashlightLantern
      - CableStack
      - CableMVStack
      - CableHVStack
      - HandheldGPSBasic
      - TRayScanner
      - AirTank
      - GasAnalyzer
      - UtilityBelt
      - Pickaxe
      - ModularReceiver
      - AppraisalTool
      - SheetRGlass
      - Beaker
      - Syringe
      - HandLabeler
      - LightTube
      - LedLightTube
      - SodiumLightTube
      - ExteriorLightTube
      - LightBulb
      - LedLightBulb
      - Bucket
      - DrinkMug
      - DrinkMugMetal
      - DrinkGlass
      - DrinkShotGlass
      - DrinkGlassCoupeShaped
      - CustomDrinkJug
      - FoodPlate
      - FoodPlateSmall
      - FoodPlatePlastic
      - FoodPlateSmallPlastic
      - FoodBowlBig
      - FoodPlateTin
      - FoodKebabSkewer
      - SprayBottle
      - MopItem
      - Holoprojector
      - Mousetrap
      - LightReplacer
      - TrashBag
      - PowerCellSmall
      - PowerCellMedium
      - VehicleWheelchairFolded
      - RollerBedSpawnFolded
      - CheapRollerBedSpawnFolded
      - EmergencyRollerBedSpawnFolded
      - MicroManipulatorStockPart
      - MatterBinStockPart
      - CapacitorStockPart
      - ConveyorBeltAssembly
      - IntercomElectronics
      - FirelockElectronics
      - DoorElectronics
      - AirAlarmElectronics
      - StationMapElectronics
      - FireAlarmElectronics
      - MailingUnitElectronics
      - SignalTimerElectronics
      - APCElectronics
      - SMESMachineCircuitboard
      - SubstationMachineCircuitboard
      - WallmountSubstationElectronics
      - CellRechargerCircuitboard
      - BorgChargerCircuitboard
      - WeaponCapacitorRechargerCircuitboard
      - HandheldStationMap
      - ClothingHeadHatWelding
      - WetFloorSign
      - ClothingHeadHatCone
<<<<<<< HEAD
      - Flare
      - Durathread # Frontier
#      - ClothingOuterSuitEmergency # Frontier
      - ClothingHeadHelmetEVA # Frontier
      - ClothingHeadHelmetEVALarge # Frontier
#      - ClothingOuterHardsuitEVA # Frontier
      - ClothingOuterEVASuitContractor # Frontier
      - ClothingOuterEVASuitPilot # Frontier
=======
      - FreezerElectronics
>>>>>>> d4da9923
  - type: EmagLatheRecipes
    emagStaticRecipes:
      - BoxLethalshot
      - BoxShotgunSlug
      - CombatKnife
      - MagazineBoxLightRifle
      - MagazineBoxMagnum
      - MagazineBoxPistol
      - MagazineBoxRifle
      - MagazineLightRifle
      - MagazineLightRifleEmpty
      - MagazinePistol
      - MagazinePistolEmpty
      - MagazinePistolSubMachineGun
      - MagazinePistolSubMachineGunEmpty
      - MagazinePistolSubMachineGunTopMounted
      - MagazinePistolSubMachineGunTopMountedEmpty
      - MagazineRifle
      - MagazineRifleEmpty
      - MagazineShotgun
      - MagazineShotgunEmpty
      - MagazineShotgunSlug
      - RiotShield
      - SpeedLoaderMagnum
      - SpeedLoaderMagnumEmpty
      - SpeedLoaderRifleHeavy # Frontier
      - SpeedLoaderRifleHeavyEmpty # Frontier
  - type: BlueprintReceiver
    whitelist:
      tags:
      - BlueprintAutolathe
  - type: ContainerContainer
    containers:
      machine_board: !type:Container
      machine_parts: !type:Container
      blueprint: !type:Container
  - type: EmptyOnMachineDeconstruct
    containers:
    - blueprint

- type: entity
  id: AutolatheHyperConvection
  parent: [Autolathe, BaseHyperlathe]
  name: hyper convection autolathe
  description: A highly-experimental autolathe that harnesses the power of extreme heat to slowly create objects more cost-effectively.
  components:
  - type: Sprite
    sprite: Structures/Machines/autolathe_hypercon.rsi
  - type: Machine
    board: AutolatheHyperConvectionMachineCircuitboard

- type: entity
  id: Protolathe
  parent: BaseLatheLube
  name: protolathe
  description: Converts raw materials into advanced items.
  components:
  - type: Sprite
    sprite: Structures/Machines/protolathe.rsi
    snapCardinals: true
    layers:
    - state: icon
      map: ["enum.LatheVisualLayers.IsRunning"]
    - state: unlit
      shader: unshaded
      map: ["enum.PowerDeviceVisualLayers.Powered"]
    - state: inserting
      map: ["enum.MaterialStorageVisualLayers.Inserting"]
    - state: panel
      map: ["enum.WiresVisualLayers.MaintenancePanel"]
  - type: Machine
    board: ProtolatheMachineCircuitboard
  - type: MaterialStorage
    whitelist:
      tags:
        - Sheet
        - RawMaterial
        - Ingot
  - type: Lathe
    idleState: icon
    runningState: building
    unlitIdleState: unlit
    unlitRunningState: unlit-building
    staticRecipes:
    - LargeBeaker
    - Dropper
    - ClothingEyesGlassesChemical
    dynamicRecipes:
      - PowerDrill
      - MiningDrill
      - MiningDrillDiamond
      - AnomalyScanner
      - AnomalyLocator
      - AnomalyLocatorWide
      - ShipyardRCD # Frontier
      - ShipyardRCDAmmo # Frontier
      - Scalpel
      - Retractor
      - Cautery
      - Drill
      - WeaponParticleDecelerator
      - HoloprojectorField
      - Saw
      - Hemostat
      - CryostasisBeaker
      - SyringeCryostasis
      - Syringe
      - Implanter
      - PillCanister
      - ChemistryEmptyBottle01
      - AdvancedCapacitorStockPart
      - AdvancedMatterBinStockPart
      - NanoManipulatorStockPart
      - SuperCapacitorStockPart
      - SuperMatterBinStockPart
      - PicoManipulatorStockPart
      - AdvMopItem
      - WeaponSprayNozzle
      - ClothingBackpackWaterTank
      - MegaSprayBottle
      - TimerTrigger
      - ChemicalPayload
      - FlashPayload
      - Signaller
      - SignallerAdvanced
      - SignalTrigger
      - VoiceTrigger
      - Igniter
      - HandHeldMassScanner
      - PowerCellMicroreactor
      - PowerCellMedium
      - PowerCellHigh
      - PowerCellMicroreactor
      - WeaponPistolCHIMP
      - ClothingMaskWeldingGas
      - MineralScannerEmpty
      - AdvancedMineralScannerEmpty
      - WeaponGauntletGorilla
      - SynthesizerInstrument
      - RPED
      - ClothingShoesBootsMagSci
      - ClothingShoesBootsMoon
      - ClothingShoesBootsSpeed
      - NodeScanner
      - HolofanProjector
      - BluespaceBeaker
      - SyringeBluespace
      - VialBluespace # Frontier
      - Jug
      - WeaponCrusher
      - WeaponCrusherDagger
      - WeaponCrusherGlaive
      - WeaponForceGun
      - WeaponLaserSvalinn
      - WeaponProtoKineticAccelerator
      - WeaponTetherGun
      - ClothingBackpackHolding
      - ClothingBackpackSatchelHolding
      - ClothingBackpackDuffelHolding
      - ClothingBackpackMessengerHolding
      - WelderExperimental
      - JawsOfLife
      - FauxTileAstroGrass
      - FauxTileMowedAstroGrass
      - FauxTileJungleAstroGrass
      - FauxTileAstroIce
      - FauxTileAstroSnow
      - OreBagOfHolding
      - PlantBagOfHolding #DeltaV
      - DeviceQuantumSpinInverter
      - UtilityBeltChiefEngineer
      - JetpackVoid # Frontier
      - ClothingShoesBootsMagAdv # Frontier
      - ClothingOuterHardsuitBasic # Frontier
      - ClothingOuterHardsuitAtmos # Frontier
      - ClothingOuterHardsuitEngineering # Frontier
      - ClothingOuterHardsuitSpatio # Frontier
      - ClothingOuterHardsuitSalvage # Frontier
      - ClothingOuterHardsuitClown # Frontier
      - ClothingOuterHardsuitMime # Frontier
      - ClothingOuterHardsuitCap # Frontier
      - ClothingOuterHardsuitEngineeringWhite # Frontier
      - ClothingOuterHardsuitMedical # Frontier
      - ClothingOuterHardsuitRd # Frontier
      - ClothingOuterHardsuitLuxury # Frontier
      - ClothingOuterHardsuitMercenary # Frontier
      - ClothingOuterHardsuitPrivateSecurity # Frontier
      - ClothingOuterHardsuitScaf # Frontier
      - ClothingOuterHardsuitPilot # Frontier
      - ClothingOuterHardsuitMaximPrototype # Frontier
#      - ClothingHeadHelmetAncient # Frontier
#      - ClothingOuterHardsuitAncientEVA # Frontier
      - ConstructionBagOfHolding # Frontier
      - ServiceSelectiveDropper # Frontier
      - PlantAnalyzer # Frontier
  - type: EmagLatheRecipes
    emagDynamicRecipes:
      - BoxBeanbag
      - BoxShotgunIncendiary
      - BoxShotgunUranium
      - BoxShellTranquilizer
      - ExplosivePayload
      - GrenadeBlast
      - GrenadeEMP
      - GrenadeFlash
      - HoloprojectorSecurity
      - MagazineBoxLightRifleIncendiary
      - MagazineBoxLightRifleUranium
      - MagazineBoxMagnumIncendiary
      - MagazineBoxMagnumUranium
      - MagazineBoxPistolIncendiary
      - MagazineBoxPistolUranium
      - MagazineBoxRifleIncendiary
      - MagazineBoxRifleUranium
      - MagazineGrenadeEmpty
      - MagazineLightRifleIncendiary
      - MagazineLightRifleUranium
      - MagazinePistolIncendiary
      - MagazinePistolUranium
      - MagazineRifleIncendiary
      - MagazineRifleUranium
      - MagazineShotgunBeanbag
      - MagazineShotgunIncendiary
      - MagazineShotgunIncendiary
      - PortableRecharger
      - PowerCageHigh
      - PowerCageMedium
      - PowerCageSmall
      - SpeedLoaderMagnumIncendiary
      - SpeedLoaderMagnumUranium
      - TelescopicShield
      - Truncheon
      - WeaponAdvancedLaser
      - WeaponLaserCannon
      - WeaponLaserCarbine
      - WeaponXrayCannon
      - SpeedLoaderRifleHeavyIncendiary # Frontier
      - SpeedLoaderRifleHeavyUranium # Frontier

- type: entity
  id: ProtolatheHyperConvection
  parent: [Protolathe, BaseHyperlathe]
  name: hyper convection protolathe
  description: A highly-experimental protolathe that harnesses the power of extreme heat to slowly create objects more cost-effectively.
  components:
  - type: Sprite
    sprite: Structures/Machines/protolathe_hypercon.rsi
  - type: Machine
    board: ProtolatheHyperConvectionMachineCircuitboard

- type: entity
  id: CircuitImprinter
  parent: BaseLatheLube
  name: circuit imprinter
  description: Prints circuit boards for machines.
  components:
  - type: Sprite
    sprite: Structures/Machines/circuit_imprinter.rsi
    snapCardinals: true
    layers:
    - state: icon
      map: ["enum.LatheVisualLayers.IsRunning"]
    - state: unlit
      shader: unshaded
      map: ["enum.PowerDeviceVisualLayers.Powered"]
    - state: panel
      map: ["enum.WiresVisualLayers.MaintenancePanel"]
  - type: Machine
    board: CircuitImprinterMachineCircuitboard
  - type: Lathe
    producingSound: /Audio/Machines/circuitprinter.ogg
    idleState: icon
    runningState: building
    staticRecipes:
    - ProtolatheMachineCircuitboard
    - AutolatheMachineCircuitboard
    - CircuitImprinterMachineCircuitboard
    - BiogeneratorMachineCircuitboard
    - OreProcessorMachineCircuitboard
    - ElectrolysisUnitMachineCircuitboard
    - CentrifugeMachineCircuitboard
    - CondenserMachineCircuitBoard
    - HotplateMachineCircuitboard
    - UniformPrinterMachineCircuitboard
    - FloorGreenCircuit
    - FloorBlueCircuit
    - FloorRedCircuit
    - MicrowaveMachineCircuitboard
    - ReagentGrinderMachineCircuitboard
    - ElectricGrillMachineCircuitboard
    - BoozeDispenserMachineCircuitboard
    - SodaDispenserMachineCircuitboard
    - SpaceHeaterMachineCircuitBoard
    - CutterMachineCircuitboard
    - StationAnchorCircuitboard
    # - SalvageMagnetMachineCircuitboard # Frontier
    - SalvageTechFabCircuitboardNF # Frontier
    - BlueprintLithographMachineCircuitboard # Frontier
    dynamicRecipes:
      - ThermomachineFreezerMachineCircuitBoard
      - HellfireFreezerMachineCircuitBoard
      - PortableScrubberMachineCircuitBoard
      - CloningPodMachineCircuitboard
      - MedicalScannerMachineCircuitboard
      - CryoPodMachineCircuitboard
      - VaccinatorMachineCircuitboard
      - DiagnoserMachineCircuitboard
      - ChemMasterMachineCircuitboard
      - ChemDispenserMachineCircuitboard
      - BiomassReclaimerMachineCircuitboard
      - BiofabricatorMachineCircuitboard
      - SurveillanceCameraRouterCircuitboard
      - SurveillanceCameraMonitorCircuitboard
      - SurveillanceWirelessCameraMonitorCircuitboard
      - SurveillanceCameraWirelessRouterCircuitboard
      - ComputerTelevisionCircuitboard
      - SurveillanceWirelessCameraMovableCircuitboard
      - SurveillanceWirelessCameraAnchoredCircuitboard
      - HydroponicsTrayMachineCircuitboard
      - SolarControlComputerCircuitboard
      - SolarTrackerElectronics
      - TurboItemRechargerCircuitboard
      - PowerComputerCircuitboard
      - AutolatheHyperConvectionMachineCircuitboard
      - ProtolatheHyperConvectionMachineCircuitboard
      - ReagentGrinderMachineCircuitboard
      - HotplateMachineCircuitboard
      - MicrowaveMachineCircuitboard
      - ElectricGrillMachineCircuitboard
      - CircuitImprinterHyperConvectionMachineCircuitboard
      - FatExtractorMachineCircuitboard
      - FlatpackerMachineCircuitboard
      - SheetifierMachineCircuitboard
      - ShuttleConsoleCircuitboard
      - RadarConsoleCircuitboard
      - TechDiskComputerCircuitboard
      - DawInstrumentMachineCircuitboard
      - CloningConsoleComputerCircuitboard
      - StasisBedMachineCircuitboard
      - OreProcessorIndustrialMachineCircuitboard
      - CargoTelepadMachineCircuitboard
      - RipleyCentralElectronics
      - RipleyPeripheralsElectronics
      - HonkerCentralElectronics
      - HonkerPeripheralsElectronics
      - HonkerTargetingElectronics
      - HamtrCentralElectronics
      - HamtrPeripheralsElectronics
      - PortableGeneratorPacmanMachineCircuitboard
      - PortableGeneratorSuperPacmanMachineCircuitboard
      - PortableGeneratorJrPacmanMachineCircuitboard
      - WallmountSubstationElectronics
      - PowerCageRechargerCircuitboard
      - EmitterCircuitboard
      - ThrusterMachineCircuitboard
      - GyroscopeMachineCircuitboard
      - MiniGravityGeneratorCircuitboard
      - ShuttleGunKineticCircuitboard
      - GasRecyclerMachineCircuitboard
      - SeedExtractorMachineCircuitboard
      - AnalysisComputerCircuitboard
      - ExosuitFabricatorMachineCircuitboard
      - AnomalyVesselCircuitboard
      - AnomalyVesselExperimentalCircuitboard
      - AnomalySynchronizerCircuitboard
      - APECircuitboard
      - ArtifactAnalyzerMachineCircuitboard
      - ArtifactCrusherMachineCircuitboard
      - BoozeDispenserMachineCircuitboard
      - SodaDispenserMachineCircuitboard
      - TelecomServerCircuitboard
      - MassMediaCircuitboard
      - ReagentGrinderIndustrialMachineCircuitboard
      - JukeboxCircuitBoard
      - DoorElectronics # Nyano
      - FireAlarmElectronics # Nyano
      - FirelockElectronics # Nyano
      - IntercomElectronics # Nyano
      - MailingUnitElectronics # Nyano
      - StationMapElectronics # Nyano
      - DeepFryerMachineCircuitboard # Nyano
      - SmallThrusterMachineCircuitboard # Frontier
      - SmallGyroscopeMachineCircuitboard # Frontier
      - MedicalAssemblerMachineCircuitboard # Frontier
      - KitchenAssemblerMachineCircuitboard # Frontier
      - ElectricRangeMachineCircuitboard # Frontier
  - type: EmagLatheRecipes
    emagDynamicRecipes:
      - ShuttleGunDusterCircuitboard
      - ShuttleGunFriendshipCircuitboard
      - ShuttleGunPerforatorCircuitboard
      - ShuttleGunSvalinnMachineGunCircuitboard
  - type: MaterialStorage
    whitelist:
      tags:
        - Sheet
        - RawMaterial
        - Ingot
  - type: RequireProjectileTarget

- type: entity
  id: CircuitImprinterHyperConvection
  parent: [CircuitImprinter, BaseHyperlathe]
  name: hyper convection circuit imprinter
  description: A highly-experimental circuit imprinter that harnesses the power of extreme heat to slowly create objects more cost-effectively.
  components:
  - type: Sprite
    sprite: Structures/Machines/circuit_imprinter_hypercon.rsi
  - type: Machine
    board: CircuitImprinterHyperConvectionMachineCircuitboard

- type: entity
  id: ExosuitFabricator
  parent: BaseLatheLube
  name: exosuit fabricator
  description: Creates parts for robotics and other mechanical needs.
  components:
  - type: Sprite
    sprite: Structures/Machines/exosuit_fabricator.rsi
    layers:
    - state: fab-idle
      map: ["enum.LatheVisualLayers.IsRunning"]
    - state: fab-load
      map: ["enum.MaterialStorageVisualLayers.Inserting"]
    - state: fab-o
      map: ["enum.WiresVisualLayers.MaintenancePanel"]
  - type: Machine
    board: ExosuitFabricatorMachineCircuitboard
  - type: Lathe
    idleState: fab-idle
    runningState: fab-active
    staticRecipes:
    - MMI
    - PositronicBrain
    - SciFlash
    - BorgModuleCable
    - BorgModuleFireExtinguisher
    - BorgModuleRadiationDetection
    - BorgModuleTool
    - BorgModuleAppraisal
    - BorgModuleConstruction
    - BorgModuleService
    - BorgModuleTreatment
    - BorgModuleCleaning
    - CyborgEndoskeleton
    - LeftArmBorg
    - RightArmBorg
    - LeftLegBorg
    - RightLegBorg
    - LightHeadBorg
    - TorsoBorg
    - LeftArmBorgEngineer
    - RightArmBorgEngineer
    - LeftLegBorgEngineer
    - RightLegBorgEngineer
    - HeadBorgEngineer
    - TorsoBorgEngineer
    - LeftLegBorgJanitor
    - RightLegBorgJanitor
    - HeadBorgJanitor
    - TorsoBorgJanitor
    - LeftArmBorgMedical
    - RightArmBorgMedical
    - LeftLegBorgMedical
    - RightLegBorgMedical
    - HeadBorgMedical
    - TorsoBorgMedical
    - LeftArmBorgMining
    - RightArmBorgMining
    - LeftLegBorgMining
    - RightLegBorgMining
    - HeadBorgMining
    - TorsoBorgMining
    - LeftArmBorgService
    - RightArmBorgService
    - LeftLegBorgService
    - RightLegBorgService
    - HeadBorgService
    - TorsoBorgService
    dynamicRecipes:
    - ProximitySensor
    - BorgModuleLightReplacer
    - BorgModuleAdvancedCleaning
    - BorgModuleMining
    - BorgModuleGrapplingGun
    - BorgModuleAdvancedTool
    - BorgModuleGPS
    - BorgModuleRCD
    - BorgModuleArtifact
    - BorgModuleAnomaly
    - BorgModuleGardening
    - BorgModuleHarvesting
    - BorgModuleMusique
    - BorgModuleClowning
    - BorgModuleDiagnosis
    - BorgModuleDefibrillator
    - BorgModuleAdvancedTreatment
    - BorgModuleAdvancedParamedic # Frontier
    - BorgModuleAdvancedMining # Frontier
    - RipleyHarness
    - RipleyLArm
    - RipleyRArm
    - RipleyLLeg
    - RipleyRLeg
    - MechEquipmentGrabber
    - HonkerHarness
    - HonkerLArm
    - HonkerRArm
    - HonkerLLeg
    - HonkerRLeg
    - MechEquipmentHorn
    - MechEquipmentGrabberSmall
    - HamtrHarness
    - HamtrLArm
    - HamtrRArm
    - HamtrLLeg
    - HamtrRLeg
    - VimHarness
  - type: MaterialStorage
    whitelist:
      tags:
      - Sheet
      - RawMaterial
      - Ingot
  - type: GuideHelp
    guides:
    - Robotics

- type: entity
  id: Biofabricator
  parent: BaseLathe
  name: biocube fabricator
  description: Produces animal cubes using biomass.
  components:
  - type: Sprite
    sprite: Structures/Machines/biofabricator.rsi
    snapCardinals: true
    layers:
    - state: icon
      map: ["enum.LatheVisualLayers.IsRunning"]
      color: "#ffaa99"
    - state: unlit
      shader: unshaded
      map: ["enum.PowerDeviceVisualLayers.Powered"]
      color: "#ffaaaa"
    - state: inserting
      map: ["enum.MaterialStorageVisualLayers.Inserting"]
      color: "#ffaaaa"
    - state: panel
      map: ["enum.WiresVisualLayers.MaintenancePanel"]
  - type: Machine
    board: BiofabricatorMachineCircuitboard
  - type: MaterialStorage
    ignoreColor: true
    whitelist:
      tags:
        - Sheet
        - RawMaterial
  - type: Lathe
    idleState: icon
    runningState: building
    staticRecipes:
    - MonkeyCube
    - KoboldCube
    - CowCube
    - GoatCube
    - MothroachCube
    - MouseCube
    - CockroachCube
  - type: EmagLatheRecipes
    emagStaticRecipes:
    - AbominationCube
    - SpaceCarpCube
    - SpaceTickCube

- type: entity
  id: SecurityTechFab
  parent: BaseLatheLube
  name: security techfab
  categories: [ HideSpawnMenu ] # Frontier
  description: Prints equipment for use by security crew.
  components:
  - type: Sprite
    sprite: Structures/Machines/techfab.rsi
    layers:
    - state: icon
      map: ["enum.LatheVisualLayers.IsRunning"]
    - state: sec
    - state: unlit
      shader: unshaded
      map: ["enum.PowerDeviceVisualLayers.Powered"]
    - state: inserting
      map: ["enum.MaterialStorageVisualLayers.Inserting"]
    - state: panel
      map: ["enum.WiresVisualLayers.MaintenancePanel"]
  - type: Machine
    board: SecurityTechFabCircuitboard
  - type: Lathe
    idleState: icon
    runningState: icon
    staticRecipes:
      - BoxLethalshot
      - BoxShotgunPractice
      - BoxShotgunSlug
      - ClothingEyesHudSecurity
      - CombatKnife
      - Flash
      - ForensicPad
      - Handcuffs
      - MagazineBoxLightRifle
      - MagazineBoxLightRiflePractice
      - MagazineBoxMagnum
      - MagazineBoxMagnumPractice
      - MagazineBoxPistol
      - MagazineBoxPistolPractice
      - MagazineBoxRifle
      - MagazineBoxRiflePractice
      - MagazineLightRifle
      - MagazineLightRifleEmpty
      - MagazinePistol
      - MagazinePistolEmpty
      - MagazinePistolSubMachineGun
      - MagazinePistolSubMachineGunEmpty
      - MagazinePistolSubMachineGunTopMounted
      - MagazinePistolSubMachineGunTopMountedEmpty
      - MagazineRifle
      - MagazineRifleEmpty
      - MagazineShotgun
      - MagazineShotgunEmpty
      - MagazineShotgunSlug
      - RiotShield
      - SpeedLoaderMagnum
      - SpeedLoaderMagnumEmpty
      - SpeedLoaderRifleHeavy # Frontier
      - SpeedLoaderRifleHeavyEmpty # Frontier
      - Stunbaton
      - TargetClown
      - TargetHuman
      - TargetSyndicate
      - WeaponDisablerPractice
      - WeaponLaserCarbinePractice
      - Zipties
      - ThrusterSecurityMachineCircuitboard # Frontier
#      - ClothingOuterSuitEmergency # Frontier
      - ClothingOuterEVASuitNfsd # Frontier
      - ClothingHeadHelmetEVA # Frontier
      - ClothingHeadHelmetEVALarge # Frontier
      - ClothingOuterHardsuitEVAPrisoner # Frontier
    dynamicRecipes:
      - BoxBeanbag
      - BoxShotgunIncendiary
      - BoxShotgunUranium
      - BoxShellTranquilizer
      - ClothingBackpackElectropack
      - ExplosivePayload
      - FlashPayload
      - GrenadeBlast
      - GrenadeEMP
      - GrenadeFlash
      - HoloprojectorSecurity
      - MagazineBoxLightRifleIncendiary
      - MagazineBoxLightRifleUranium
      - MagazineBoxMagnumIncendiary
      - MagazineBoxMagnumUranium
      - MagazineBoxPistolIncendiary
      - MagazineBoxPistolUranium
      - MagazineBoxRifleIncendiary
      - MagazineBoxRifleUranium
      - MagazineGrenadeEmpty
      - MagazineLightRifleIncendiary
      - MagazineLightRifleUranium
      - MagazinePistolIncendiary
      - MagazinePistolUranium
      - MagazineRifleIncendiary
      - MagazineRifleUranium
      - MagazineShotgunBeanbag
      - MagazineShotgunIncendiary
      - PortableRecharger
      - PowerCageHigh
      - PowerCageMedium
      - PowerCageSmall
      - ShuttleGunDusterCircuitboard
      - ShuttleGunFriendshipCircuitboard
      - ShuttleGunPerforatorCircuitboard
      - ShuttleGunSvalinnMachineGunCircuitboard
      - Signaller
      - SignalTrigger
      - SpeedLoaderMagnumIncendiary
      - SpeedLoaderMagnumUranium
      - TelescopicShield
      - TimerTrigger
      - Truncheon
      - VoiceTrigger
      - WeaponAdvancedLaser
      - WeaponDisabler
      - WeaponDisablerSMG
      - WeaponLaserCannon
      - WeaponLaserCarbine
      - WeaponXrayCannon
      - ContrabandAppraisalTool # Frontier
      - SpeedLoaderRifleHeavyIncendiary # Frontier
      - SpeedLoaderRifleHeavyUranium # Frontier
      - MagazineBoxLightRifleRubber # Frontier
      - MagazineBoxMagnumRubber # Frontier
      - MagazineBoxPistolRubber # Frontier
      - MagazineBoxRifleRubber # Frontier
  - type: MaterialStorage
    whitelist:
      tags:
        - Sheet
        - RawMaterial
        - Ingot

- type: entity
  id: AmmoTechFab
  parent: [BlueprintReceiverBase, BaseLatheLube] # Frontier: added BlueprintReceiverBase
  name: ammo techfab
  description: Prints the bare minimum of bullets that any budget military or armory could need. Nothing fancy.
  components:
    - type: Sprite
      sprite: Structures/Machines/techfab.rsi
      layers:
        - state: icon
          map: ["enum.LatheVisualLayers.IsRunning"]
        - state: ammo
        - state: unlit
          shader: unshaded
          map: ["enum.PowerDeviceVisualLayers.Powered"]
        - state: inserting
          map: ["enum.MaterialStorageVisualLayers.Inserting"]
        - state: panel
          map: ["enum.WiresVisualLayers.MaintenancePanel"]
    - type: Machine
      board: AmmoTechFabCircuitboard
    - type: Lathe
      idleState: icon
      runningState: icon
      staticRecipes:
        - BoxLethalshot
        - BoxShotgunSlug
        - BoxShellTranquilizer
        - MagazineBoxLightRifle
        - MagazineBoxMagnum
        - MagazineBoxPistol
        - MagazineBoxRifle
        - MagazineLightRifle
        - MagazineLightRifleEmpty
        - MagazinePistol
        - MagazinePistolEmpty
        - MagazineRifle
        - MagazineRifleEmpty
        - MagazineShotgun
        - MagazineShotgunEmpty
        - MagazineShotgunSlug
        - SpeedLoaderMagnum
        - SpeedLoaderMagnumEmpty
        - SpeedLoaderRifleHeavy # Frontier
        - SpeedLoaderRifleHeavyEmpty # Frontier
    - type: MaterialStorage
      whitelist:
        tags:
          - Sheet
          - RawMaterial
          - Ingot

- type: entity
  id: MedicalTechFab
  parent: [ BlueprintReceiverBase, BaseLatheLube ] # Frontier: added BlueprintReceiverBase
  name: medical techfab
  description: Prints equipment for use by the medbay.
  components:
  - type: Sprite
    sprite: Structures/Machines/techfab.rsi
    layers:
    - state: icon
      map: ["enum.LatheVisualLayers.IsRunning"]
    - state: med
    - state: unlit
      shader: unshaded
      map: ["enum.PowerDeviceVisualLayers.Powered"]
    - state: inserting
      map: ["enum.MaterialStorageVisualLayers.Inserting"]
    - state: panel
      map: ["enum.WiresVisualLayers.MaintenancePanel"]
  - type: Lathe
    idleState: icon
    runningState: icon
    staticRecipes:
      - Brutepack
      - Ointment
      - Gauze
      - HandLabeler
      - Defibrillator
      - HandheldHealthAnalyzer
      - ClothingHandsGlovesLatex
      - ClothingHandsGlovesNitrile
      - ClothingMaskSterile
      - DiseaseSwab
      - Beaker
      - LargeBeaker
      - Dropper
      - Jug
      - Syringe
      - Implanter
      - PillCanister
      - BodyBag
      - ChemistryEmptyBottle01
      - VehicleWheelchairFolded
      - RollerBedSpawnFolded
      - CheapRollerBedSpawnFolded
      - EmergencyRollerBedSpawnFolded
      - Medkit
      - MedkitBurn
      - MedkitToxin
      - MedkitO2
      - MedkitBrute
      - MedkitAdvanced
      - MedkitRadiation
      - MedkitCombat
      - Scalpel
      - Retractor
      - Cautery
      - Drill
      - Saw
      - Hemostat
      - ClothingEyesGlassesChemical
      - WhiteCane
      - ClothingOuterEVASuitMedic # Frontier
#      - ClothingOuterSuitEmergency # Frontier
      - ClothingOuterHardsuitVoidParamed # Frontier
      - BaseChemistryEmptyVial # Frontier
      - PowerCellSmall # Frontier
      - BlankMediPen # Frontier
    dynamicRecipes:
      - VialBluespace # Frontier
      - ChemicalPayload
      - CryostasisBeaker
      - BluespaceBeaker
      - SyringeBluespace
      - Jug
      - SyringeCryostasis
      - ClothingOuterHardsuitMedical # Frontier
  - type: Machine
    board: MedicalTechFabCircuitboard
  - type: StealTarget
    stealGroup: MedicalTechFabCircuitboard

- type: entity
  parent: BaseLathe
  id: UniformPrinter
  name: uniform printer
  description: Prints new or replacement uniforms.
  components:
  - type: Transform
    noRot: false
  - type: Sprite
    sprite: Structures/Machines/uniform_printer.rsi
    snapCardinals: false
    layers:
    - state: icon
      map: ["enum.LatheVisualLayers.IsRunning"]
  - type: Machine
    board: UniformPrinterMachineCircuitboard
  - type: Lathe
    producingSound: /Audio/Machines/uniformprinter.ogg
    idleState: icon
    runningState: building
    staticRecipes:
      - ClothingUniformJumpsuitColorGrey
      - ClothingUniformJumpskirtColorGrey
      - ClothingUniformJumpsuitBartender
      - ClothingUniformJumpskirtBartender
      - ClothingHeadHatCapcap
      - ClothingHeadHatCaptain
      - ClothingUniformJumpsuitCaptain
      - ClothingUniformJumpskirtCaptain
      - ClothingUniformJumpsuitCapFormal
      - ClothingUniformJumpskirtCapFormalDress
      - ClothingUniformJumpsuitCargo
      - ClothingUniformJumpskirtCargo
      - ClothingUniformJumpsuitSalvageSpecialist
      - ClothingHeadHatBeretEngineering
      - ClothingUniformJumpsuitChiefEngineer
      - ClothingUniformJumpskirtChiefEngineer
      - ClothingUniformJumpsuitChiefEngineerTurtle
      - ClothingUniformJumpskirtChiefEngineerTurtle
      - ClothingUniformJumpsuitChaplain
      - ClothingUniformJumpskirtChaplain
      - ClothingUniformJumpsuitChef
      - ClothingUniformJumpskirtChef
      - ClothingUniformJumpsuitChemistry
      - ClothingUniformJumpskirtChemistry
      - ClothingUniformJumpsuitClown
      - ClothingHeadHatBeretCmo
      - ClothingUniformJumpsuitCMO
      - ClothingUniformJumpskirtCMO
      - ClothingUniformJumpsuitCMOTurtle
      - ClothingUniformJumpskirtCMOTurtle
      - ClothingUniformJumpsuitDetective
      - ClothingUniformJumpskirtDetective
      - ClothingUniformJumpsuitEngineering
      - ClothingUniformJumpskirtEngineering
      - ClothingUniformJumpsuitSeniorEngineer
      - ClothingUniformJumpskirtSeniorEngineer
      - ClothingHeadHatHopcap
      - ClothingUniformJumpsuitHoP
      - ClothingUniformJumpskirtHoP
#      - ClothingHeadHatBeretHoS # Frontier
#      - ClothingHeadHatHoshat # Frontier
#      - ClothingUniformJumpsuitHoS # Frontier
#      - ClothingUniformJumpskirtHoS # Frontier
#      - ClothingUniformJumpsuitHosFormal # Frontier
#      - ClothingUniformJumpskirtHosFormal # Frontier
#      - ClothingUniformJumpsuitHoSAlt # Frontier
#      - ClothingUniformJumpskirtHoSAlt # Frontier
#      - ClothingUniformJumpsuitHoSBlue # Frontier
#      - ClothingUniformJumpsuitHoSGrey # Frontier
#      - ClothingUniformJumpsuitHoSParadeMale # Frontier
#      - ClothingUniformJumpskirtHoSParadeMale # Frontier
      - ClothingUniformJumpsuitHydroponics
      - ClothingUniformJumpskirtHydroponics
      - ClothingUniformJumpsuitJanitor
      - ClothingUniformJumpskirtJanitor
      - ClothingUniformJumpsuitLawyerBlack
      - ClothingUniformJumpsuitLibrarian
      - ClothingUniformJumpskirtColorLightBrown
      - ClothingUniformJumpsuitMailCarrier
      - ClothingUniformJumpskirtMailCarrier
      - ClothingHeadHatBeretSeniorPhysician
      - ClothingUniformJumpsuitMedicalDoctor
      - ClothingUniformJumpskirtMedicalDoctor
      - ClothingUniformJumpsuitSeniorPhysician
      - ClothingUniformJumpskirtSeniorPhysician
      - ClothingUniformJumpsuitMime
      - ClothingUniformJumpskirtMime
      - ClothingUniformJumpsuitMusician
      - ClothingUniformJumpsuitParamedic
      - ClothingUniformJumpskirtParamedic
      - ClothingUniformJumpsuitSeniorOfficer
      - ClothingUniformJumpskirtSeniorOfficer
      - ClothingUniformJumpsuitPrisoner
      - ClothingUniformJumpskirtPrisoner
      - ClothingHeadHatQMsoft
      - ClothingHeadHatBeretQM
      - ClothingUniformJumpsuitQM
      - ClothingUniformJumpskirtQM
      - ClothingUniformJumpsuitQMTurtleneck
      - ClothingUniformJumpskirtQMTurtleneck
      - ClothingUniformJumpsuitQMFormal
      - ClothingHeadHatBeretRND
      - ClothingUniformJumpsuitResearchDirector
      - ClothingUniformJumpskirtResearchDirector
      - ClothingUniformJumpsuitScientist
      - ClothingUniformJumpskirtScientist
      - ClothingUniformJumpsuitSeniorResearcher
      - ClothingUniformJumpskirtSeniorResearcher
#      - ClothingHeadHatBeretSecurity # Frontier
#      - ClothingUniformJumpsuitSec # Frontier
#      - ClothingUniformJumpskirtSec # Frontier
#      - ClothingHeadHatBeretBrigmedic # Frontier
#      - ClothingUniformJumpsuitBrigmedic # Frontier
#      - ClothingUniformJumpskirtBrigmedic # Frontier
#      - ClothingHeadHatBeretWarden # Frontier
#      - ClothingHeadHatWarden # Frontier
#      - ClothingUniformJumpsuitWarden # Frontier
#      - ClothingUniformJumpskirtWarden # Frontier
      - ClothingUniformJumpsuitPrivateSec # Frontier
      - ClothingUniformJumpskirtPrivateSec # Frontier
      # Winter outfits
      - ClothingOuterWinterCap
      - ClothingOuterWinterCE
      - ClothingOuterWinterCMO
      - ClothingOuterWinterHoP
#      - ClothingOuterWinterHoSUnarmored # Frontier
#      - ClothingOuterWinterWardenUnarmored # Frontier
      - ClothingOuterWinterQM
      - ClothingOuterWinterRD
      - ClothingOuterWinterMusician
      - ClothingOuterWinterClown
      - ClothingOuterWinterMime
      - ClothingOuterWinterCoat
      - ClothingOuterWinterJani
      - ClothingOuterWinterBar
      - ClothingOuterWinterChef
      - ClothingOuterWinterHydro
      - ClothingOuterWinterAtmos
      - ClothingOuterWinterEngi
      - ClothingOuterWinterCargo
      - ClothingOuterWinterMiner
      - ClothingOuterWinterMed
      - ClothingOuterWinterPara
      - ClothingOuterWinterChem
      - ClothingOuterWinterGen
      - ClothingOuterWinterViro
      - ClothingOuterWinterSci
      - ClothingOuterWinterRobo
#      - ClothingOuterWinterSec # Frontier
      - ClothingOuterWinterCoatMail # Frontier
      # Ties
      - ClothingNeckTieRed
      - ClothingNeckTieDet
      - ClothingNeckTieSci
      # Scarfs - All scarfs avaible in winterdrobe
      - ClothingNeckScarfStripedGreen
      - ClothingNeckScarfStripedBlue
      - ClothingNeckScarfStripedRed
      - ClothingNeckScarfStripedBrown
      - ClothingNeckScarfStripedLightBlue
      - ClothingNeckScarfStripedOrange
      - ClothingNeckScarfStripedBlack
      - ClothingNeckScarfStripedPurple
      # Carpets
      - Carpet
      - CarpetBlack
      - CarpetPink
      - CarpetBlue
      - CarpetGreen
      - CarpetOrange
      - CarpetPurple
      - FloorCarpetItemSkyBlue # Frontier
      - CarpetCyan
      - CarpetWhite
      - FloorTileItemCarpetClown # Frontier
      - FloorTileItemCarpetOffice # Frontier
      - FloorTileItemEighties # Frontier
      - FloorTileItemArcadeBlue # Frontier
      - FloorTileItemArcadeBlue2 # Frontier
      - FloorTileItemArcadeRed # Frontier
#  - type: EmagLatheRecipes # Frontier
#    emagStaticRecipes: # Frontier
#      - ClothingHeadHatCentcomcap # Frontier
#      - ClothingHeadHatCentcom # Frontier
#      - ClothingUniformJumpsuitCentcomAgent # Frontier
#      - ClothingUniformJumpsuitCentcomFormal # Frontier
#      - ClothingUniformJumpskirtCentcomFormalDress # Frontier
#      - ClothingUniformJumpsuitCentcomOfficer # Frontier
#      - ClothingUniformJumpsuitCentcomOfficial # Frontier
#      - ClothingHeadHatSyndieMAA # Frontier
#      - ClothingHeadHatSyndie # Frontier
#      - ClothingUniformJumpsuitOperative # Frontier
#      - ClothingUniformJumpskirtOperative # Frontier
#      - ClothingUniformJumpsuitSyndieFormal # Frontier
#      - ClothingUniformJumpskirtSyndieFormalDress # Frontier
#      - ClothingHeadPyjamaSyndicateBlack # Frontier
#      - ClothingUniformJumpsuitPyjamaSyndicateBlack # Frontier
#      - ClothingHeadPyjamaSyndicatePink # Frontier
#      - ClothingUniformJumpsuitPyjamaSyndicatePink # Frontier
#      - ClothingHeadPyjamaSyndicateRed # Frontier
#      - ClothingUniformJumpsuitPyjamaSyndicateRed # Frontier
#      - ClothingOuterWinterCentcom # Frontier
#      - ClothingOuterWinterSyndie # Frontier
#      - ClothingOuterWinterSyndieCap # Frontier
  - type: MaterialStorage
    whitelist:
      tags:
        - Sheet
        - RawMaterial
        - Ingot

- type: entity
  id: Biogenerator
  parent: BaseLathe
  name: biogenerator
  description: Converts plants into biomass, which can be used to construct useful items.
  components:
  - type: Sprite
    sprite: Structures/Machines/biofabricator.rsi
    snapCardinals: true
    layers:
    - state: icon
      map: ["enum.LatheVisualLayers.IsRunning"]
    - state: unlit
      shader: unshaded
      map: ["enum.PowerDeviceVisualLayers.Powered"]
    - state: inserting
      map: ["enum.MaterialStorageVisualLayers.Inserting"]
    - state: panel
      map: ["enum.WiresVisualLayers.MaintenancePanel"]
  - type: Machine
    board: BiogeneratorMachineCircuitboard
  - type: MaterialStorage
  - type: ProduceMaterialExtractor
  - type: ItemSlots
    slots:
      beaker_slot:
        name: lathe-component-output-slot-beaker-name
        whitelist:
          components:
          - FitsInDispenser
  - type: ContainerContainer
    containers:
      machine_board: !type:Container
      machine_parts: !type:Container
      beaker_slot: !type:ContainerSlot
  - type: Lathe
    reagentOutputSlotId: beaker_slot
    idleState: icon
    runningState: building
    staticRecipes:
    - BioGenMilk
    - BioGenMilkSoy
    - BioGenEthanol
    - BioGenCream
    - BioGenBlackpepper
    - BioGenEnzyme
    - BioGenFlour
    - BioGenSugar
    - BioGenMonkeyCube
    - BioGenKoboldCube
    - BioGenMaterialCloth1
    - BioGenMaterialCardboard1
    - BioGenPaper
    - BioGenPaperRolling1
    - BioGenCandle
    - BioGenPlantBGone
    - BioGenWeedKiller
    - BioGenPestKiller
    - BioGenLeft4Zed
    - BioGenEZNutrient
    - BioGenRobustHarvest

- type: entity
  parent: BaseLathe
  id: OreProcessor
  name: ore processor
  description: It produces sheets and ingots using ores.
  components:
    - type: Sprite
      sprite: Structures/Machines/ore_processor.rsi
      layers:
        - state: icon
          map: ["enum.LatheVisualLayers.IsRunning"]
        - state: unlit
          shader: unshaded
          map: ["enum.PowerDeviceVisualLayers.Powered"]
        - state: inserting
          map: ["enum.MaterialStorageVisualLayers.Inserting"]
        - state: panel
          map: ["enum.WiresVisualLayers.MaintenancePanel"]
    - type: Machine
      board: OreProcessorMachineCircuitboard
    - type: MaterialStorage
      ignoreColor: true
      whitelist:
        tags:
          - Ore
    - type: Lathe
      idleState: icon
      runningState: building
      defaultProductionAmount: 10
      staticRecipes:
        - SheetSteel
        - SheetGlass1
        # - SheetRGlass # Frontier: incentivize players to print base mats
        - SheetPlasma1
        # - SheetPGlass1 # Frontier: incentivize players to print base mats
        # - SheetRPGlass1 # Frontier: incentivize players to print base mats
        - SheetUranium1
        - IngotGold1
        - IngotSilver1
        - MaterialBananium1
        - MaterialDiamond
        - BluespaceCrystal #Nyano - Summary: Bluespace Crystals can be created here.

- type: entity
  parent: OreProcessor
  id: OreProcessorIndustrial
  name: industrial ore processor
  description: An ore processor specifically designed for mass-producing metals in industrial applications.
  components:
  - type: Sprite
    sprite: Structures/Machines/ore_processor_industrial.rsi
  - type: Machine
    board: OreProcessorIndustrialMachineCircuitboard
  - type: Lathe
    materialUseMultiplier: 0.75
    timeMultiplier: 0.5
    staticRecipes:
      - SheetSteel
      - SheetGlass1
      - SheetRGlass
      - SheetPlasma1
      - SheetPGlass1
      - SheetRPGlass1
      - SheetPlasteel1
      - SheetUranium1
      - SheetUGlass1
      - SheetRUGlass1
      - IngotGold1
      - IngotSilver1
      - MaterialBananium1
      - MaterialDiamond
      - BluespaceCrystal #Nyano - Summary: Bluespace Crystals can be created here.

- type: entity
  parent: BaseLathe
  id: Sheetifier
  name: sheet-meister 2000
  description: A very sheety machine.
  components:
  - type: Sprite
    sprite: Structures/Machines/sheetifier.rsi
    layers:
    - state: base_machine
      map: ["enum.LatheVisualLayers.IsRunning"]
    - state: buttons_on
      shader: unshaded
      map: ["enum.PowerDeviceVisualLayers.Powered"]
  - type: Machine
    board: SheetifierMachineCircuitboard
  - type: MaterialStorage
    dropOnDeconstruct: false #should drop ores instead of ingots/sheets
    ignoreColor: true
    canEjectStoredMaterials: true # Frontier: false<true
    whitelist:
      tags:
      - Raw
      - Wooden
  - type: Lathe
    idleState: base_machine
    runningState: base_machine_processing
    staticRecipes:
    - MaterialSheetMeat
    - SheetPaper

- type: entity
  parent: BaseLathe
  id: CutterMachine
  name: cutter machine
  description: This is a cutter. It cuts. Add variety to your station floor with eye-pleasing patterns! Don't stick your fingers in.
  components:
  - type: Transform
    noRot: false
  - type: Sprite
    sprite: Structures/Machines/cuttermachine.rsi
    snapCardinals: true
    layers:
    - state: icon
      map: ["enum.LatheVisualLayers.IsRunning"]
    - state: unlit
      shader: unshaded
      map: ["enum.PowerDeviceVisualLayers.Powered"]
    - state: panel
      map: ["enum.WiresVisualLayers.MaintenancePanel"]
  - type: Machine
    board: CutterMachineCircuitboard
  - type: Lathe
    producingSound: /Audio/Machines/cutter.ogg
    idleState: icon
    runningState: building
    staticRecipes:
      - FloorTileItemDark
      - FloorTileItemDarkDiagonalMini
      - FloorTileItemDarkDiagonal
      - FloorTileItemDarkHerringbone
      - FloorTileItemDarkMini
      - FloorTileItemDarkMono
      - FloorTileItemDarkPavement
      - FloorTileItemDarkPavementVertical
      - FloorTileItemDarkOffset
      - FloorTileItemSteelCheckerDark
      - FloorTileItemSteel
      - FloorTileItemSteelOffset
      - FloorTileItemSteelDiagonalMini
      - FloorTileItemSteelDiagonal
      - FloorTileItemSteelHerringbone
      - FloorTileItemSteelMini
      - FloorTileItemSteelMono
      - FloorTileItemSteelPavement
      - FloorTileItemSteelPavementVertical
      - FloorTileItemWhite
      - FloorTileItemWhiteOffset
      - FloorTileItemWhiteDiagonalMini
      - FloorTileItemWhiteDiagonal
      - FloorTileItemWhiteHerringbone
      - FloorTileItemWhiteMini
      - FloorTileItemWhiteMono
      - FloorTileItemWhitePavement
      - FloorTileItemWhitePavementVertical
      - FloorTileItemSteelCheckerLight
      - FloorTileItemGratingMaint
      - FloorTileItemTechmaint
      - FloorTileItemSteelMaint
      - FloorTileItemWood
      - FloorTileItemWoodLarge
      - FloorTileItemWoodPattern
      - FloorTileItemConcrete
      - FloorTileItemConcreteMono
      - FloorTileItemConcreteSmooth
      - FloorTileItemGrayConcrete
      - FloorTileItemGrayConcreteMono
      - FloorTileItemGrayConcreteSmooth
      - FloorTileItemOldConcrete
      - FloorTileItemOldConcreteMono
      - FloorTileItemOldConcreteSmooth
      - FloorTileItemMetalDiamond # Frontier
      - FloorTileItemFreezer # Frontier
      - FloorTileItemShowroom # Frontier
      - FloorTileItemGCircuit # Frontier
      - FloorTileItemBCircuit # Frontier
      - FloorTileItemGold # Frontier
      - FloorTileItemSilver # Frontier
      - FloorTileItemMono # Frontier
      - FloorTileItemLino # Frontier
      - FloorTileItemHydro # Frontier
      - FloorTileItemLime # Frontier
      - FloorTileItemShuttleWhite # Frontier
      - FloorTileItemShuttlePurple # Frontier
      - FloorTileItemBoxing # Frontier
      - FloorTileItemGym # Frontier
      - FloorTileItemBlue # Frontier
      - FloorTileItemMining # Frontier
      - FloorTileItemMiningDark # Frontier
      - FloorTileItemMiningLight # Frontier
      - FloorTileItemBar # Frontier
      - FloorTileItemClown # Frontier
      - FloorTileItemMime # Frontier
      - FloorTileItemKitchen # Frontier
      - FloorTileItemLaundry # Frontier
      - SheetPaper # Frontier
      - Carpet # Frontier
      - CarpetBlack # Frontier
      - CarpetPink # Frontier
      - CarpetBlue # Frontier
      - CarpetGreen # Frontier
      - CarpetOrange # Frontier
      - CarpetPurple # Frontier
      - FloorCarpetItemSkyBlue # Frontier
      - CarpetCyan # Frontier
      - CarpetWhite # Frontier
      - FloorTileItemCarpetClown # Frontier
      - FloorTileItemCarpetOffice # Frontier
      - FloorTileItemEighties # Frontier
      - FloorTileItemArcadeBlue # Frontier
      - FloorTileItemArcadeBlue2 # Frontier
      - FloorTileItemArcadeRed # Frontier
    dynamicRecipes:
    - FauxTileAstroGrass # Frontier
    - FauxTileAstroIce # Frontier
  - type: EmagLatheRecipes # Frontier
    emagStaticRecipes: # Frontier
    - FloorTileItemFlesh # Frontier
  - type: MaterialStorage
    whitelist:
      tags:
        - Sheet
        - Metal
        - Wooden
        - RawMaterial
        - Plastic<|MERGE_RESOLUTION|>--- conflicted
+++ resolved
@@ -206,8 +206,8 @@
       - ClothingHeadHatWelding
       - WetFloorSign
       - ClothingHeadHatCone
-<<<<<<< HEAD
       - Flare
+      - FreezerElectronics
       - Durathread # Frontier
 #      - ClothingOuterSuitEmergency # Frontier
       - ClothingHeadHelmetEVA # Frontier
@@ -215,9 +215,6 @@
 #      - ClothingOuterHardsuitEVA # Frontier
       - ClothingOuterEVASuitContractor # Frontier
       - ClothingOuterEVASuitPilot # Frontier
-=======
-      - FreezerElectronics
->>>>>>> d4da9923
   - type: EmagLatheRecipes
     emagStaticRecipes:
       - BoxLethalshot
