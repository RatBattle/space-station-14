- type: entity
  id: BaseLathe
  parent: [ BaseMachinePowered, ConstructibleMachine ]
  abstract: true
  name: lathe
  components:
  - type: Appearance
  - type: WiresVisuals
  - type: Fixtures
    fixtures:
      fix1:
        shape:
          !type:PhysShapeAabb
          bounds: "-0.4,-0.4,0.4,0.4"
        density: 190
        mask:
        - MachineMask
        layer:
          - MachineLayer
  - type: Lathe
  - type: MaterialStorage
  - type: Destructible
    thresholds:
    - trigger:
        !type:DamageTrigger
        damage: 100
      behaviors:
      - !type:ChangeConstructionNodeBehavior
        node: machineFrame
      - !type:DoActsBehavior
        acts: ["Destruction"]
  - type: WiresPanel
  - type: Wires
    BoardName: "Autolathe"
    LayoutId: Autolathe
  - type: ActivatableUI
    key: enum.LatheUiKey.Key
  - type: ActivatableUIRequiresPower
  - type: UserInterface
    interfaces:
    - key: enum.LatheUiKey.Key
      type: LatheBoundUserInterface
    - key: enum.ResearchClientUiKey.Key
      type: ResearchClientBoundUserInterface
  - type: Transform
    anchored: true
  - type: Pullable
  - type: StaticPrice
    price: 800
  - type: ResearchClient
  - type: TechnologyDatabase

- type: entity
  id: Autolathe
  parent: BaseLathe
  name: autolathe
  description: It produces items using metal and glass.
  components:
  - type: Sprite
    sprite: Structures/Machines/autolathe.rsi
    snapCardinals: true
    layers:
    - state: icon
      map: ["enum.LatheVisualLayers.IsRunning"]
    - state: unlit
      shader: unshaded
      map: ["enum.PowerDeviceVisualLayers.Powered"]
    - state: inserting
      map: ["enum.MaterialStorageVisualLayers.Inserting"]
    - state: panel
      map: ["enum.WiresVisualLayers.MaintenancePanel"]
  - type: Machine
    board: AutolatheMachineCircuitboard
  - type: MaterialStorage
    whitelist:
      tags:
        - Sheet
        - RawMaterial
        - Ingot
  - type: Lathe
    idleState: icon
    runningState: building
    staticRecipes:
      - Wirecutter
      - Screwdriver
      - Welder
      - Wrench
      - Crowbar
      - Multitool
      - NetworkConfigurator
      - SprayPainter
      - FlashlightLantern
      - CableStack
      - CableMVStack
      - CableHVStack
      - HandheldGPSBasic
      - TRayScanner
      - GasAnalyzer
      - UtilityBelt
      - Pickaxe
      - ModularReceiver
      - AppraisalTool
      - SheetRGlass
      - Beaker
      - Syringe
      - LightTube
      - LightBulb
      - Bucket
      - SprayBottle
      - PowerCellSmall
      - MicroManipulatorStockPart
      - MatterBinStockPart
      - CapacitorStockPart
      - ConveyorBeltAssembly
      - IntercomElectronics
      - FirelockElectronics
      - DoorElectronics
      - AirAlarmElectronics
      - StationMapElectronics
      - FireAlarmElectronics
      - MailingUnitElectronics
      - SignalTimerElectronics
      - APCElectronics
      - SMESMachineCircuitboard
      - SubstationMachineCircuitboard
      - CellRechargerCircuitboard
      - BorgChargerCircuitboard
      - WeaponCapacitorRechargerCircuitboard
  - type: EmagLatheRecipes
    emagStaticRecipes:
       - CartridgePistol
       - CartridgeMagnum
       - ShellShotgun
       - ShellShotgunFlare
       - ShellTranquilizer
       - CartridgeLightRifle
       - CartridgeRifle
       - MagazineBoxPistol
       - MagazineBoxMagnum
       - MagazineBoxRifle
       - MagazineBoxLightRifle
    emagDynamicRecipes:
      - CartridgePistolRubber
      - CartridgeMagnumRubber
      - ShellShotgunBeanbag
      - CartridgeRifleRubber
      - CartridgeLightRifleRubber
      - MagazineBoxPistolRubber
      - MagazineBoxMagnumRubber
      - MagazineBoxRifleRubber
      - MagazineBoxLightRifleRubber
      - ShellShotgunIncendiary
      - CartridgePistolIncendiary
      - CartridgeMagnumIncendiary
      - CartridgeLightRifleIncendiary
      - CartridgeRifleIncendiary
      - MagazineBoxPistolIncendiary
      - MagazineBoxMagnumIncendiary
      - MagazineBoxLightRifleIncendiary
      - MagazineBoxRifleIncendiary

- type: entity
  id: Protolathe
  parent: BaseLathe
  name: protolathe
  description: Converts raw materials into useful objects.
  components:
  - type: Sprite
    sprite: Structures/Machines/protolathe.rsi
    snapCardinals: true
    layers:
    - state: icon
      map: ["enum.LatheVisualLayers.IsRunning"]
    - state: unlit
      shader: unshaded
      map: ["enum.PowerDeviceVisualLayers.Powered"]
    - state: inserting
      map: ["enum.MaterialStorageVisualLayers.Inserting"]
    - state: panel
      map: ["enum.WiresVisualLayers.MaintenancePanel"]
  - type: Machine
    board: ProtolatheMachineCircuitboard
  - type: Wires
    BoardName: "Protolathe"
    LayoutId: Protolathe
  - type: MaterialStorage
    whitelist:
      tags:
        - Sheet
        - RawMaterial
        - Ingot
  - type: Lathe
    idleState: icon
    runningState: building
    dynamicRecipes:
      - PowerDrill
      - MiningDrill
      - AnomalyScanner
      - AnomalyLocator
      - RCD
      - RCDAmmo
      - HandheldCrewMonitor
      - Scalpel
      - Retractor
      - Cautery
      - Drill
      - Saw
      - Hemostat
      - Beaker
      - LargeBeaker
      - CryostasisBeaker
      - Dropper
      - Syringe
      - Implanter
      - PillCanister
      - ChemistryEmptyBottle01
      - Drone
      - AdvancedCapacitorStockPart
      - AdvancedMatterBinStockPart
      - NanoManipulatorStockPart
      - SuperCapacitorStockPart
      - SuperMatterBinStockPart
      - PicoManipulatorStockPart
      - MopItem
      - Holoprojector
      - Mousetrap
      - LightReplacer
      - TrashBag
      - AdvMopItem
      - WeaponSprayNozzle
      - ClothingBackpackWaterTank
      - MegaSprayBottle
      - TimerTrigger
      - ChemicalPayload
      - FlashPayload
      - Signaller
      - SignalTrigger
      - VoiceTrigger
      - PowerCellMedium
      - PowerCellHigh
      - WeaponPistolCHIMP
      - CartridgeAnomalousParticleDelta
      - CartridgeAnomalousParticleEpsilon
      - CartridgeAnomalousParticleZeta
      - SynthesizerInstrument
      - RPED
      - ClothingShoesBootsMag
      - NodeScanner
      - HolofanProjector
      - BluespaceBeaker
      - SyringeBluespace
      - WeaponCrusher
      - WeaponCrusherDagger
      - WeaponForceGun
      - WeaponProtoKineticAccelerator
      - WeaponTetherGun
      - WeaponGrapplingGun
      - ClothingBackpackHolding
      - ClothingBackpackSatchelHolding
      - ClothingBackpackDuffelHolding
      - WelderExperimental
      - JawsOfLife
<<<<<<< HEAD
      - UtilityBeltChiefEngineer
      - JetpackVoid
=======
      - ClothingEyesGlassesChemical
  - type: EmagLatheRecipes
    emagDynamicRecipes:
      - ExplosivePayload
      - WeaponLaserCarbine
      - WeaponAdvancedLaser
      - WeaponLaserCannon
      - WeaponXrayCannon
      - WeaponTaser
>>>>>>> 947832c6

- type: entity
  id: CircuitImprinter
  parent: BaseLathe
  name: circuit imprinter
  description: Prints circuit boards for machines.
  components:
  - type: Sprite
    sprite: Structures/Machines/circuit_imprinter.rsi
    layers:
    - state: icon
      map: ["enum.LatheVisualLayers.IsRunning"]
    - state: unlit
      shader: unshaded
      map: ["enum.PowerDeviceVisualLayers.Powered"]
    - state: panel
      map: ["enum.WiresVisualLayers.MaintenancePanel"]
  - type: Machine
    board: CircuitImprinterMachineCircuitboard
  - type: Lathe
    producingSound: /Audio/Machines/circuitprinter.ogg
    idleState: icon
    runningState: building
    dynamicRecipes:
      - ThermomachineFreezerMachineCircuitBoard
      - PortableScrubberMachineCircuitBoard
      - CloningPodMachineCircuitboard
      - MedicalScannerMachineCircuitboard
      - CryoPodMachineCircuitboard
      - VaccinatorMachineCircuitboard
      - DiagnoserMachineCircuitboard
      - ChemMasterMachineCircuitboard
      - ChemDispenserMachineCircuitboard
      - BiomassReclaimerMachineCircuitboard
      - SurveillanceCameraRouterCircuitboard
      - SurveillanceCameraMonitorCircuitboard
      - SurveillanceWirelessCameraMonitorCircuitboard
      - SurveillanceCameraWirelessRouterCircuitboard
      - ComputerTelevisionCircuitboard
      - SurveillanceWirelessCameraMovableCircuitboard
      - SurveillanceWirelessCameraAnchoredCircuitboard
      - HydroponicsTrayMachineCircuitboard
      - SolarControlComputerCircuitboard
      - SolarTrackerElectronics
      - PowerComputerCircuitboard
      - AutolatheMachineCircuitboard
      - ProtolatheMachineCircuitboard
      - ReagentGrinderMachineCircuitboard
      - HotplateMachineCircuitboard
      - MicrowaveMachineCircuitboard
      - FatExtractorMachineCircuitboard
      - SheetifierMachineCircuitboard
      - UniformPrinterMachineCircuitboard
      - ShuttleConsoleCircuitboard
      - RadarConsoleCircuitboard
      - CircuitImprinterMachineCircuitboard
      - TechDiskComputerCircuitboard
      - DawInstrumentMachineCircuitboard
      - CloningConsoleComputerCircuitboard
      - StasisBedMachineCircuitboard
      - MaterialReclaimerMachineCircuitboard
      - OreProcessorMachineCircuitboard
      - CargoTelepadMachineCircuitboard
      - RipleyCentralElectronics
      - RipleyPeripheralsElectronics
      - HonkerCentralElectronics
      - HonkerPeripheralsElectronics
      - HonkerTargetingElectronics
      - HamtrCentralElectronics
      - HamtrPeripheralsElectronics
      - GeneratorPlasmaMachineCircuitboard
      - GeneratorUraniumMachineCircuitboard
      - WallmountGeneratorElectronics
      - WallmountGeneratorAPUElectronics
      - WallmountSubstationElectronics
      - EmitterCircuitboard
      - ThrusterMachineCircuitboard
      - GyroscopeMachineCircuitboard
      - MiniGravityGeneratorCircuitboard
      - GasRecyclerMachineCircuitboard
      - SeedExtractorMachineCircuitboard
      - AnalysisComputerCircuitboard
      - ExosuitFabricatorMachineCircuitboard
      - AnomalyVesselCircuitboard
      - APECircuitboard
      - ArtifactAnalyzerMachineCircuitboard
      - TraversalDistorterMachineCircuitboard
      - BoozeDispenserMachineCircuitboard
      - SodaDispenserMachineCircuitboard
      - TelecomServerCircuitboard
      - MassMediaCircuitboard
  - type: MaterialStorage
    whitelist:
      tags:
        - Sheet
        - RawMaterial
        - Ingot

- type: entity
  id: ExosuitFabricator
  parent: BaseLathe
  name: exosuit fabricator
  description: Creates parts for robotics and other mechanical needs
  components:
  - type: Sprite
    sprite: Structures/Machines/exosuit_fabricator.rsi
    layers:
    - state: fab-idle
      map: ["enum.LatheVisualLayers.IsRunning"]
    - state: fab-load
      map: ["enum.MaterialStorageVisualLayers.Inserting"]
    - state: fab-o
      map: ["enum.WiresVisualLayers.MaintenancePanel"]
  - type: Machine
    board: ExosuitFabricatorMachineCircuitboard
  - type: Lathe
    idleState: fab-idle
    runningState: fab-active
    staticRecipes:
    - MMI
    - PositronicBrain
    - Flash
    - BorgModuleCable
    - BorgModuleFireExtinguisher
    - BorgModuleGPS
    - BorgModuleRadiationDetection
    - BorgModuleTool
    - BorgModuleAppraisal
    - CyborgEndoskeleton
    - LeftArmBorg
    - RightArmBorg
    - LeftLegBorg
    - RightLegBorg
    - LightHeadBorg
    - TorsoBorg
    - LeftArmBorgEngineer
    - RightArmBorgEngineer
    - LeftLegBorgEngineer
    - RightLegBorgEngineer
    - HeadBorgEngineer
    - TorsoBorgEngineer
    - LeftLegBorgJanitor
    - RightLegBorgJanitor
    - HeadBorgJanitor
    - TorsoBorgJanitor
    - LeftArmBorgMedical
    - RightArmBorgMedical
    - LeftLegBorgMedical
    - RightLegBorgMedical
    - HeadBorgMedical
    - TorsoBorgMedical
    - LeftArmBorgMining
    - RightArmBorgMining
    - LeftLegBorgMining
    - RightLegBorgMining
    - HeadBorgMining
    - TorsoBorgMining
    - LeftArmBorgService
    - RightArmBorgService
    - LeftLegBorgService
    - RightLegBorgService
    - HeadBorgService
    - TorsoBorgService
    dynamicRecipes:
    - ProximitySensor
    - BorgModuleLightReplacer
    - BorgModuleCleaning
    - BorgModuleTrashCollection
    - BorgModuleMining
    - BorgModuleGrapplingGun
    - BorgModuleGasAnalyzer
    - BorgModuleAdvancedTool
    - BorgModuleRCD
    - BorgModuleArtifact
    - BorgModuleAnomaly
    - BorgModuleGardening
    - BorgModuleMusique
    - BorgModuleLiteracy
    - BorgModuleClowning
    - BorgModuleDiagnosis
    - BorgModuleTreatment
    - BorgModuleDefibrillator
    - RipleyHarness
    - RipleyLArm
    - RipleyRArm
    - RipleyLLeg
    - RipleyRLeg
    - MechEquipmentGrabber
    - HonkerHarness
    - HonkerLArm
    - HonkerRArm
    - HonkerLLeg
    - HonkerRLeg
    - MechEquipmentHorn
    - MechEquipmentGrabberSmall
    - HamtrHarness
    - HamtrLArm
    - HamtrRArm
    - HamtrLLeg
    - HamtrRLeg
    - VimHarness
  - type: MaterialStorage
    whitelist:
      tags:
      - Sheet
      - RawMaterial
      - Ingot
  - type: GuideHelp
    guides:
    - Robotics

- type: entity
  id: SecurityTechFab
  parent: BaseLathe
  name: security techfab
  description: Prints equipment for use by security crew.
  components:
  - type: Sprite
    sprite: Structures/Machines/techfab.rsi
    layers:
    - state: icon
      map: ["enum.LatheVisualLayers.IsRunning"]
    - state: unlit
      shader: unshaded
      map: ["enum.PowerDeviceVisualLayers.Powered"]
    - state: inserting
      map: ["enum.MaterialStorageVisualLayers.Inserting"]
    - state: panel
      map: ["enum.WiresVisualLayers.MaintenancePanel"]
  - type: Machine
    board: SecurityTechFabCircuitboard
  - type: Lathe
    idleState: icon
    runningState: icon
    staticRecipes:
      - ClothingEyesHudSecurity
      - Flash
      - Handcuffs
      - Zipties
      - Stunbaton
      - ForensicPad
      - ClothingEyesGlassesSecurity
      - RiotShield
      - CartridgePistol
      - CartridgeMagnum
      - ShellShotgun
      - ShellShotgunFlare
      - ShellTranquilizer
      - CartridgeLightRifle
      - CartridgeRifle
      - MagazineBoxPistol
      - MagazineBoxMagnum
      - MagazineBoxRifle
      - MagazineBoxLightRifle
      - TargetHuman
      - TargetSyndicate
      - TargetClown
    dynamicRecipes:
      - CartridgePistolRubber
      - CartridgeMagnumRubber
      - ShellShotgunBeanbag
      - CartridgeRifleRubber
      - CartridgeLightRifleRubber
      - MagazineBoxPistolRubber
      - MagazineBoxMagnumRubber
      - MagazineBoxRifleRubber
      - MagazineBoxLightRifleRubber
      - ShellShotgunIncendiary
      - CartridgePistolIncendiary
      - CartridgeMagnumIncendiary
      - CartridgeLightRifleIncendiary
      - CartridgeRifleIncendiary
      - MagazineBoxPistolIncendiary
      - MagazineBoxMagnumIncendiary
      - MagazineBoxLightRifleIncendiary
      - MagazineBoxRifleIncendiary
      - Signaller
      - SignalTrigger
      - VoiceTrigger
      - TimerTrigger
      - Truncheon
      - FlashPayload
      - ExplosivePayload
      - WeaponLaserCarbine
      - WeaponAdvancedLaser
      - WeaponLaserCannon
      - WeaponXrayCannon
      - WeaponTaser
  - type: MaterialStorage
    whitelist:
      tags:
        - Sheet
        - RawMaterial
        - Ingot

- type: entity
  id: AmmoTechFab
  parent: BaseLathe
  name: ammo techfab
  description: Prints the bare minimum of bullets that any budget military or armory could need. Nothing fancy.
  components:
    - type: Sprite
      sprite: Structures/Machines/techfab.rsi
      layers:
        - state: icon
          map: ["enum.LatheVisualLayers.IsRunning"]
        - state: ammo
        - state: unlit
          shader: unshaded
          map: ["enum.PowerDeviceVisualLayers.Powered"]
        - state: inserting
          map: ["enum.MaterialStorageVisualLayers.Inserting"]
        - state: panel
          map: ["enum.WiresVisualLayers.MaintenancePanel"]
    - type: Machine
      board: AmmoTechFabCircuitboard
    - type: Lathe
      idleState: icon
      runningState: icon
      staticRecipes:
        - CartridgePistol
        - CartridgeMagnum
        - ShellShotgun
        - ShellShotgunFlare
        - ShellTranquilizer
        - CartridgeLightRifle
        - CartridgeRifle
        - MagazineBoxPistol
        - MagazineBoxMagnum
        - MagazineBoxRifle
        - MagazineBoxLightRifle
    - type: MaterialStorage
      whitelist:
        tags:
          - Sheet

- type: entity
  id: MedicalTechFab
  parent: BaseLathe
  name: medical techfab
  description: Prints equipment for use by the medbay.
  components:
  - type: Sprite
    sprite: Structures/Machines/techfab.rsi
    layers:
    - state: icon
      map: ["enum.LatheVisualLayers.IsRunning"]
    - state: med
    - state: unlit
      shader: unshaded
      map: ["enum.PowerDeviceVisualLayers.Powered"]
    - state: inserting
      map: ["enum.MaterialStorageVisualLayers.Inserting"]
    - state: panel
      map: ["enum.WiresVisualLayers.MaintenancePanel"]
  - type: Lathe
    idleState: icon
    runningState: icon
    staticRecipes:
      - Brutepack
      - Ointment
      - HandLabeler
      - Defibrillator
      - HandheldHealthAnalyzer
      - ClothingHandsGlovesLatex
      - ClothingMaskSterile
      - DiseaseSwab
      - Beaker
      - Syringe
      - Implanter
      - PillCanister
      - BodyBag
      - ChemistryEmptyBottle01
      - Medkit
      - MedkitBurn
      - MedkitToxin
      - MedkitO2
      - MedkitBrute
      - MedkitAdvanced
      - MedkitRadiation
      - MedkitCombat
    dynamicRecipes:
      - HandheldCrewMonitor
      - ClothingHandsGlovesNitrile
      - CryostasisBeaker
      - LargeBeaker
      - Dropper
      - Scalpel
      - Retractor
      - Cautery
      - Drill
      - Saw
      - Hemostat
      - BluespaceBeaker
      - SyringeBluespace
  - type: Machine
    board: MedicalTechFabCircuitboard

- type: entity
  parent: BaseLathe
  id: UniformPrinter
  name: uniform printer
  description: Prints new or replacement uniforms.
  components:
  - type: Transform
    noRot: false
  - type: Sprite
    sprite: Structures/Machines/uniform_printer.rsi
    snapCardinals: false
    layers:
    - state: icon
      map: ["enum.LatheVisualLayers.IsRunning"]
  - type: Machine
    board: UniformPrinterMachineCircuitboard
  - type: Lathe
    producingSound: /Audio/Machines/uniformprinter.ogg
    idleState: icon
    runningState: building
    staticRecipes:
      - ClothingUniformJumpsuitColorGrey
      - ClothingUniformJumpskirtColorGrey
      - ClothingUniformJumpsuitBartender
      - ClothingUniformJumpskirtBartender
      - ClothingUniformJumpsuitCaptain
      - ClothingUniformJumpskirtCaptain
      - ClothingUniformJumpsuitCargo
      - ClothingUniformJumpskirtCargo
      - ClothingUniformJumpsuitSalvageSpecialist
      - ClothingUniformJumpsuitChiefEngineer
      - ClothingUniformJumpskirtChiefEngineer
      - ClothingUniformJumpsuitChaplain
      - ClothingUniformJumpskirtChaplain
      - ClothingUniformJumpsuitChef
      - ClothingUniformJumpskirtChef
      - ClothingUniformJumpsuitChemistry
      - ClothingUniformJumpskirtChemistry
      - ClothingUniformJumpsuitClown
      - ClothingUniformJumpsuitCMO
      - ClothingUniformJumpskirtCMO
      - ClothingUniformJumpsuitDetective
      - ClothingUniformJumpskirtDetective
      - ClothingUniformJumpsuitEngineering
      - ClothingUniformJumpskirtEngineering
      - ClothingUniformJumpsuitHoP
      - ClothingUniformJumpskirtHoP
      - ClothingUniformJumpsuitHoS
      - ClothingUniformJumpskirtHoS
      - ClothingUniformJumpsuitHoSAlt
      - ClothingUniformJumpskirtHoSAlt
      - ClothingUniformJumpsuitHydroponics
      - ClothingUniformJumpskirtHydroponics
      - ClothingUniformJumpsuitJanitor
      - ClothingUniformJumpskirtJanitor
      - ClothingUniformJumpsuitLawyerBlack
      - ClothingUniformJumpsuitLibrarian
      - ClothingUniformJumpskirtColorLightBrown
      - ClothingUniformJumpsuitMedicalDoctor
      - ClothingUniformJumpskirtMedicalDoctor
      - ClothingUniformJumpsuitMime
      - ClothingUniformJumpskirtMime
      - ClothingUniformJumpsuitMusician
      - ClothingUniformJumpsuitParamedic
      - ClothingUniformJumpskirtParamedic
      - ClothingUniformJumpsuitPrisoner
      - ClothingUniformJumpskirtPrisoner
      - ClothingUniformJumpsuitQM
      - ClothingUniformJumpskirtQM
      - ClothingUniformJumpsuitQMTurtleneck
      - ClothingUniformJumpskirtQMTurtleneck
      - ClothingUniformJumpsuitResearchDirector
      - ClothingUniformJumpskirtResearchDirector
      - ClothingUniformJumpsuitScientist
      - ClothingUniformJumpskirtScientist
      - ClothingUniformJumpsuitSec
      - ClothingUniformJumpskirtSec
      - ClothingUniformJumpsuitBrigmedic
      - ClothingUniformJumpskirtBrigmedic
      - ClothingUniformJumpsuitWarden
      - ClothingUniformJumpskirtWarden
      - ClothingOuterWinterCap
      - ClothingOuterWinterCE
      - ClothingOuterWinterCMO
      - ClothingOuterWinterHoP
      - ClothingOuterWinterHoS
      - ClothingOuterWinterQM
      - ClothingOuterWinterRD
      - ClothingNeckMantleCap
      - ClothingNeckMantleCE
      - ClothingNeckMantleCMO
      - ClothingNeckMantleHOP
      - ClothingNeckMantleHOS
      - ClothingNeckMantleRD
      - ClothingOuterWinterMusician
      - ClothingOuterWinterClown
      - ClothingOuterWinterMime
      - ClothingOuterWinterCoat
      - ClothingOuterWinterJani
      - ClothingOuterWinterBar
      - ClothingOuterWinterChef
      - ClothingOuterWinterHydro
      - ClothingOuterWinterAtmos
      - ClothingOuterWinterEngi
      - ClothingOuterWinterCargo
      - ClothingOuterWinterMiner
      - ClothingOuterWinterMed
      - ClothingOuterWinterPara
      - ClothingOuterWinterChem
      - ClothingOuterWinterGen
      - ClothingOuterWinterViro
      - ClothingOuterWinterSci
      - ClothingOuterWinterRobo
      - ClothingOuterWinterSec
  - type: MaterialStorage
    whitelist:
      tags:
        - Sheet
        - RawMaterial
        - Ingot

- type: entity
  parent: BaseLathe
  id: OreProcessor
  name: ore processor
  description: It produces sheets and ingots using ores.
  components:
    - type: Sprite
      sprite: Structures/Machines/ore_processor.rsi
      layers:
        - state: icon
          map: ["enum.LatheVisualLayers.IsRunning"]
        - state: unlit
          shader: unshaded
          map: ["enum.PowerDeviceVisualLayers.Powered"]
        - state: inserting
          map: ["enum.MaterialStorageVisualLayers.Inserting"]
        - state: panel
          map: ["enum.WiresVisualLayers.MaintenancePanel"]
    - type: Machine
      board: OreProcessorMachineCircuitboard
    - type: MaterialStorage
      dropOnDeconstruct: false #should drop ores instead of ingots/sheets
      ignoreColor: true
      whitelist:
        tags:
          - Ore
    - type: Lathe
      idleState: icon
      runningState: building
      staticRecipes:
        - SheetSteel30
        - SheetGlass30
        - SheetRGlass30
        - SheetPlasma30
        - SheetPGlass30
        - SheetRPGlass30
        - SheetUranium1
        - IngotGold1
        - IngotSilver1
        - MaterialBananium1

- type: entity
  parent: BaseLathe
  id: Sheetifier
  name: sheet-meister 2000
  description: A very sheety machine.
  components:
  - type: Sprite
    sprite: Structures/Machines/sheetifier.rsi
    layers:
    - state: base_machine
      map: ["enum.LatheVisualLayers.IsRunning"]
    - state: buttons_on
      shader: unshaded
      map: ["enum.PowerDeviceVisualLayers.Powered"]
  - type: Machine
    board: SheetifierMachineCircuitboard
  - type: MaterialStorage
    dropOnDeconstruct: false #should drop ores instead of ingots/sheets
    ignoreColor: true
    whitelist:
      tags:
      - Raw
  - type: Lathe
    idleState: base_machine
    runningState: base_machine_processing
    staticRecipes:
    - MaterialSheetMeat<|MERGE_RESOLUTION|>--- conflicted
+++ resolved
@@ -260,11 +260,9 @@
       - ClothingBackpackDuffelHolding
       - WelderExperimental
       - JawsOfLife
-<<<<<<< HEAD
+      - ClothingEyesGlassesChemical
       - UtilityBeltChiefEngineer
       - JetpackVoid
-=======
-      - ClothingEyesGlassesChemical
   - type: EmagLatheRecipes
     emagDynamicRecipes:
       - ExplosivePayload
@@ -273,7 +271,6 @@
       - WeaponLaserCannon
       - WeaponXrayCannon
       - WeaponTaser
->>>>>>> 947832c6
 
 - type: entity
   id: CircuitImprinter
