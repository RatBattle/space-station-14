- type: entity
  parent: BaseComputerAiAccess
  id: ComputerAlert
  name: atmospheric alerts computer
  description: Used to access the station's atmospheric automated alert system.
  components:
  - type: Computer
    board: AlertsComputerCircuitboard
  - type: Sprite
    layers:
    - map: ["computerLayerBody"]
      state: computer
    - map: ["computerLayerKeyboard"]
      state: generic_keyboard
    - map: ["computerLayerScreen"]
      state: alert-0
    - map: ["computerLayerKeys"]
      state: atmos_key
    - map: [ "enum.WiresVisualLayers.MaintenancePanel" ]
      state: generic_panel_open
  - type: GenericVisualizer
    visuals:
      enum.ComputerVisuals.Powered:
        computerLayerScreen:
          True: { visible: true, shader: unshaded }
          False: { visible: false }
        computerLayerKeys:
          True: { visible: true, shader: unshaded }
          False: { visible: true, shader: shaded }
      enum.AtmosAlertsComputerVisuals.ComputerLayerScreen:
        computerLayerScreen:
          0: { state: alert-0 }
          1: { state: alert-0 }
          2: { state: alert-1 }
          3: { state: alert-2 }
          4: { state: alert-2 }
      enum.WiresVisuals.MaintenancePanelState:
        enum.WiresVisualLayers.MaintenancePanel:
          True: { visible: false }
          False: { visible: true }
  - type: AtmosAlertsComputer
  - type: ActivatableUI
    singleUser: true
    key: enum.AtmosAlertsComputerUiKey.Key
  - type: UserInterface
    interfaces:
        enum.AtmosAlertsComputerUiKey.Key:
            type: AtmosAlertsComputerBoundUserInterface
        enum.WiresUiKey.Key:
          type: WiresBoundUserInterface

- type: entity
  parent: BaseComputer
  id: ComputerEmergencyShuttle
  name: emergency shuttle console
  description: Handles authorization to early launch the shuttle.
  categories: [ HideSpawnMenu ] # Frontier
  components:
  - type: AccessReader
    access:
    - [ Command ]
  - type: EmergencyShuttleConsole
  - type: ActivatableUI
    key: enum.EmergencyConsoleUiKey.Key
  - type: UserInterface
    interfaces:
        enum.EmergencyConsoleUiKey.Key:
          type: EmergencyConsoleBoundUserInterface
        enum.WiresUiKey.Key:
          type: WiresBoundUserInterface
  - type: PointLight
    radius: 1.5
    energy: 1.6
    color: "#43ccb5"
  - type: Rotatable
    rotateWhileAnchored: true

- type: entity
  parent: BaseComputer
  id: BaseComputerShuttle
  name: shuttle console
  description: Used to pilot a shuttle.
  abstract: true
  components:
  - type: ShuttleConsole
  - type: ActivatableUI
    key: enum.ShuttleConsoleUiKey.Key
  - type: UserInterface
    interfaces:
        enum.ShuttleConsoleUiKey.Key:
          type: ShuttleConsoleBoundUserInterface
        enum.WiresUiKey.Key:
          type: WiresBoundUserInterface
  - type: RadarConsole
  - type: WorldLoader
    radius: 256
  - type: PointLight
    radius: 1.5
    energy: 1.6
    color: "#43ccb5"
  - type: Rotatable
    rotateWhileAnchored: true
  - type: ItemSlots
    slots:
      disk_slot:
        name: Disk
        insertSound:
          path: /Audio/Machines/terminal_insert_disc.ogg
        ejectSound:
          path: /Audio/Machines/terminal_insert_disc.ogg
        whitelist:
          components:
          - ShuttleDestinationCoordinates
  - type: ContainerContainer
    containers:
      board: !type:Container
        ents: []
      disk_slot: !type:ContainerSlot {}

- type: entity
  parent: [BaseComputerShuttle, BaseShuttleIntercom] # Frontier - BaseShuttleIntercom
  id: ComputerShuttle
  name: shuttle console
  description: Used to pilot a shuttle.
<<<<<<< HEAD
  categories: [ HideSpawnMenu ] # Frontier
=======
>>>>>>> d01816f0
  components:
  - type: Sprite
    layers:
    - map: ["computerLayerBody"]
      state: computer
    - map: ["computerLayerKeyboard"]
      state: generic_keyboard
    - map: ["computerLayerScreen"]
      state: shuttle
    - map: ["computerLayerKeys"]
      state: generic_keys
    - map: [ "enum.WiresVisualLayers.MaintenancePanel" ]
      state: generic_panel_open
  - type: Computer
    board: ShuttleConsoleCircuitboard
  # Frontier: shuttle intercom
  - type: UserInterface
    interfaces:
        enum.ShuttleConsoleUiKey.Key:
          type: ShuttleConsoleBoundUserInterface
        enum.IntercomUiKey.Key:
          type: IntercomBoundUserInterface
  - type: ContainerContainer
    containers:
      board: !type:Container
        ents: []
      disk_slot: !type:ContainerSlot {}
      key_slots: !type:Container
  - type: ContainerFill
    containers:
      key_slots:
      - EncryptionKeyTraffic
  # End Frontier

- type: entity
  parent: BaseComputerShuttle
  id: ComputerShuttleSyndie
  name: syndicate shuttle console
  description: Used to pilot a syndicate shuttle.
  categories: [ HideSpawnMenu ] # Frontier
  components:
  - type: Sprite
    layers:
    - map: ["computerLayerBody"]
      state: computer
    - map: ["computerLayerKeyboard"]
      state: generic_keyboard
    - map: ["computerLayerScreen"]
      state: syndishuttle
    - map: ["computerLayerKeys"]
      state: syndie_key
    - map: [ "enum.WiresVisualLayers.MaintenancePanel" ]
      state: generic_panel_open
  - type: Tag
    tags:
      - Syndicate
  - type: RadarConsole
    maxRange: 384
  - type: WorldLoader
    radius: 1536
  - type: PointLight
    radius: 1.5
    energy: 1.6
    color: "#c94242"
  - type: Computer
    board: SyndicateShuttleConsoleCircuitboard

- type: entity
  parent: BaseComputerShuttle
  id: ComputerShuttleCargo
  name: cargo shuttle console
  description: Used to pilot the cargo shuttle.
  categories: [ HideSpawnMenu ] # Frontier
  components:
  - type: Sprite
    layers:
    - map: ["computerLayerBody"]
      state: computer
    - map: ["computerLayerKeyboard"]
      state: generic_keyboard
    - map: ["computerLayerScreen"]
      state: shuttle
    - map: ["computerLayerKeys"]
      state: generic_keys
    - map: [ "enum.WiresVisualLayers.MaintenancePanel" ]
      state: generic_panel_open
  - type: DroneConsole
    components:
      - type: CargoShuttle
  - type: RadarConsole
    maxRange: 256
  - type: PointLight
    radius: 1.5
    energy: 1.6
    color: "#43ccb5"
  - type: Computer
    board: CargoShuttleConsoleCircuitboard
  - type: StealTarget
    stealGroup: CargoShuttleConsoleCircuitboard

- type: entity
  parent: BaseComputerAiAccess
  id: ComputerIFF
  name: IFF computer
  description: Allows you to control the IFF characteristics of this vessel.
  components:
  - type: IFFConsole
  - type: Sprite
    layers:
    - map: ["computerLayerBody"]
      state: computer
    - map: ["computerLayerKeyboard"]
      state: generic_keyboard
    - map: ["computerLayerScreen"]
      sprite: Structures/Shuttles/iff.rsi
      state: helm
    - map: ["computerLayerKeys"]
      state: generic_keys
    - map: [ "enum.WiresVisualLayers.MaintenancePanel" ]
      state: generic_panel_open
  - type: ActivatableUI
    key: enum.IFFConsoleUiKey.Key
  - type: UserInterface
    interfaces:
        enum.IFFConsoleUiKey.Key:
          type: IFFConsoleBoundUserInterface
        enum.WiresUiKey.Key:
          type: WiresBoundUserInterface
  - type: Computer
    board: ComputerIFFCircuitboard

- type: entity
  parent: ComputerIFF
  id: ComputerIFFSyndicate
  name: IFF computer
  suffix: Syndicate
  description: Allows you to control the IFF and stealth characteristics of this vessel.
  components:
  - type: IFFConsole
    allowedFlags:
      - Hide
      - HideLabel
  - type: ActivatableUI
    key: enum.IFFConsoleUiKey.Key
  - type: UserInterface
    interfaces:
        enum.IFFConsoleUiKey.Key:
          type: IFFConsoleBoundUserInterface
        enum.WiresUiKey.Key:
          type: WiresBoundUserInterface
  - type: Computer
    board: ComputerIFFSyndicateCircuitboard

- type: entity
  parent: BaseComputerAiAccess
  id: ComputerPowerMonitoring
  name: power monitoring computer
  description: It monitors power levels across the station.
  components:
  - type: Sprite
    layers:
    - map: ["computerLayerBody"]
      state: computer
    - map: ["computerLayerKeyboard"]
      state: generic_keyboard
    - map: ["computerLayerScreen"]
      state: power_monitor
    - map: ["computerLayerKeys"]
      state: power_key
    - map: [ "enum.WiresVisualLayers.MaintenancePanel" ]
      state: generic_panel_open
  - type: PointLight
    radius: 1.5
    energy: 1.6
    color: "#c9c042"
  - type: Computer
    board: PowerComputerCircuitboard
  - type: PowerMonitoringConsole
  - type: PowerMonitoringCableNetworks
  - type: NodeContainer
    examinable: true
    nodes:
      hv:
        !type:CableDeviceNode
        nodeGroupID: HVPower
  - type: ActivatableUI
    singleUser: true
    key: enum.PowerMonitoringConsoleUiKey.Key
  - type: UserInterface
    interfaces:
      enum.PowerMonitoringConsoleUiKey.Key:
        type: PowerMonitoringConsoleBoundUserInterface
      enum.WiresUiKey.Key:
        type: WiresBoundUserInterface

- type: entity
  parent: BaseComputerAiAccess
  id: ComputerMedicalRecords
  name: medical records computer
  description: This can be used to check medical records.
  components:
  - type: Sprite
    layers:
    - map: ["computerLayerBody"]
      state: computer
    - map: ["computerLayerKeyboard"]
      state: generic_keyboard
    - map: ["computerLayerScreen"]
      state: medcomp
    - map: ["computerLayerKeys"]
      state: med_key
    - map: [ "enum.WiresVisualLayers.MaintenancePanel" ]
      state: generic_panel_open
  - type: PointLight
    radius: 1.5
    energy: 1.6
    color: "#1f8c28"
  - type: Computer
    board: MedicalRecordsComputerCircuitboard

- type: entity
  parent: [BaseStructureIndestructible, BaseComputerAiAccess] # Frontier: added BaseStructureIndestructible
  id: ComputerCriminalRecords
  name: criminal records computer
  description: This can be used to check criminal records. Only security can modify them.
  components:
  - type: CriminalRecordsConsole
  - type: UserInterface
    interfaces:
      enum.CriminalRecordsConsoleKey.Key:
        type: CriminalRecordsConsoleBoundUserInterface
      enum.WiresUiKey.Key:
        type: WiresBoundUserInterface
  - type: ActivatableUI
    key: enum.CriminalRecordsConsoleKey.Key
  - type: Sprite
    layers:
    - map: ["computerLayerBody"]
      state: computer
    - map: ["computerLayerKeyboard"]
      state: generic_keyboard
    - map: ["computerLayerScreen"]
      state: explosive
    - map: ["computerLayerKeys"]
      state: security_key
    - map: [ "enum.WiresVisualLayers.MaintenancePanel" ]
      state: generic_panel_open
  - type: PointLight
    radius: 1.5
    energy: 1.6
    color: "#1f8c28"
  - type: Computer
    board: CriminalRecordsComputerCircuitboard
  - type: AccessReader
    access: [["Security"]]
  - type: GuideHelp
    guides:
    - CriminalRecords

- type: entity
  parent: BaseComputerAiAccess
  id: ComputerStationRecords
  name: station records computer
  description: This can be used to check station records.
  components:
  - type: GeneralStationRecordConsole
  - type: UserInterface
    interfaces:
        enum.GeneralStationRecordConsoleKey.Key:
          type: GeneralStationRecordConsoleBoundUserInterface
        enum.WiresUiKey.Key:
          type: WiresBoundUserInterface
  - type: ActivatableUI
    key: enum.GeneralStationRecordConsoleKey.Key
  - type: PointLight
    radius: 1.5
    energy: 1.6
    color: "#1f8c28"
  - type: Computer
    board: StationRecordsComputerCircuitboard
  - type: GuideHelp
    guides:
    - Forensics

- type: entity
  parent: BaseComputerAiAccess
  id: ComputerCrewMonitoring
  name: crew monitoring console
  description: Used to monitor active health sensors built into most of the crew's uniforms.
  components:
  - type: Sprite
    layers:
    - map: ["computerLayerBody"]
      state: computer
    - map: ["computerLayerKeyboard"]
      state: generic_keyboard
    - map: ["computerLayerScreen"]
      state: crew
    - map: ["computerLayerKeys"]
      state: med_key
    - map: [ "enum.WiresVisualLayers.MaintenancePanel" ]
      state: generic_panel_open
  - type: PointLight
    radius: 1.5
    energy: 1.6
    color: "#006400"
  - type: Computer
    board: CrewMonitoringComputerCircuitboard
  - type: ActivatableUI
    key: enum.CrewMonitoringUIKey.Key
  - type: UserInterface
    interfaces:
        enum.CrewMonitoringUIKey.Key:
          type: CrewMonitoringBoundUserInterface
        enum.WiresUiKey.Key:
          type: WiresBoundUserInterface
  - type: CrewMonitoringConsole
  - type: DeviceNetwork
    deviceNetId: Wireless
    receiveFrequencyId: CrewMonitor
#  - type: WirelessNetworkConnection
#    range: 1200

- type: entity
  parent: BaseComputerAiAccess
  id: ComputerResearchAndDevelopment
  name: R&D computer
  description: A computer used to interface with R&D tools.
  components:
  - type: Sprite
    layers:
    - map: ["computerLayerBody"]
      state: computer
    - map: ["computerLayerKeyboard"]
      state: generic_keyboard
    - map: ["computerLayerScreen"]
      state: rdcomp
    - map: ["computerLayerKeys"]
      state: rd_key
    - map: [ "enum.WiresVisualLayers.MaintenancePanel" ]
      state: generic_panel_open
  - type: ResearchClient
  - type: ResearchConsole
  - type: ActiveRadio
    channels:
    - Science
  - type: TechnologyDatabase
  - type: ActivatableUI
    key: enum.ResearchConsoleUiKey.Key
  - type: UserInterface
    interfaces:
      enum.ResearchConsoleUiKey.Key:
        type: ResearchConsoleBoundUserInterface
      enum.ResearchClientUiKey.Key:
        type: ResearchClientBoundUserInterface
      enum.WiresUiKey.Key:
        type: WiresBoundUserInterface
  - type: ApcPowerReceiver
    powerLoad: 1000
  - type: Computer
    board: ResearchComputerCircuitboard
  - type: AccessReader
#    access: [["Research"]]
  - type: PointLight
    radius: 1.5
    energy: 1.6
    color: "#b53ca1"
  - type: GuideHelp
    guides:
    - Science

- type: entity
  parent: BaseComputerAiAccess
  id: ComputerAnalysisConsole
  name: analysis console
  description: A computer used to interface with the artifact analyzer.
  components:
  - type: Sprite
    layers:
    - map: ["computerLayerBody"]
      state: computer
    - map: ["computerLayerKeyboard"]
      state: generic_keyboard
    - map: ["computerLayerScreen"]
      state: artifact
    - map: ["computerLayerKeys"]
      state: tech_key
    - map: [ "enum.WiresVisualLayers.MaintenancePanel" ]
      state: generic_panel_open
  - type: ResearchClient
  - type: AnalysisConsole
    reportEntityId: PaperArtifactAnalyzer
  - type: DeviceList
  - type: DeviceNetwork
    deviceNetId: Wired
  - type: DeviceLinkSource
    range: 8 # Frontier
    ports:
      - ArtifactAnalyzerSender
  - type: ActivatableUI
    key: enum.ArtifactAnalzyerUiKey.Key
  - type: UserInterface
    interfaces:
      enum.ArtifactAnalzyerUiKey.Key:
        type: AnalysisConsoleBoundUserInterface
      enum.ResearchClientUiKey.Key:
        type: ResearchClientBoundUserInterface
      enum.WiresUiKey.Key:
        type: WiresBoundUserInterface
  - type: ApcPowerReceiver
    powerLoad: 1000
  - type: Computer
    board: AnalysisComputerCircuitboard
  - type: PointLight
    radius: 1.5
    energy: 1.6
    color: "#b53ca1"
  - type: GuideHelp
    guides:
    - Xenoarchaeology

- type: entity
  parent: [BaseStructureIndestructible, BaseComputerAiAccess] # Frontier: added BaseStructureIndestructible
  id: ComputerId
  name: ID card computer
  description: Terminal for programming Nanotrasen employee ID cards to access parts of the station.
  components:
  - type: IdCardConsole
    privilegedIdSlot:
      name: id-card-console-privileged-id
      ejectSound: /Audio/Machines/id_swipe.ogg
      insertSound: /Audio/Weapons/Guns/MagIn/batrifle_magin.ogg
      ejectOnBreak: true
      swap: false
      whitelist:
        components:
        - IdCard
    targetIdSlot:
      name: id-card-console-target-id
      ejectSound: /Audio/Machines/id_swipe.ogg
      insertSound: /Audio/Weapons/Guns/MagIn/batrifle_magin.ogg
      ejectOnBreak: true
      swap: false
      whitelist:
        components:
        - IdCard
  - type: ActivatableUI
    key: enum.IdCardConsoleUiKey.Key
  - type: UserInterface
    interfaces:
      enum.IdCardConsoleUiKey.Key:
        type: IdCardConsoleBoundUserInterface
      enum.WiresUiKey.Key:
        type: WiresBoundUserInterface
  - type: CrewManifestViewer
    ownerKey: enum.IdCardConsoleUiKey.Key
  - type: Sprite
    layers:
    - map: ["computerLayerBody"]
      state: computer
    - map: ["computerLayerKeyboard"]
      state: generic_keyboard
    - map: ["computerLayerScreen"]
      state: id
    - map: ["computerLayerKeys"]
      state: id_key
    - map: [ "enum.WiresVisualLayers.MaintenancePanel" ]
      state: generic_panel_open
  - type: Computer
    board: IDComputerCircuitboard
  - type: PointLight
    radius: 1.5
    energy: 1.6
    color: "#3c5eb5"
  - type: Tag
    tags:
    - EmagImmune
  - type: ItemSlots
  - type: ContainerContainer
    containers:
      board: !type:Container
      IdCardConsole-privilegedId: !type:ContainerSlot
      IdCardConsole-targetId: !type:ContainerSlot

- type: entity
  parent: BaseComputerAiAccess
  id: computerBodyScanner
  name: body scanner computer
  description: A body scanner.
  components:
  - type: ApcPowerReceiver
    powerLoad: 500
  - type: Computer
    board: BodyScannerComputerCircuitboard
  - type: PointLight
    radius: 1.5
    energy: 1.6
    color: "#1f8c28"

- type: entity
  parent: BaseComputerAiAccess
  id: ComputerComms
  name: communications computer
  description: A computer used to make station wide announcements via keyboard, set the appropriate alert level, and call the emergency shuttle.
  components:
  - type: Sprite
    layers:
    - map: ["computerLayerBody"]
      state: computer
    - map: ["computerLayerKeyboard"]
      state: generic_keyboard
    - map: ["computerLayerScreen"]
      state: comm
    - map: ["computerLayerKeys"]
      state: generic_keys
    - map: [ "enum.WiresVisualLayers.MaintenancePanel" ]
      state: generic_panel_open
  - type: AccessReader
    access: [["HeadOfPersonnel"], ["HeadOfSecurity"]]
  - type: CommunicationsConsole
    title: comms-console-announcement-title-station
    global: true #SR WILL NOT BE IGNORED
  - type: DeviceNetwork
    transmitFrequencyId: ShuttleTimer
  - type: ActivatableUI
    key: enum.CommunicationsConsoleUiKey.Key
  - type: UserInterface
    interfaces:
      enum.CommunicationsConsoleUiKey.Key:
        type: CommunicationsConsoleBoundUserInterface
      enum.WiresUiKey.Key:
        type: WiresBoundUserInterface
  - type: Computer
    board: CommsComputerCircuitboard
  - type: PointLight
    radius: 1.5
    energy: 1.6
    color: "#3c5eb5"
  - type: Damageable
    damageContainer: StructuralInorganic
    damageModifierSet: StructuralMetallicStrong

- type: entity
  parent: ComputerComms
  id: SyndicateComputerComms
  name: syndicate communications computer
  description: A computer capable of remotely hacking into the station's communications systems. Using this to make an announcement will alert the station to your presence.
  components:
  - type: Sprite
    layers:
    - map: ["computerLayerBody"]
      state: computer
    - map: ["computerLayerKeyboard"]
      state: generic_keyboard
    - map: ["computerLayerScreen"]
      state: comm_syndie
    - map: ["computerLayerKeys"]
      state: syndie_key
    - map: [ "enum.WiresVisualLayers.MaintenancePanel" ]
      state: generic_panel_open
  - type: AccessReader
    access: [[ "NuclearOperative" ]]
  - type: CommunicationsConsole
    title: comms-console-announcement-title-nukie
    color: "#ff0000"
    canShuttle: false
    global: true #announce to everyone they're about to fuck shit up
    sound: /Audio/Announcements/war.ogg
  - type: Computer
    board: SyndicateCommsComputerCircuitboard
  - type: PointLight
    radius: 1.5
    energy: 1.6
    color: "#f71713"

- type: entity
  parent: BaseComputerAiAccess
  id: ComputerSolarControl
  name: solar control computer
  description: A controller for solar panel arrays.
  components:
  - type: Sprite
    layers:
    - map: ["computerLayerBody"]
      state: computer
    - map: ["computerLayerKeyboard"]
      state: generic_keyboard
    - map: ["computerLayerScreen"]
      state: solar_screen
    - map: ["computerLayerKeys"]
      state: generic_keys
    - map: [ "enum.WiresVisualLayers.MaintenancePanel" ]
      state: generic_panel_open
  - type: SolarControlConsole
  - type: ActivatableUI
    key: enum.SolarControlConsoleUiKey.Key
  - type: UserInterface
    interfaces:
      enum.SolarControlConsoleUiKey.Key:
        type: SolarControlConsoleBoundUserInterface
      enum.WiresUiKey.Key:
        type: WiresBoundUserInterface
  - type: Computer
    board: SolarControlComputerCircuitboard
  - type: PointLight
    radius: 1.5
    energy: 1.6
    color: "#e6e227"
  - type: Tag
    tags:
      - DroneUsable

- type: entity
  parent: BaseComputerAiAccess
  id: ComputerRadar
  name: mass scanner computer
  description: A computer for detecting nearby bodies, displaying them by position and mass.
  components:
  - type: Sprite
    layers:
    - map: ["computerLayerBody"]
      state: computer
    - map: ["computerLayerKeyboard"]
      state: generic_keyboard
    - map: ["computerLayerScreen"]
      state: solar_screen
    - map: ["computerLayerKeys"]
      state: generic_keys
    - map: [ "enum.WiresVisualLayers.MaintenancePanel" ]
      state: generic_panel_open
  - type: RadarConsole
    maxRange: 256 # Frontier
    maxIffRange: 512 # Frontier
  - type: ActivatableUI
    key: enum.RadarConsoleUiKey.Key
  - type: UserInterface
    interfaces:
        enum.RadarConsoleUiKey.Key:
          type: RadarConsoleBoundUserInterface
        enum.WiresUiKey.Key:
          type: WiresBoundUserInterface
  - type: Computer
    board: RadarConsoleCircuitboard
  - type: PointLight
    radius: 1.5
    energy: 1.6
    color: "#e6e227"

- type: entity
<<<<<<< HEAD
  parent: [ComputerRadar, BaseStructureDisableToolUse] #corvax-frontier
  id: ComputerAdvancedRadar # Frontier
  name: radar computer
  description: Better CPU and components gives this radar the technological and tactical advantage on detection of far away objects.
  components:
  - type: Computer
    board: AdvancedRadarConsoleCircuitboard
  - type: RadarConsole
    maxRange: 768
  - type: Sprite
    layers:
    - map: ["computerLayerBody"]
      state: computer
    - map: ["computerLayerKeyboard"]
      state: generic_keyboard
    - map: ["computerLayerScreen"]
      state: eris_control
    - map: ["computerLayerKeys"]
      state: generic_keys

- type: entity
=======
>>>>>>> d01816f0
  id: ComputerCargoShuttle
  parent: BaseComputerAiAccess
  name: cargo shuttle computer
  description: Used to order the shuttle.
  categories: [ HideSpawnMenu ] # Frontier
  components:
  - type: Sprite
    layers:
    - map: ["computerLayerBody"]
      state: computer
    - map: ["computerLayerKeyboard"]
      state: generic_keyboard
    - map: ["computerLayerScreen"]
      state: supply
    - map: ["computerLayerKeys"]
      state: tech_key
    - map: [ "enum.WiresVisualLayers.MaintenancePanel" ]
      state: generic_panel_open
  - type: CargoShuttleConsole
  - type: ActivatableUI
    key: enum.CargoConsoleUiKey.Shuttle
  - type: UserInterface
    interfaces:
      enum.CargoConsoleUiKey.Shuttle:
        type: CargoShuttleConsoleBoundUserInterface
      enum.WiresUiKey.Key:
        type: WiresBoundUserInterface
  - type: Computer
    board: CargoShuttleComputerCircuitboard
  - type: PointLight
    radius: 1.5
    energy: 1.6
    color: "#b89f25"
  - type: AccessReader
    access: [["Cargo"]]
  # - type: GuideHelp # Frontier: removed guidebook entries (needs rework)
  #   guides: # Frontier: removed guidebook entries (needs rework)
  #   - Cargo # Frontier: removed guidebook entries (needs rework)

- type: entity
  id: ComputerCargoOrders
  parent: [BaseStructureDisableToolUse, BaseStructureIndestructible, BaseComputerAiAccess] # Frontier: add BaseStructureDisableToolUse, BaseStructureIndestructible
  name: cargo request computer
  description: Used to order supplies and approve requests.
  components:
  - type: Sprite
    layers:
    - map: ["computerLayerBody"]
      state: computer
    - map: ["computerLayerKeyboard"]
      state: generic_keyboard
    - map: ["computerLayerScreen"]
      state: request
    - map: ["computerLayerKeys"]
      state: tech_key
    - map: [ "enum.WiresVisualLayers.MaintenancePanel" ]
      state: generic_panel_open
  - type: CargoOrderConsole
  - type: BankClient
#  - type: ActiveRadio # Frontier
#    channels: # Frontier
#    - Supply # Frontier
  - type: ActivatableUI
    key: enum.CargoConsoleUiKey.Orders
  - type: UserInterface
    interfaces:
      enum.CargoConsoleUiKey.Orders:
        type: CargoOrderConsoleBoundUserInterface
      enum.WiresUiKey.Key:
        type: WiresBoundUserInterface
  - type: Computer
    board: CargoRequestComputerCircuitboard
  - type: PointLight
    radius: 1.5
    energy: 1.6
    color: "#b89f25"
  - type: AccessReader
    #access: [["Cargo"]] # Frontier
  - type: DeviceNetwork
    deviceNetId: Wireless
    receiveFrequencyId: BasicDevice
#  - type: WirelessNetworkConnection # Frontier
#    range: 200 # Frontier
  - type: DeviceLinkSource
    range: 200
    ports:
      - OrderSender
  # - type: GuideHelp # Frontier: guidebook removed
  #   guides: # Frontier: guidebook removed
  #   - Cargo # Frontier: guidebook removed

- type: entity
  id: ComputerCargoBounty
  parent: BaseComputerAiAccess
  name: cargo bounty computer
  description: Used to manage currently active bounties.
  components:
  - type: Sprite
    layers:
    - map: ["computerLayerBody"]
      state: computer
    - map: ["computerLayerKeyboard"]
      state: generic_keyboard
    - map: ["computerLayerScreen"]
      state: bounty
    - map: ["computerLayerKeys"]
      state: tech_key
    - map: [ "enum.WiresVisualLayers.MaintenancePanel" ]
      state: generic_panel_open
  - type: CargoBountyConsole
  - type: ActivatableUI
    key: enum.CargoConsoleUiKey.Bounty
  - type: UserInterface
    interfaces:
      enum.CargoConsoleUiKey.Bounty:
        type: CargoBountyConsoleBoundUserInterface
      enum.WiresUiKey.Key:
        type: WiresBoundUserInterface
  - type: Computer
    board: CargoBountyComputerCircuitboard
  - type: PointLight
    radius: 1.5
    energy: 1.6
    color: "#b89f25"
  - type: AccessReader
    access: [["Quartermaster"]]
  # - type: GuideHelp # Frontier
  #   guides: # Frontier
  #   - CargoBounties # Frontier
  #   - Cargo # Frontier

- type: entity
  parent: BaseComputerAiAccess
  id: ComputerCloningConsole
  name: cloning console computer
  description: The centerpiece of the cloning system, medicine's greatest accomplishment. It has lots of ports and wires.
  components:
  - type: CloningConsole
  - type: DeviceList
  - type: DeviceNetwork
    deviceNetId: Wired
  - type: Sprite
    layers:
    - map: ["computerLayerBody"]
      state: computer
    - map: ["computerLayerKeyboard"]
      state: generic_keyboard
    - map: ["computerLayerScreen"]
      state: dna
    - map: ["computerLayerKeys"]
      state: generic_keys
    - map: [ "enum.WiresVisualLayers.MaintenancePanel" ]
      state: generic_panel_open
  - type: ApcPowerReceiver
    powerLoad: 3100 #We want this to fail first so I transferred most of the scanner and pod's power here. (3500 in total)
  - type: Computer
    board: CloningConsoleComputerCircuitboard
  - type: PointLight
    radius: 1.5
    energy: 1.6
    color: "#1f8c28"
  - type: DeviceLinkSource
    range: 4
    ports:
      - MedicalScannerSender
      - CloningPodSender
  - type: ActivatableUI
    key: enum.CloningConsoleUiKey.Key
  - type: UserInterface
    interfaces:
        enum.CloningConsoleUiKey.Key:
          type: CloningConsoleBoundUserInterface
        enum.WiresUiKey.Key:
          type: WiresBoundUserInterface
  - type: Speech
    speechVerb: Robotic
    speechSounds: Pai
  - type: Damageable
    damageContainer: StructuralInorganic
    damageModifierSet: StructuralMetallicStrong
  - type: GuideHelp
    guides:
    - Cloning

- type: entity
  id: ComputerSalvageExpedition
  parent: BaseComputerAiAccess
  name: salvage expeditions computer
  description: Used to accept salvage missions, if you're tough enough.
  components:
    - type: Sprite
      layers:
        - map: ["computerLayerBody"]
          state: computer
        - map: ["computerLayerKeyboard"]
          state: generic_keyboard
        - map: [ "computerLayerScreen" ]
          state: mining
        - map: ["computerLayerKeys"]
          state: tech_key
        - map: [ "enum.WiresVisualLayers.MaintenancePanel" ]
          state: generic_panel_open
    - type: Appearance
    - type: GenericVisualizer
      visuals:
        enum.ComputerVisuals.Powered:
          computerLayerScreen:
            True: { visible: true, shader: unshaded }
            False: { visible: false }
          computerLayerKeys:
            True: { visible: true, shader: unshaded }
            False: { visible: true }
        enum.WiresVisuals.MaintenancePanelState:
          enum.WiresVisualLayers.MaintenancePanel:
            True: { visible: false }
            False: { visible: true }
    - type: SalvageExpeditionConsole
    - type: ActivatableUI
      key: enum.SalvageConsoleUiKey.Expedition
    - type: ActivatableUIRequiresPower
    - type: UserInterface
      interfaces:
        enum.SalvageConsoleUiKey.Expedition:
          type: SalvageExpeditionConsoleBoundUserInterface
        enum.WiresUiKey.Key:
          type: WiresBoundUserInterface
    - type: Computer
      board: SalvageExpeditionsComputerCircuitboard
    - type: PointLight
      radius: 1.5
      energy: 1.6
      color: "#b89f25"
    - type: AccessReader
#      access: [["Salvage"]]
    - type: StealTarget
      stealGroup: SalvageExpeditionsComputerCircuitboard

- type: entity
  parent: BaseComputer
  id: ComputerSurveillanceCameraMonitor
  name: camera monitor
  description: A surveillance camera monitor. You're watching them. Maybe.
  components:
  - type: Sprite
    layers:
    - map: ["computerLayerBody"]
      state: computer
    - map: ["computerLayerKeyboard"]
      state: generic_keyboard
    - map: ["computerLayerScreen"]
      state: cameras
    - map: ["computerLayerKeys"]
      state: tech_key
    - map: [ "enum.WiresVisualLayers.MaintenancePanel" ]
      state: generic_panel_open
  - type: Computer
    board: SurveillanceCameraMonitorCircuitboard
  - type: DeviceNetwork
    deviceNetId: Wired
    receiveFrequencyId: SurveillanceCamera
    transmitFrequencyId: SurveillanceCamera
  - type: WiredNetworkConnection
  - type: DeviceNetworkRequiresPower
  - type: SurveillanceCameraMonitor
  - type: ActivatableUI
    key: enum.SurveillanceCameraMonitorUiKey.Key
  - type: ActivatableUIRequiresVision
  - type: Transform
    anchored: true
  - type: UserInterface
    interfaces:
        enum.SurveillanceCameraMonitorUiKey.Key:
          type: SurveillanceCameraMonitorBoundUserInterface
        enum.WiresUiKey.Key:
          type: WiresBoundUserInterface

- type: entity
  parent: BaseComputer
  id: ComputerSurveillanceWirelessCameraMonitor
  name: wireless camera monitor
  description: A wireless surveillance camera monitor. You're watching them. Maybe.
  components:
  - type: Sprite
    layers:
    - map: ["computerLayerBody"]
      state: computer
    - map: ["computerLayerKeyboard"]
      state: generic_keyboard
    - map: ["computerLayerScreen"]
      state: cameras
    - map: ["computerLayerKeys"]
      state: tech_key
    - map: [ "enum.WiresVisualLayers.MaintenancePanel" ]
      state: generic_panel_open
  - type: Computer
    board: SurveillanceWirelessCameraMonitorCircuitboard
  - type: DeviceNetwork
    deviceNetId: Wireless
    receiveFrequencyId: SurveillanceCamera
    transmitFrequencyId: SurveillanceCamera
#  - type: WirelessNetworkConnection
#    range: 200
  - type: DeviceNetworkRequiresPower
  - type: Speech
    speechVerb: Robotic
  - type: SurveillanceCameraSpeaker
  - type: SurveillanceCameraMonitor
  - type: ActivatableUI
    key: enum.SurveillanceCameraMonitorUiKey.Key
  - type: ActivatableUIRequiresVision
  - type: UserInterface
    interfaces:
        enum.SurveillanceCameraMonitorUiKey.Key:
          type: SurveillanceCameraMonitorBoundUserInterface
        enum.WiresUiKey.Key:
          type: WiresBoundUserInterface

- type: entity
  id: ComputerPalletConsole
  parent: BaseComputerAiAccess
  name: cargo sale computer
  description: Used to sell goods loaded onto cargo pallets.
  components:
  - type: Sprite
    layers:
    - map: ["computerLayerBody"]
      state: computer
    - map: ["computerLayerKeyboard"]
      state: generic_keyboard
    - map: ["computerLayerScreen"]
      state: request
    - map: ["computerLayerKeys"]
      state: tech_key
    - map: [ "enum.WiresVisualLayers.MaintenancePanel" ]
      state: generic_panel_open
  - type: Anchorable
    flags:
    - Anchorable
  - type: CargoPalletConsole
  - type: ActivatableUI
    key: enum.CargoPalletConsoleUiKey.Sale
  - type: UserInterface
    interfaces:
      enum.CargoPalletConsoleUiKey.Sale:
        type: CargoPalletConsoleBoundUserInterface
      enum.WiresUiKey.Key:
        type: WiresBoundUserInterface
  - type: Computer
    board: CargoSaleComputerCircuitboard
  - type: PointLight
    radius: 1.5
    energy: 1.6
    color: "#b89f25"
  - type: MarketModifier # In the case someone got a computer board from QM locker, they can use it to sell on a ship if they have the grids, just to make sure its useless.
    mod: 0
  # - type: GuideHelp # Frontier: guidebook removed
  #   guides: # Frontier: guidebook removed
  #   - Cargo # Frontier: guidebook removed

- type: entity
  parent: BaseComputerAiAccess
  id: ComputerMassMedia
  name: news manager console
  description: Write your message to the world!
  components:
  - type: Sprite
    layers:
    - map: ["computerLayerBody"]
      state: computer
    - map: ["computerLayerKeyboard"]
      state: generic_keyboard
    - map: ["computerLayerScreen"]
      state: service
    - map: ["computerLayerKeys"]
      state: service_keys
    - map: [ "enum.WiresVisualLayers.MaintenancePanel" ]
      state: generic_panel_open
  - type: Computer
    board: ComputerMassMediaCircuitboard
  - type: DeviceNetworkRequiresPower
  - type: NewsWriter
  - type: AccessReader
<<<<<<< HEAD
    access: [[ "Service" ]]
=======
    #access: [[ "Service" ]] # Frontier
>>>>>>> d01816f0
  - type: ActivatableUI
    key: enum.NewsWriterUiKey.Key
  - type: ActivatableUIRequiresVision
  - type: Transform
    anchored: true
  - type: UserInterface
    interfaces:
        enum.NewsWriterUiKey.Key:
          type: NewsWriterBoundUserInterface
        enum.WiresUiKey.Key:
          type: WiresBoundUserInterface

- type: entity
  parent: BaseComputer
  id: ComputerSensorMonitoring
  name: sensor monitoring computer
  description: A flexible console for monitoring all kinds of sensors.
  # Putting this as "DO NOT MAP" until the performance issues are fixed.
  # And it's more fleshed out.
  suffix: TESTING, DO NOT MAP
  components:
    - type: Sprite
      layers:
        - map: ["computerLayerBody"]
          state: computer
        - map: ["computerLayerKeyboard"]
          state: generic_keyboard
        - map: ["computerLayerScreen"]
          state: sensors
        - map: ["computerLayerKeys"]
          state: atmos_key
        - map: [ "enum.WiresVisualLayers.MaintenancePanel" ]
          state: generic_panel_open
    - type: PointLight
      radius: 1.5
      energy: 1.6
      color: "#43ccb5"
    - type: Computer
      board: SensorConsoleCircuitboard
    - type: SensorMonitoringConsole
    - type: ActivatableUI
      key: enum.SensorMonitoringConsoleUiKey.Key
    - type: UserInterface
      interfaces:
        enum.SensorMonitoringConsoleUiKey.Key:
          type: SensorMonitoringConsoleBoundUserInterface
        enum.WiresUiKey.Key:
          type: WiresBoundUserInterface
    - type: DeviceNetwork
      deviceNetId: AtmosDevices
      receiveFrequencyId: AtmosMonitor
      transmitFrequencyId: AtmosMonitor
      prefix: device-address-prefix-sensor-monitor
      sendBroadcastAttemptEvent: true
      examinableAddress: true
    - type: WiredNetworkConnection
    - type: DeviceList
    - type: AtmosDevice

- type: entity
  parent: BaseComputerAiAccess
  id: ComputerRoboticsControl
  name: robotics control console
  description: Used to remotely monitor, disable and destroy the station's cyborgs.
  components:
  - type: Sprite
    layers:
    - map: ["computerLayerBody"]
      state: computer
    - map: ["computerLayerKeyboard"]
      state: generic_keyboard
    - map: ["computerLayerScreen"]
      state: robot
    - map: ["computerLayerKeys"]
      state: rd_key
    - map: [ "enum.WiresVisualLayers.MaintenancePanel" ]
      state: generic_panel_open
  - type: RoboticsConsole
  - type: ActiveRadio
    channels:
    - Science
  - type: ActivatableUI
    key: enum.RoboticsConsoleUiKey.Key
  - type: UserInterface
    interfaces:
      enum.RoboticsConsoleUiKey.Key:
        type: RoboticsConsoleBoundUserInterface
      enum.WiresUiKey.Key:
        type: WiresBoundUserInterface
  - type: ApcPowerReceiver
    powerLoad: 1000
  - type: DeviceNetwork
    deviceNetId: Wireless
    receiveFrequencyId: RoboticsConsole
    transmitFrequencyId: CyborgControl
  - type: Computer
    board: RoboticsConsoleCircuitboard
  - type: AccessReader # only used for dangerous things
    access: [["ResearchDirector"]]
  - type: Lock
    unlockOnClick: false

- type: entity
  id: StationAiUploadComputer
  parent: BaseComputer
  name: AI upload console
  description: Used to update the laws of the station AI.
  components:
  - type: Sprite
    layers:
    - map: [ "computerLayerBody" ]
      state: computer
    - map: [ "computerLayerKeyboard" ]
      state: generic_keyboard
    - map: [ "computerLayerScreen" ]
      state: aiupload
    - map: [ "computerLayerKeys" ]
      state: generic_keys
    - map: [ "enum.WiresVisualLayers.MaintenancePanel" ]
      state: generic_panel_open
  - type: ApcPowerReceiver
    powerLoad: 1000
  - type: Computer
    board: StationAiUploadCircuitboard
  - type: AccessReader
    access: [ [ "ResearchDirector" ] ]
  - type: Lock
    unlockOnClick: false
  - type: SiliconLawUpdater
    components:
    - type: StationAiHeld
  - type: ItemSlotsLock
    slots:
    - circuit_holder
  - type: ItemSlotRequiresPower
  - type: ItemSlots
    slots:
      circuit_holder:
        name: circuit-holder
        insertSuccessPopup: silicon-laws-updated
        whitelist:
          requireAll: true
          components:
          - SiliconLawProvider
          - Item
  - type: ContainerContainer
    containers:
      circuit_holder: !type:ContainerSlot
      board: !type:Container<|MERGE_RESOLUTION|>--- conflicted
+++ resolved
@@ -122,10 +122,6 @@
   id: ComputerShuttle
   name: shuttle console
   description: Used to pilot a shuttle.
-<<<<<<< HEAD
-  categories: [ HideSpawnMenu ] # Frontier
-=======
->>>>>>> d01816f0
   components:
   - type: Sprite
     layers:
@@ -775,30 +771,6 @@
     color: "#e6e227"
 
 - type: entity
-<<<<<<< HEAD
-  parent: [ComputerRadar, BaseStructureDisableToolUse] #corvax-frontier
-  id: ComputerAdvancedRadar # Frontier
-  name: radar computer
-  description: Better CPU and components gives this radar the technological and tactical advantage on detection of far away objects.
-  components:
-  - type: Computer
-    board: AdvancedRadarConsoleCircuitboard
-  - type: RadarConsole
-    maxRange: 768
-  - type: Sprite
-    layers:
-    - map: ["computerLayerBody"]
-      state: computer
-    - map: ["computerLayerKeyboard"]
-      state: generic_keyboard
-    - map: ["computerLayerScreen"]
-      state: eris_control
-    - map: ["computerLayerKeys"]
-      state: generic_keys
-
-- type: entity
-=======
->>>>>>> d01816f0
   id: ComputerCargoShuttle
   parent: BaseComputerAiAccess
   name: cargo shuttle computer
@@ -1181,11 +1153,7 @@
   - type: DeviceNetworkRequiresPower
   - type: NewsWriter
   - type: AccessReader
-<<<<<<< HEAD
-    access: [[ "Service" ]]
-=======
     #access: [[ "Service" ]] # Frontier
->>>>>>> d01816f0
   - type: ActivatableUI
     key: enum.NewsWriterUiKey.Key
   - type: ActivatableUIRequiresVision
