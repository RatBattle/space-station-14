- type: entity
  id: VendingMachine
  parent: BaseMachinePowered
  name: vending machine
  description: Just add capitalism!
  abstract: true
  components:
  - type: ActionGrant
    actions:
    - ActionVendingThrow
  - type: StationAiWhitelist
  - type: AmbientOnPowered
  - type: AmbientSound
    volume: -9
    range: 3
    enabled: false
    sound:
      path: /Audio/Ambience/Objects/vending_machine_hum.ogg
  - type: Sprite
    sprite: Structures/Machines/VendingMachines/empty.rsi
    snapCardinals: true
  - type: Physics
    bodyType: Static
  - type: Transform
    noRot: true
  - type: Fixtures
    fixtures:
      fix1:
        shape:
          !type:PhysShapeAabb
          bounds: "-0.25,-0.45,0.25,0.45"
        mask:
        - MachineMask
        layer:
        - MachineLayer
        density: 200
  - type: Destructible
    thresholds:
    - trigger:
        !type:DamageTrigger
        damage: 100
      behaviors:
      - !type:DoActsBehavior
        acts: ["Breakage"]
      - !type:EjectVendorItems
    - trigger:
        !type:DamageTrigger
        damage: 200
      behaviors:
      - !type:SpawnEntitiesBehavior
        spawn:
          SheetSteel1:
            min: 1
            max: 1
      - !type:DoActsBehavior
        acts: [ "Destruction" ]
      - !type:PlaySoundBehavior
        sound:
          collection: MetalGlassBreak
  - type: Repairable
    doAfterDelay: 8
  - type: ActivatableUI
    key: enum.VendingMachineUiKey.Key
  - type: ActivatableUIRequiresPower
  - type: UserInterface
    interfaces:
      enum.VendingMachineUiKey.Key:
        type: VendingMachineBoundUserInterface
      enum.WiresUiKey.Key:
        type: WiresBoundUserInterface
  - type: WiresPanel
  - type: Wires
    boardName: wires-board-name-vendingmachine
    layoutId: Vending
  - type: Anchorable
  - type: TypingIndicator
    proto: robot
  - type: Speech
    speechVerb: Robotic
    speechSounds: Vending
  - type: SpookySpeaker
    messageSet: SpookySpeakerMessagesGeneric
    speakChance: 0.2
  - type: IntrinsicRadioReceiver
  - type: ActiveRadio
    channels:
    - Common
  - type: DoAfter
  - type: Electrified
    enabled: false
    usesApcPower: true
  - type: PointLight
    enabled: false
    castShadows: false
    radius: 1.5
  - type: LitOnPowered
  - type: ApcPowerReceiver
    powerLoad: 200
  - type: Actions
  - type: SentienceTarget
    flavorKind: station-event-random-sentience-flavor-mechanical
    weight: 0.025 # fuck you in particular (it now needs 40 vending machines to be as likely as 1 interesting animal)
  - type: StaticPrice
    price: 1000 # Frontier: 100<1000
  - type: Appearance
  - type: WiresVisuals
  # Frontier: vending machine modifications
  - type: MarketModifier
    mod: 10
  - type: PotentialDeadDrop
    hintText: dead-drop-hint-vendor
  - type: VendingMachine
<<<<<<< HEAD
    pack: "" # Mandatory value
=======
    pack: EmptyVendingMachineInventory # Mandatory, use empty inventory
>>>>>>> 3b71b0f8
    taxAccounts:
      Frontier: 0.25
      Nfsd: 0.15
    cashSlot:
<<<<<<< HEAD
      whitelistFailPopup: bank-ATM-cashSlot-item-wont-fit
=======
>>>>>>> 3b71b0f8
      whitelist:
        components:
        - Cash
    cashSlotName: cash_slot
    currencyStackType: Credit
  - type: PirateBountyItem
    id: VendingMachine
  - type: ItemSlots
  - type: ContainerContainer
    containers:
      cash_slot: !type:ContainerSlot
  # End Frontier

- type: entity
  parent: VendingMachine
  id: VendingMachineCondiments
  name: condiment station
  description: Slather these thick gooey substances on your food for a full flavor effect.
  components:
  - type: VendingMachine
    pack: CondimentInventory
    offState: off
  - type: Sprite
    sprite: Structures/Machines/VendingMachines/condiments.rsi
    drawdepth: SmallObjects
    layers:
    - state: "off"
      map: ["enum.VendingMachineVisualLayers.Base"]
  - type: Fixtures
    fixtures:
      fix1:
        shape:
          !type:PhysShapeAabb
          bounds: "-0.3,-0.16,0.3,0.40"
        mask:
        - Impassable # Frontier
#        - MidImpassable # Frontier - Do not add this, it will block shutters from closing on it.
        - LowImpassable # Frontier
#        - MachineMask # Frontier
#        layer: # Frontier
#        - MachineLayer # Frontier
        density: 190
  - type: Advertise
    pack: CondimentVendAds
  - type: SpeakOnUIClosed
    pack: GenericVendGoodbyes
  - type: Transform
    noRot: false

- type: entity
  parent: [BaseStructureDisableAnchoring, VendingMachine] # Frontier
  id: VendingMachineAmmo
  name: liberation station
  description: An overwhelming amount of ancient patriotism washes over you just by looking at the machine.
  components:
  - type: VendingMachine
    pack: WeaponryWorksVendInventory # Frontier AmmoVendInventory<WeaponryWorksVendInventory
    offState: off
    brokenState: broken
    normalState: normal-unshaded
  - type: Advertise
    pack: AmmoVendAds
  - type: SpeakOnUIClosed
    pack: GenericVendGoodbyes
  - type: Sprite
    sprite: Structures/Machines/VendingMachines/ammo.rsi
    layers:
    - state: "off"
      map: ["enum.VendingMachineVisualLayers.Base"]
    - state: "off"
      map: ["enum.VendingMachineVisualLayers.BaseUnshaded"]
      shader: unshaded
    - state: panel
      map: ["enum.WiresVisualLayers.MaintenancePanel"]
  - type: MarketModifier # Frontier
    mod: 12 # Frontier

- type: entity
  parent: VendingMachine
  id: VendingMachineBooze
  name: Booze-O-Mat
  description: A technological marvel, supposedly able to mix just the mixture you'd like to drink the moment you ask for one.
  components:
  - type: VendingMachine
    pack: BoozeOMatInventory
    offState: off
    brokenState: broken
    normalState: normal-unshaded
    denyState: deny-unshaded
    loopDeny: false
  - type: Advertise
    pack: BoozeOMatAds
  - type: SpeakOnUIClosed
    pack: BoozeOMatGoodbyes
  - type: Sprite
    sprite: Structures/Machines/VendingMachines/boozeomat.rsi
    layers:
    - state: "off"
      map: ["enum.VendingMachineVisualLayers.Base"]
    - state: "off"
      map: ["enum.VendingMachineVisualLayers.BaseUnshaded"]
      shader: unshaded
    - state: panel
      map: ["enum.WiresVisualLayers.MaintenancePanel"]
  - type: MarketModifier # Frontier
    mod: 5 # Frontier
  - type: GuideHelp
    guides:
    - Bartender
    - Drinks

- type: entity
  parent: VendingMachineBooze
  id: VendingMachineBoozeSyndicate # syndie booze-o-mat for nukie outpost
  name: Bruise-O-Mat
  description: A refurbished Booze-O-Mat for boosting operative morale. An imprint of a blood-red hardsuit is visible on one side, and the paint seems ashed off on the other side.
  components:
  - type: VendingMachine
    pack: BoozeOMatInventory
    offState: off
    brokenState: broken
    normalState: normal-unshaded
    denyState: deny-unshaded
    loopDeny: false
  - type: Advertise
    pack: BruiseOMatAds
  - type: SpeakOnUIClosed
    pack: BruiseOMatGoodbyes
  - type: Sprite
    sprite: Structures/Machines/VendingMachines/bruiseomat.rsi
    layers:
    - state: "off"
      map: ["enum.VendingMachineVisualLayers.Base"]
    - state: "off"
      map: ["enum.VendingMachineVisualLayers.BaseUnshaded"]
      shader: unshaded
    - state: panel
      map: ["enum.WiresVisualLayers.MaintenancePanel"]
  - type: AccessReader
    access: [["SyndicateAgent"]]
  - type: GuideHelp
    guides:
    - Bartender
    - Drinks

- type: entity
  parent: VendingMachine
  id: VendingMachineCart
  name: PTech
  description: PTech vending! Providing a ROBUST selection of PDAs, cartridges, and anything else a dull paper pusher needs!
  components:
  - type: VendingMachine
    pack: PTechInventory
    offState: off
    brokenState: broken
    normalState: normal-unshaded
    ejectState: eject-unshaded
    denyState: deny-unshaded
  - type: Sprite
    sprite: Structures/Machines/VendingMachines/cart.rsi
    layers:
    - state: "off"
      map: ["enum.VendingMachineVisualLayers.Base"]
    - state: "off"
      map: ["enum.VendingMachineVisualLayers.BaseUnshaded"]
      shader: unshaded
    - state: panel
      map: ["enum.WiresVisualLayers.MaintenancePanel"]
  - type: PointLight
    radius: 1
    energy: 1.3
    color: "#ffb0b0"
  - type: AccessReader
    access: [["HeadOfPersonnel"]]

- type: entity
  parent: VendingMachine
  id: VendingMachineChefvend
  name: ChefVend
  description: An ingredient vendor for all your cheffin needs.
  components:
  - type: VendingMachine
    pack: ChefvendInventory
    offState: off
    brokenState: broken
    normalState: normal-unshaded
    ejectState: eject-unshaded
  - type: Advertise
    pack: ChefvendAds
  - type: SpeakOnUIClosed
    pack: ChefvendGoodbyes
  - type: Sprite
    sprite: Structures/Machines/VendingMachines/chefvend.rsi
    layers:
    - state: "off"
      map: ["enum.VendingMachineVisualLayers.Base"]
    - state: "off"
      map: ["enum.VendingMachineVisualLayers.BaseUnshaded"]
      shader: unshaded
    - state: panel
      map: ["enum.WiresVisualLayers.MaintenancePanel"]
  - type: PointLight
    radius: 1.5
    energy: 1.6
    color: "#4b93ad"
  - type: MarketModifier # Frontier
    mod: 5 # Frontier

- type: entity
  parent: VendingMachine
  id: VendingMachineCigs
  name: ShadyCigs Deluxe
  description: If you want to get cancer, might as well do it in style.
  components:
  - type: VendingMachine
    pack: CigaretteMachineInventory
    dispenseOnHitChance: 0.25
    dispenseOnHitThreshold: 2
    offState: off
    brokenState: broken
    normalState: normal-unshaded
    ejectState: eject-unshaded
    denyState: deny-unshaded
  - type: Advertise
    pack: CigaretteMachineAds
  - type: SpeakOnUIClosed
    pack: CigaretteMachineGoodbyes
  - type: Sprite
    sprite: Structures/Machines/VendingMachines/cigs.rsi
    layers:
    - state: "off"
      map: ["enum.VendingMachineVisualLayers.Base"]
    - state: "off"
      map: ["enum.VendingMachineVisualLayers.BaseUnshaded"]
      shader: unshaded
    - state: panel
      map: ["enum.WiresVisualLayers.MaintenancePanel"]

- type: entity
  parent: VendingMachine
  id: VendingMachineClothing
  name: ClothesMate
  description: A vending machine for clothing.
  components:
  - type: VendingMachine
    pack: ClothesMateInventory
    offState: off
    brokenState: broken
    normalState: normal-unshaded
    denyState: deny-unshaded
  - type: Advertise
    pack: ClothesMateAds
  - type: SpeakOnUIClosed
    pack: GenericVendGoodbyes
  - type: Sprite
    sprite: Structures/Machines/VendingMachines/clothing.rsi
    layers:
    - state: "off"
      map: ["enum.VendingMachineVisualLayers.Base"]
    - state: "off"
      map: ["enum.VendingMachineVisualLayers.BaseUnshaded"]
      shader: unshaded
    - state: panel
      map: ["enum.WiresVisualLayers.MaintenancePanel"]
  - type: PointLight
    radius: 1.8
    energy: 1.6
    color: "#3db83b"

- type: entity
  parent: VendingMachine
  id: VendingMachineWinter
  name: WinterDrobe
  description: The best place to enjoy the cold!
  components:
  - type: VendingMachine
    pack: WinterDrobeInventory
    offState: off
    brokenState: broken
    normalState: normal-unshaded
    denyState: deny-unshaded
  - type: Advertise
    pack: ClothesMateAds
  - type: SpeakOnUIClosed
    pack: GenericVendGoodbyes
  - type: Sprite
    sprite: Structures/Machines/VendingMachines/winterdrobe.rsi
    layers:
    - state: "off"
      map: [ "enum.VendingMachineVisualLayers.Base" ]
    - state: "off"
      map: [ "enum.VendingMachineVisualLayers.BaseUnshaded" ]
      shader: unshaded
    - state: panel
      map: [ "enum.WiresVisualLayers.MaintenancePanel" ]
  - type: PointLight
    radius: 1.8
    energy: 1.6
    color: "#3db83b"

- type: entity
  parent: VendingMachine
  id: VendingMachineCoffee
  name: Solar's Best Hot Drinks
  description: Served boiling so it stays hot all shift!
  components:
  - type: VendingMachine
    pack: HotDrinksMachineInventory
    dispenseOnHitChance: 0.25
    dispenseOnHitThreshold: 2
    offState: off
    brokenState: broken
    normalState: normal-unshaded
    ejectState: eject-unshaded
    denyState: deny-unshaded
    screenState: screen
    ejectDelay: 5
    soundVend: /Audio/Machines/machine_vend_hot_drink.ogg
    initialStockQuality: 0.33
  - type: Advertise
    pack: HotDrinksMachineAds
  - type: SpeakOnUIClosed
    pack: HotDrinksMachineGoodbyes
  - type: Sprite
    sprite: Structures/Machines/VendingMachines/coffee.rsi
    layers:
    - state: "off"
      map: ["enum.VendingMachineVisualLayers.Base"]
    - state: "off"
      map: ["enum.VendingMachineVisualLayers.BaseUnshaded"]
      shader: unshaded
    - state: "screen"
      map: ["enum.VendingMachineVisualLayers.Screen"]
      shader: unshaded
    - state: panel
      map: ["enum.WiresVisualLayers.MaintenancePanel"]
  - type: PointLight
    radius: 1.5
    energy: 1.3
    color: "#ad7c4b"

- type: entity
  parent: VendingMachine
  id: VendingMachineCola
  name: Robust Softdrinks
  description: A softdrink vendor provided by Robust Industries, LLC.
  components:
  - type: VendingMachine
    pack: RobustSoftdrinksInventory
    dispenseOnHitChance: 0.25
    dispenseOnHitThreshold: 2
    offState: off
    brokenState: broken
    normalState: normal-unshaded
    ejectState: eject-unshaded
    denyState: deny-unshaded
    ejectDelay: 1.9
    initialStockQuality: 0.33
  - type: Advertise
    pack: RobustSoftdrinksAds
  - type: SpeakOnUIClosed
    pack: RobustSoftdrinksGoodbyes
  - type: Sprite
    sprite: Structures/Machines/VendingMachines/cola.rsi
    layers:
    - state: "off"
      map: ["enum.VendingMachineVisualLayers.Base"]
    - state: "off"
      map: ["enum.VendingMachineVisualLayers.BaseUnshaded"]
      shader: unshaded
    - state: panel
      map: ["enum.WiresVisualLayers.MaintenancePanel"]
  - type: PointLight
    radius: 1.5
    energy: 1.6
    color: "#3c5eb5"

- type: entity
  parent: VendingMachineCola
  id: VendingMachineColaBlack
  suffix: Black
  components:
  - type: Sprite
    sprite: Structures/Machines/VendingMachines/cola-black.rsi
    layers:
    - state: "off"
      map: ["enum.VendingMachineVisualLayers.Base"]
    - state: "off"
      map: ["enum.VendingMachineVisualLayers.BaseUnshaded"]
      shader: unshaded
    - state: panel
      map: ["enum.WiresVisualLayers.MaintenancePanel"]
  - type: PointLight
    radius: 1.5
    energy: 1.6
    color: "#423438"

- type: entity
  parent: VendingMachineCola
  id: VendingMachineColaRed
  name: Space Cola Vendor
  description: It vends cola, in space.
  components:
  - type: Sprite
    sprite: Structures/Machines/VendingMachines/cola-red.rsi
    layers:
    - state: "off"
      map: ["enum.VendingMachineVisualLayers.Base"]
    - state: "off"
      map: ["enum.VendingMachineVisualLayers.BaseUnshaded"]
      shader: unshaded
    - state: panel
      map: ["enum.WiresVisualLayers.MaintenancePanel"]
  - type: PointLight
    radius: 1.5
    energy: 1.6
    color: "#A50824"

- type: entity
  parent: VendingMachineCola
  id: VendingMachineSpaceUp
  name: Space-Up! Vendor
  description: Indulge in an explosion of flavor.
  components:
  - type: VendingMachine
    pack: SpaceUpInventory
  - type: Sprite
    sprite: Structures/Machines/VendingMachines/spaceup.rsi
    layers:
    - state: "off"
      map: ["enum.VendingMachineVisualLayers.Base"]
    - state: "off"
      map: ["enum.VendingMachineVisualLayers.BaseUnshaded"]
      shader: unshaded
    - state: panel
      map: ["enum.WiresVisualLayers.MaintenancePanel"]
  - type: PointLight
    radius: 1.5
    energy: 1.6
    color: "#44964A"

- type: entity
  parent: VendingMachineCola
  id: VendingMachineSoda
  suffix: Soda
  components:
  - type: VendingMachine
    pack: SodaInventory
  - type: Sprite
    sprite: Structures/Machines/VendingMachines/soda.rsi
    layers:
    - state: "off"
      map: ["enum.VendingMachineVisualLayers.Base"]
    - state: "off"
      map: ["enum.VendingMachineVisualLayers.BaseUnshaded"]
      shader: unshaded
    - state: panel
      map: ["enum.WiresVisualLayers.MaintenancePanel"]
  - type: PointLight
    radius: 1.5
    energy: 1.6
    color: "#CBC6BE"

- type: entity
  parent: VendingMachineCola
  id: VendingMachineStarkist
  name: Star-kist Vendor
  description: The taste of a star in liquid form.
  components:
  - type: VendingMachine
    pack: StarkistInventory
  - type: Sprite
    sprite: Structures/Machines/VendingMachines/starkist.rsi
    layers:
    - state: "off"
      map: ["enum.VendingMachineVisualLayers.Base"]
    - state: "off"
      map: ["enum.VendingMachineVisualLayers.BaseUnshaded"]
      shader: unshaded
    - state: panel
      map: ["enum.WiresVisualLayers.MaintenancePanel"]
  - type: PointLight
    radius: 1.5
    energy: 1.6
    color: "#D3A44D"

- type: entity
  parent: VendingMachine
  id: VendingMachineShamblersJuice
  name: Shambler's Juice Vendor
  description: ~Shake me up some of that Shambler's Juice!~
  components:
  - type: VendingMachine
    pack: ShamblersJuiceInventory
    dispenseOnHitChance: 0.25
    dispenseOnHitThreshold: 2
    offState: off
    brokenState: broken
    normalState: normal-unshaded
    ejectState: eject-unshaded
    denyState: deny-unshaded
    ejectDelay: 1.9
    initialStockQuality: 0.33
  - type: Advertise
    pack: RobustSoftdrinksAds
  - type: Sprite
    sprite: Structures/Machines/VendingMachines/shamblersjuice.rsi
    layers:
    - state: "off"
      map: ["enum.VendingMachineVisualLayers.Base"]
    - state: "off"
      map: ["enum.VendingMachineVisualLayers.BaseUnshaded"]
      shader: unshaded
    - state: panel
      map: ["enum.WiresVisualLayers.MaintenancePanel"]
  - type: PointLight
    radius: 1.5
    energy: 1.6
    color: "#66538F"

- type: entity
  parent: VendingMachine
  id: VendingMachinePwrGame
  name: Pwr Game Vendor
  description: You want it, we got it. Brought to you in partnership with Vlad's Salads.
  components:
  - type: VendingMachine
    pack: PwrGameInventory
    dispenseOnHitChance: 0.25
    dispenseOnHitThreshold: 2
    offState: off
    brokenState: broken
    normalState: normal-unshaded
    ejectState: eject-unshaded
    denyState: deny-unshaded
    ejectDelay: 1.9
    initialStockQuality: 0.33
  - type: Advertise
    pack: RobustSoftdrinksAds
  - type: SpeakOnUIClosed
    pack: GenericVendGoodbyes
  - type: Sprite
    sprite: Structures/Machines/VendingMachines/pwrgame.rsi
    layers:
    - state: "off"
      map: ["enum.VendingMachineVisualLayers.Base"]
    - state: "off"
      map: ["enum.VendingMachineVisualLayers.BaseUnshaded"]
      shader: unshaded
    - state: panel
      map: ["enum.WiresVisualLayers.MaintenancePanel"]
  - type: PointLight
    radius: 1.5
    energy: 1.6
    color: "#6927C5"

- type: entity
  parent: VendingMachine
  id: VendingMachineDrGibb
  name: Dr. Gibb Vendor
  description: Canned explosion of different flavors in this very vendor!
  components:
  - type: VendingMachine
    pack: DrGibbInventory
    dispenseOnHitChance: 0.25
    dispenseOnHitThreshold: 2
    offState: off
    brokenState: broken
    normalState: normal-unshaded
    ejectState: eject-unshaded
    denyState: deny-unshaded
    ejectDelay: 1.9
    initialStockQuality: 0.33
  - type: Advertise
    pack: DrGibbAds
  - type: SpeakOnUIClosed
    pack: DrGibbGoodbyes
  - type: Sprite
    sprite: Structures/Machines/VendingMachines/gib.rsi
    layers:
    - state: "off"
      map: ["enum.VendingMachineVisualLayers.Base"]
    - state: "off"
      map: ["enum.VendingMachineVisualLayers.BaseUnshaded"]
      shader: unshaded
    - state: panel
      map: ["enum.WiresVisualLayers.MaintenancePanel"]
  - type: PointLight
    radius: 1.5
    energy: 1.6
    color: "#D82929"

- type: entity
  parent: VendingMachine
  id: VendingMachineSmite
  name: Smite Vendor
  description: Popular with the administration.
  components:
  - type: Sprite
    sprite: Structures/Machines/VendingMachines/smite.rsi
    layers:
    - state: "off"
      map: [ "enum.VendingMachineVisualLayers.Base" ]
    - state: "off"
      map: [ "enum.VendingMachineVisualLayers.BaseUnshaded" ]
      shader: unshaded
    - state: panel
      map: [ "enum.WiresVisualLayers.MaintenancePanel" ]
  - type: VendingMachine
    pack: SmiteInventory
    dispenseOnHitChance: 0.25
    dispenseOnHitThreshold: 2
    offState: off
    brokenState: broken
    normalState: normal-unshaded
    ejectState: eject-unshaded
    denyState: deny-unshaded
    ejectDelay: 1.9
    initialStockQuality: 0.33
  - type: Advertise
    pack: SmiteAds
  - type: SpeakOnUIClosed
    pack: SmiteGoodbyes
  - type: PointLight
    radius: 1.5
    energy: 1.6
    color: "#00E645"

- type: entity
  parent: VendingMachine
  id: VendingMachineDinnerware
  name: Plasteel Chef's Dinnerware Vendor
  description: A kitchen and restaurant equipment vendor.
  components:
  - type: VendingMachine
    pack: DinnerwareInventory
    offState: off
    brokenState: broken
    normalState: normal-unshaded
    ejectState: eject-unshaded
  - type: Advertise
    pack: DinnerwareAds
  - type: SpeakOnUIClosed
    pack: GenericVendGoodbyes
  - type: Sprite
    sprite: Structures/Machines/VendingMachines/dinnerware.rsi
    layers:
    - state: "off"
      map: ["enum.VendingMachineVisualLayers.Base"]
    - state: "off"
      map: ["enum.VendingMachineVisualLayers.BaseUnshaded"]
      shader: unshaded
    - state: panel
      map: ["enum.WiresVisualLayers.MaintenancePanel"]
  # - type: AccessReader # Frontier
  #   access: [["Kitchen"]] # Frontier
  - type: PointLight
    radius: 1.5
    energy: 1.6
    color: "#4b93ad"
  - type: MarketModifier # Frontier
    mod: 5 # Frontier

- type: entity
  parent: VendingMachine
  id: VendingMachineMagivend
  name: MagiVend
  description: A magic vending machine.
  components:
  - type: VendingMachine
    pack: MagiVendInventory
    offState: off
    brokenState: broken
    normalState: normal-unshaded
  - type: Advertise
    pack: MagiVendAds
  - type: SpeakOnUIClosed
    pack: GenericVendGoodbyes
  - type: Sprite
    sprite: Structures/Machines/VendingMachines/magivend.rsi
    layers:
    - state: "off"
      map: ["enum.VendingMachineVisualLayers.Base"]
    - state: "off"
      map: ["enum.VendingMachineVisualLayers.BaseUnshaded"]
      shader: unshaded
    - state: panel
      map: ["enum.WiresVisualLayers.MaintenancePanel"]
  - type: PointLight
    radius: 1.5
    energy: 1.6
    color: "#9a18d6"

- type: entity
  parent: VendingMachine
  id: VendingMachineDiscount
  name: Discount Dan's
  description: A vending machine containing discount snacks from the infamous 'Discount Dan' franchise.
  components:
  - type: VendingMachine
    pack: DiscountDansInventory
    dispenseOnHitChance: 0.25
    dispenseOnHitThreshold: 2
    offState: off
    brokenState: broken
    normalState: normal-unshaded
    initialStockQuality: 0.33
  - type: Advertise
    pack: DiscountDansAds
  - type: SpeakOnUIClosed
    pack: DiscountDansGoodbyes
  - type: Sprite
    sprite: Structures/Machines/VendingMachines/discount.rsi
    layers:
    - state: "off"
      map: ["enum.VendingMachineVisualLayers.Base"]
    - state: "off"
      map: ["enum.VendingMachineVisualLayers.BaseUnshaded"]
      shader: unshaded
    - texture: Structures/Machines/VendingMachines/maintenance_panel.png
      map: ["enum.WiresVisualLayers.MaintenancePanel"]
  - type: PointLight
    radius: 1.5
    energy: 1.6
    color: "#6148c7"

- type: entity
  parent: VendingMachine
  id: VendingMachineEngivend
  name: Engi-Vend
  description: Spare tool vending. What? Did you expect some witty description?
  components:
  - type: VendingMachine
    pack: EngiVendInventory
    offState: off
    brokenState: broken
    normalState: normal-unshaded
    ejectState: eject-unshaded
    denyState: deny-unshaded
  - type: Sprite
    sprite: Structures/Machines/VendingMachines/engivend.rsi
    layers:
    - state: "off"
      map: ["enum.VendingMachineVisualLayers.Base"]
    - state: "off"
      map: ["enum.VendingMachineVisualLayers.BaseUnshaded"]
      shader: unshaded
    - state: panel
      map: ["enum.WiresVisualLayers.MaintenancePanel"]
  - type: PointLight
    radius: 1.5
    energy: 1.6
    color: "#b89e2a"

- type: entity
  parent: VendingMachine
  id: VendingMachineMedical
  name: NanoMed Plus
  description: It's a medical drug dispenser. Natural chemicals only!
  components:
  - type: VendingMachine
    pack: NanoMedPlusInventory
    offState: off
    brokenState: broken
    normalState: normal-unshaded
    ejectState: eject-unshaded
    denyState: deny-unshaded
    ejectDelay: 0.6
  - type: Advertise
    pack: NanoMedAds
  - type: SpeakOnUIClosed
    pack: GenericVendGoodbyes
  - type: Sprite
    sprite: Structures/Machines/VendingMachines/medical.rsi
    layers:
    - state: "off"
      map: ["enum.VendingMachineVisualLayers.Base"]
    - state: "off"
      map: ["enum.VendingMachineVisualLayers.BaseUnshaded"]
      shader: unshaded
    - state: panel
      map: ["enum.WiresVisualLayers.MaintenancePanel"]
  - type: MarketModifier # Frontier
    mod: 5 # Frontier
  - type: PointLight
    radius: 1.5
    energy: 1.6
    color: "#9dc5c9"
  - type: GuideHelp
    guides:
    - Medical Doctor

- type: entity
  parent: VendingMachine
  id: VendingMachineNutri
  name: NutriMax
  description: A vending machine containing nutritional substances for plants and botanical tools.
  components:
  - type: VendingMachine
    pack: NutriMaxInventory
    offState: off
    brokenState: broken
    normalState: normal-unshaded
    ejectState: eject-unshaded
    denyState: deny-unshaded
  - type: Advertise
    pack: NutriMaxAds
  - type: SpeakOnUIClosed
    pack: NutriMaxGoodbyes
  - type: Sprite
    sprite: Structures/Machines/VendingMachines/nutri.rsi
    layers:
    - state: "off"
      map: ["enum.VendingMachineVisualLayers.Base"]
    - state: "off"
      map: ["enum.VendingMachineVisualLayers.BaseUnshaded"]
      shader: unshaded
    - state: panel
      map: ["enum.WiresVisualLayers.MaintenancePanel"]
  - type: MarketModifier # Frontier
    mod: 5 # Frontier
  - type: PointLight
    radius: 1.5
    energy: 1.6
    color: "#326e3f"

- type: entity
  parent: VendingMachine
  id: VendingMachineSec
  name: SecTech
  description: A vending machine containing Security equipment. A label reads SECURITY PERSONNEL ONLY.
  components:
  - type: VendingMachine
    pack: SecTechInventory
    offState: off
    brokenState: broken
    normalState: normal-unshaded
    ejectState: eject-unshaded
    denyState: deny-unshaded
  - type: Advertise
    pack: SecTechAds
  - type: SpeakOnUIClosed
    pack: SecTechGoodbyes
  - type: Sprite
    sprite: Structures/Machines/VendingMachines/sec.rsi
    layers:
    - state: "off"
      map: ["enum.VendingMachineVisualLayers.Base"]
    - state: "off"
      map: ["enum.VendingMachineVisualLayers.BaseUnshaded"]
      shader: unshaded
    - state: panel
      map: ["enum.WiresVisualLayers.MaintenancePanel"]
  - type: AccessReader
    access: [["Security"]]
  - type: MarketModifier # Frontier
    mod: 5 # Frontier
  - type: PointLight
    radius: 1
    energy: 1.2
    color: "#78645c"
  - type: GuideHelp
    guides:
    - Security
    # - Antagonists # Frontier: removed guidebook entry

- type: entity
  parent: VendingMachine
  id: VendingMachineSeedsUnlocked
  name: MegaSeed Servitor
  description: For when you need seeds fast. Hands down the best seed selection on the station!
  suffix: Unlocked
  components:
  - type: VendingMachine
    pack: MegaSeedServitorInventory
    offState: off
    brokenState: broken
    normalState: normal-unshaded
    ejectState: eject-unshaded
    denyState: deny-unshaded
  - type: Advertise
    pack: MegaSeedAds
  - type: SpeakOnUIClosed
    pack: GenericVendGoodbyes
  - type: Sprite
    sprite: Structures/Machines/VendingMachines/seeds.rsi
    layers:
    - state: "off"
      map: ["enum.VendingMachineVisualLayers.Base"]
    - state: "off"
      map: ["enum.VendingMachineVisualLayers.BaseUnshaded"]
      shader: unshaded
    - state: panel
      map: ["enum.WiresVisualLayers.MaintenancePanel"]
  - type: PointLight
    radius: 1.5
    energy: 1.6
    color: "#326e3f"
  - type: MarketModifier # Frontier
    mod: 5 # Frontier

- type: entity
  parent: VendingMachineSeedsUnlocked
  id: VendingMachineSeeds
  suffix: Hydroponics
  components:
  - type: MarketModifier # Frontier
    mod: 5 # Frontier

- type: entity
  parent: VendingMachine
  id: VendingMachineSnack
  name: Getmore Chocolate Corp
  description: A snack machine courtesy of the Getmore Chocolate Corporation, based out of Mars.
  components:
  - type: VendingMachine
    pack: GetmoreChocolateCorpInventory
    dispenseOnHitChance: 0.25
    dispenseOnHitThreshold: 2
    offState: off
    brokenState: broken
    normalState: normal-unshaded
    ejectState: eject-unshaded
    denyState: deny-unshaded
    initialStockQuality: 0.33
  - type: Advertise
    pack: GetmoreChocolateCorpAds
  - type: SpeakOnUIClosed
    pack: GetmoreChocolateCorpGoodbyes
  - type: Sprite
    sprite: Structures/Machines/VendingMachines/snack.rsi
    layers:
    - state: "off"
      map: ["enum.VendingMachineVisualLayers.Base"]
    - state: "off"
      map: ["enum.VendingMachineVisualLayers.BaseUnshaded"]
      shader: unshaded
    - state: panel
      map: ["enum.WiresVisualLayers.MaintenancePanel"]
  - type: PointLight
    radius: 1.5
    energy: 1.6
    color: "#c73434"

- type: entity
  parent: VendingMachineSnack
  id: VendingMachineSustenance
  name: Sustenance Vendor
  description: A vending machine which vends food, as required by section 47-C of the NT's Prisoner Ethical Treatment Agreement.
  components:
  - type: VendingMachine
    pack: SustenanceInventory
    dispenseOnHitChance: 0.25
    dispenseOnHitThreshold: 2
    offState: off
    brokenState: broken
    normalState: normal-unshaded
    ejectState: eject-unshaded
    denyState: deny-unshaded
  - type: Sprite
    sprite: Structures/Machines/VendingMachines/sustenance.rsi
    layers:
    - state: "off"
      map: ["enum.VendingMachineVisualLayers.Base"]
    - state: "off"
      map: ["enum.VendingMachineVisualLayers.BaseUnshaded"]
      shader: unshaded
    - state: panel
      map: ["enum.WiresVisualLayers.MaintenancePanel"]
  - type: PointLight
    radius: 1.5
    energy: 1.6
    color: "#737785"

- type: entity
  parent: VendingMachineSnack
  id: VendingMachineSnackBlue
  suffix: Blue
  components:
  - type: Sprite
    sprite: Structures/Machines/VendingMachines/snack-blue.rsi
    layers:
    - state: "off"
      map: ["enum.VendingMachineVisualLayers.Base"]
    - state: "off"
      map: ["enum.VendingMachineVisualLayers.BaseUnshaded"]
      shader: unshaded
    - state: panel
      map: ["enum.WiresVisualLayers.MaintenancePanel"]
  - type: PointLight
    radius: 1.5
    energy: 1.6
    color: "#3c5eb5"

- type: entity
  parent: VendingMachineSnack
  id: VendingMachineSnackOrange
  suffix: Orange
  components:
  - type: Sprite
    sprite: Structures/Machines/VendingMachines/snack-orange.rsi
    layers:
    - state: "off"
      map: ["enum.VendingMachineVisualLayers.Base"]
    - state: "off"
      map: ["enum.VendingMachineVisualLayers.BaseUnshaded"]
      shader: unshaded
    - state: panel
      map: ["enum.WiresVisualLayers.MaintenancePanel"]
  - type: PointLight
    radius: 1.5
    energy: 1.6
    color: "#CE3401"

- type: entity
  parent: VendingMachineSnack
  id: VendingMachineSnackGreen
  suffix: Green
  components:
  - type: Sprite
    sprite: Structures/Machines/VendingMachines/snack-green.rsi
    layers:
    - state: "off"
      map: ["enum.VendingMachineVisualLayers.Base"]
    - state: "off"
      map: ["enum.VendingMachineVisualLayers.BaseUnshaded"]
      shader: unshaded
    - state: panel
      map: ["enum.WiresVisualLayers.MaintenancePanel"]
  - type: PointLight
    radius: 1.5
    energy: 1.6
    color: "#5F6A1C"

- type: entity
  parent: VendingMachineSnack
  id: VendingMachineSnackTeal
  suffix: Teal
  components:
  - type: Sprite
    sprite: Structures/Machines/VendingMachines/snack-teal.rsi
    layers:
    - state: "off"
      map: ["enum.VendingMachineVisualLayers.Base"]
    - state: "off"
      map: ["enum.VendingMachineVisualLayers.BaseUnshaded"]
      shader: unshaded
    - state: panel
      map: ["enum.WiresVisualLayers.MaintenancePanel"]
  - type: PointLight
    radius: 1.5
    energy: 1.6
    color: "#207E79"

- type: entity
  parent: VendingMachine
  id: VendingMachineSovietSoda
  name: BODA
  description: An old vending machine containing sweet water.
  components:
  - type: VendingMachine
    pack: BodaInventory
    dispenseOnHitChance: 0.25
    dispenseOnHitThreshold: 2
    offState: off
    brokenState: broken
    normalState: normal-unshaded
    ejectState: eject-unshaded
    denyState: deny-unshaded
    initialStockQuality: 0.33
  - type: Advertise
    pack: BodaAds
  - type: SpeakOnUIClosed
    pack: BodaGoodbyes
  - type: Sprite
    sprite: Structures/Machines/VendingMachines/sovietsoda.rsi
    layers:
    - state: "off"
      map: ["enum.VendingMachineVisualLayers.Base"]
    - state: "off"
      map: ["enum.VendingMachineVisualLayers.BaseUnshaded"]
      shader: unshaded
    - state: panel
      map: ["enum.WiresVisualLayers.MaintenancePanel"]
  - type: PointLight
    radius: 1.5
    energy: 1.6
    color: "#389690"

- type: entity
  parent: VendingMachine
  id: VendingMachineTheater
  name: AutoDrobe
  description: A vending machine containing costumes.
  components:
  - type: VendingMachine
    pack: AutoDrobeInventory
    offState: off
    brokenState: broken
    normalState: normal-unshaded
    ejectState: eject-unshaded
    denyState: deny-unshaded
    screenState: screen
  - type: Advertise
    pack: AutoDrobeAds
  - type: SpeakOnUIClosed
    pack: GenericVendGoodbyes
  - type: Sprite
    sprite: Structures/Machines/VendingMachines/theater.rsi
    layers:
    - state: "off"
      map: ["enum.VendingMachineVisualLayers.Base"]
    - state: "off"
      map: ["enum.VendingMachineVisualLayers.BaseUnshaded"]
      shader: unshaded
    - state: panel
      map: ["enum.WiresVisualLayers.MaintenancePanel"]
    - state: "screen"
      map: ["enum.VendingMachineVisualLayers.Screen"]
      shader: unshaded
  - type: PointLight
    radius: 1.5
    energy: 1.6
    color: "#c73434"

- type: entity
  parent: VendingMachine
  id: VendingMachineVendomat
  name: Vendomat
  description: Only the finest robust equipment in space!
  components:
  - type: VendingMachine
    pack: VendomatInventory
    offState: off
    brokenState: broken
    normalState: normal-unshaded
    ejectState: eject-unshaded
    denyState: deny-unshaded
  - type: Advertise
    pack: VendomatAds
  - type: SpeakOnUIClosed
    pack: GenericVendGoodbyes
  - type: Sprite
    sprite: Structures/Machines/VendingMachines/vendomat.rsi
    layers:
    - state: "off"
      map: ["enum.VendingMachineVisualLayers.Base"]
    - state: "off"
      map: ["enum.VendingMachineVisualLayers.BaseUnshaded"]
      shader: unshaded
    - state: panel
      map: ["enum.WiresVisualLayers.MaintenancePanel"]
  - type: PointLight
    radius: 1.5
    energy: 1.6
    color: "#9dc5c9"

- type: entity
  parent: VendingMachine
  id: VendingMachineRobotics
  name: Robotech Deluxe
  description: All the tools you need to create your own robot army.
  components:
  - type: VendingMachine
    pack: RoboticsInventory
    offState: off
    brokenState: broken
    normalState: normal-unshaded
    ejectState: eject-unshaded
    denyState: deny-unshaded
  - type: Advertise
    pack: VendomatAds
  - type: SpeakOnUIClosed
    pack: GenericVendGoodbyes
  - type: Sprite
    sprite: Structures/Machines/VendingMachines/robotics.rsi
    layers:
    - state: "off"
      map: ["enum.VendingMachineVisualLayers.Base"]
    - state: "off"
      map: ["enum.VendingMachineVisualLayers.BaseUnshaded"]
      shader: unshaded
    - state: panel
      map: ["enum.WiresVisualLayers.MaintenancePanel"]
  - type: MarketModifier # Frontier
    mod: 5 # Frontier
  - type: PointLight
    radius: 1.5
    energy: 1.6
    color: "#B0ADA9"
  - type: GuideHelp
    guides:
    - Robotics

- type: entity
  parent: VendingMachine
  id: VendingMachineYouTool
  name: YouTool
  description: "A vending machine containing standard tools. A label reads: Tools for tools."
  components:
  - type: VendingMachine
    pack: YouToolInventory
    offState: off
    brokenState: broken
    normalState: normal-unshaded
    ejectState: eject-unshaded
    denyState: deny-unshaded
  - type: Sprite
    sprite: Structures/Machines/VendingMachines/youtool.rsi
    layers:
    - state: "off"
      map: ["enum.VendingMachineVisualLayers.Base"]
    - state: "off"
      map: ["enum.VendingMachineVisualLayers.BaseUnshaded"]
      shader: unshaded
    - state: panel
      map: ["enum.WiresVisualLayers.MaintenancePanel"]
  - type: PointLight
    radius: 1.5
    energy: 1.6
    color: "#d4ab33"

- type: entity
  parent: VendingMachine
  id: VendingMachineGames
  name: Good Clean Fun
  description: Vends things that the station representatives are probably not going to appreciate you fiddling with instead of your job...
  components:
  - type: VendingMachine
    pack: GoodCleanFunInventory
    offState: off
    brokenState: broken
    normalState: normal-unshaded
    ejectState: eject-unshaded
    ejectDelay: 1.8
  - type: Advertise
    pack: GoodCleanFunAds
  - type: SpeakOnUIClosed
    pack: GoodCleanFunGoodbyes
  - type: Sprite
    sprite: Structures/Machines/VendingMachines/games.rsi
    layers:
    - state: "off"
      map: ["enum.VendingMachineVisualLayers.Base"]
    - state: "off"
      map: ["enum.VendingMachineVisualLayers.BaseUnshaded"]
      shader: unshaded
    - state: panel
      map: ["enum.WiresVisualLayers.MaintenancePanel"]
  - type: PointLight
    radius: 1.5
    energy: 1.6
    color: "#326e3f"

- type: entity
  parent: VendingMachine
  id: VendingMachineChang
  name: Mr. Chang
  description: A self-serving Chinese food machine, for all your Chinese food needs.
  components:
  - type: VendingMachine
    pack: ChangInventory
    dispenseOnHitChance: 0.25
    dispenseOnHitThreshold: 2
    offState: off
    brokenState: broken
    normalState: normal-unshaded
    initialStockQuality: 0.33
  - type: Advertise
    pack: ChangAds
  - type: SpeakOnUIClosed
    pack: ChangGoodbyes
  - type: Sprite
    sprite: Structures/Machines/VendingMachines/changs.rsi
    layers:
    - state: "off"
      map: ["enum.VendingMachineVisualLayers.Base"]
    - state: "off"
      map: ["enum.VendingMachineVisualLayers.BaseUnshaded"]
      shader: unshaded
    - state: panel
      map: ["enum.WiresVisualLayers.MaintenancePanel"]
  - type: PointLight
    radius: 1.5
    energy: 1.6
    color: "#ffe599"

- type: entity
  parent: VendingMachine
  id: VendingMachineSalvage
  name: Salvage Vendor
  description: A dwarf's best friend!
  components:
  - type: VendingMachine
    pack: NFSalvageEquipmentInventory # Frontier SalvageEquipmentInventory<NFSalvageEquipmentInventory
    offState: off
    brokenState: broken
    normalState: normal-unshaded
    denyState: deny-unshaded
  - type: Sprite
    sprite: Structures/Machines/VendingMachines/mining.rsi
    layers:
    - state: "off"
      map: ["enum.VendingMachineVisualLayers.Base"]
    - state: "off"
      map: ["enum.VendingMachineVisualLayers.BaseUnshaded"]
      shader: unshaded
    - state: panel
      map: ["enum.WiresVisualLayers.MaintenancePanel"]
  - type: PointLight
    radius: 1.5
    energy: 1.6
    color: "#b89f25"
  # - type: AccessReader # Frontier
  #   access: [["Salvage"]] # Frontier
  # - type: GuideHelp # Frontier: removed guidebook entry
  #   guides: # Frontier: removed guidebook entry
  #   - Salvage # Frontier: removed guidebook entry
  - type: MarketModifier # Frontier
    mod: 150 # Frontier

- type: entity
  parent: VendingMachine
  id: VendingMachineDonut
  name: Monkin' Donuts
  description: A donut vendor provided by Robust Industries, LLC.
  components:
  - type: VendingMachine
    pack: DonutInventory
    dispenseOnHitChance: 0.25
    dispenseOnHitThreshold: 2
    offState: off
    brokenState: broken
    normalState: normal-unshaded
    initialStockQuality: 0.33
  - type: Advertise
    pack: DonutAds
  - type: SpeakOnUIClosed
    pack: DonutGoodbyes
  - type: Sprite
    sprite: Structures/Machines/VendingMachines/donut.rsi
    layers:
    - state: "off"
      map: ["enum.VendingMachineVisualLayers.Base"]
    - state: "off"
      map: ["enum.VendingMachineVisualLayers.BaseUnshaded"]
      shader: unshaded
    - state: panel
      map: ["enum.WiresVisualLayers.MaintenancePanel"]
  - type: PointLight
    radius: 1.5
    energy: 1.6
    color: "#d4ab33"
  - type: MarketModifier # Frontier
    mod: 5 # Frontier

# wallmounted machines

- type: entity
  id: VendingMachineWallmount
  parent: VendingMachine
  name: vending machine
  abstract: true
  placement:
    mode: SnapgridCenter
    snap:
    - Wallmount
  components:
  - type: Sprite
    drawdepth: WallMountedItems
    snapCardinals: false
  - type: Rotatable
  - type: WallMount
    arc: 175
  - type: Transform
    noRot: false

- type: entity
  parent: VendingMachineWallmount
  id: VendingMachineWallMedical
  name: NanoMed
  description: "It's a wall-mounted medical equipment dispenser. Natural chemicals only!"
  components:
  - type: VendingMachine
    pack: NanoMedInventory
    offState: off
    brokenState: broken
    normalState: normal-unshaded
    denyState: deny-unshaded
  - type: Sprite
    sprite: Structures/Machines/VendingMachines/wallmed.rsi
    layers:
    - state: "off"
      map: ["enum.VendingMachineVisualLayers.Base"]
    - state: "off"
      map: ["enum.VendingMachineVisualLayers.BaseUnshaded"]
      shader: unshaded
    - texture: Structures/Machines/VendingMachines/maintenance_panel.png
      map: ["enum.WiresVisualLayers.MaintenancePanel"]
  - type: MarketModifier # Frontier
    mod: 5 # Frontier
  - type: PointLight
    radius: 1.3
    energy: 1.6
    color: "#43ccb5"
  # - type: AccessReader # Frontier
  #   access: [["Medical"]] # Frontier
  - type: GuideHelp
    guides:
    - Medical

# job clothing

- type: entity
  parent: VendingMachine
  id: VendingMachineHydrobe
  name: HyDrobe
  description: A machine with a catchy name. It dispenses botany related clothing and gear.
  components:
  - type: VendingMachine
    pack: HyDrobeInventory
    offState: off
    brokenState: broken
    normalState: normal-unshaded
  - type: Advertise
    pack: HyDrobeAds
  - type: SpeakOnUIClosed
    pack: GenericVendGoodbyes
  - type: Sprite
    sprite: Structures/Machines/VendingMachines/hydrobe.rsi
    layers:
    - state: "off"
      map: ["enum.VendingMachineVisualLayers.Base"]
    - state: "off"
      map: ["enum.VendingMachineVisualLayers.BaseUnshaded"]
      shader: unshaded
    - state: panel
      map: ["enum.WiresVisualLayers.MaintenancePanel"]
  - type: PointLight
    radius: 1.5
    energy: 1.6
    color: "#326e3f"
  # - type: AccessReader # Frontier
  #   access: [["Hydroponics"]] # Frontier

- type: entity
  parent: VendingMachine
  id: VendingMachineLawDrobe
  name: LawDrobe
  description: Objection! This wardrobe dispenses the rule of law... and lawyer clothing..
  components:
  - type: VendingMachine
    pack: LawDrobeInventory
    offState: off
    brokenState: broken
    normalState: normal-unshaded
  - type: Advertise
    pack: LawDrobeAds
  - type: SpeakOnUIClosed
    pack: LawDrobeGoodbyes
  - type: Sprite
    sprite: Structures/Machines/VendingMachines/lawdrobe.rsi
    layers:
    - state: "off"
      map: ["enum.VendingMachineVisualLayers.Base"]
    - state: "off"
      map: ["enum.VendingMachineVisualLayers.BaseUnshaded"]
      shader: unshaded
    - state: panel
      map: ["enum.WiresVisualLayers.MaintenancePanel"]

- type: entity
  parent: VendingMachine
  id: VendingMachineSecDrobe
  name: SecDrobe
  description: A vending machine for security and security-related clothing!
  components:
  - type: VendingMachine
    pack: SecDrobeInventory
    offState: off
    brokenState: broken
    normalState: normal-unshaded
  - type: Advertise
    pack: SecDrobeAds
  - type: SpeakOnUIClosed
    pack: GenericVendGoodbyes
  - type: Sprite
    sprite: Structures/Machines/VendingMachines/secdrobe.rsi
    layers:
    - state: "off"
      map: ["enum.VendingMachineVisualLayers.Base"]
    - state: "off"
      map: ["enum.VendingMachineVisualLayers.BaseUnshaded"]
      shader: unshaded
    - state: panel
      map: ["enum.WiresVisualLayers.MaintenancePanel"]
  - type: PointLight
    radius: 1.5
    energy: 1.6
    color: "#d82929"
  - type: AccessReader
    access: [["Security"]]

- type: entity
  parent: VendingMachine
  id: VendingBarDrobe
  name: BarDrobe
  description: A stylish vendor to dispense the most stylish bar clothing!
  components:
  - type: VendingMachine
    pack: BarDrobeInventory
    offState: off
    brokenState: broken
    normalState: normal-unshaded
  - type: Advertise
    pack: BarDrobeAds
  - type: SpeakOnUIClosed
    pack: GenericVendGoodbyes
  - type: Sprite
    sprite: Structures/Machines/VendingMachines/bardrobe.rsi
    layers:
    - state: "off"
      map: ["enum.VendingMachineVisualLayers.Base"]
    - state: "off"
      map: ["enum.VendingMachineVisualLayers.BaseUnshaded"]
      shader: unshaded
    - state: panel
      map: ["enum.WiresVisualLayers.MaintenancePanel"]

- type: entity
  parent: VendingMachine
  id: VendingMachineChapel
  name: PietyVend
  components:
  - type: VendingMachine
    pack: PietyVendInventory
    offState: off
    brokenState: broken
    normalState: normal-unshaded
    denyState: deny-unshaded
  - type: Sprite
    sprite: Structures/Machines/VendingMachines/chapdrobe.rsi
    layers:
    - state: "off"
      map: ["enum.VendingMachineVisualLayers.Base"]
    - state: "off"
      map: ["enum.VendingMachineVisualLayers.BaseUnshaded"]
      shader: unshaded
    - state: panel
      map: ["enum.WiresVisualLayers.MaintenancePanel"]
  - type: PointLight
    radius: 1.5
    energy: 1.6
    color: "#CCCCCC" #The holy C

- type: entity
  parent: VendingMachine
  id: VendingMachineCargoDrobe
  name: CargoDrobe
  description: A highly advanced vending machine for buying cargo related clothing for free.
  components:
  - type: VendingMachine
    pack: CargoDrobeInventory
    offState: off
    brokenState: broken
    normalState: normal-unshaded
  - type: Advertise
    pack: CargoDrobeAds
  - type: SpeakOnUIClosed
    pack: GenericVendGoodbyes
  - type: Sprite
    sprite: Structures/Machines/VendingMachines/cargodrobe.rsi
    layers:
    - state: "off"
      map: ["enum.VendingMachineVisualLayers.Base"]
    - state: "off"
      map: ["enum.VendingMachineVisualLayers.BaseUnshaded"]
      shader: unshaded
    - state: panel
      map: ["enum.WiresVisualLayers.MaintenancePanel"]
  - type: PointLight
    radius: 1.5
    energy: 1.6
    color: "#b89e2a"
  # - type: AccessReader # Frontier
  #   access: [["Cargo"]] # Frontier

- type: entity
  parent: VendingMachine
  id: VendingMachineMediDrobe
  name: MediDrobe
  description: A vending machine rumoured to be capable of dispensing clothing for medical personnel.
  components:
  - type: VendingMachine
    pack: MediDrobeInventory
    offState: off
    brokenState: broken
    normalState: normal-unshaded
  - type: Advertise
    pack: MediDrobeAds
  - type: SpeakOnUIClosed
    pack: GenericVendGoodbyes
  - type: Sprite
    sprite: Structures/Machines/VendingMachines/medidrobe.rsi
    layers:
    - state: "off"
      map: ["enum.VendingMachineVisualLayers.Base"]
    - state: "off"
      map: ["enum.VendingMachineVisualLayers.BaseUnshaded"]
      shader: unshaded
    - state: panel
      map: ["enum.WiresVisualLayers.MaintenancePanel"]

- type: entity
  parent: VendingMachine
  id: VendingMachineChemDrobe
  name: ChemDrobe
  description: A vending machine for dispensing chemistry related clothing.
  components:
  - type: VendingMachine
    pack: ChemDrobeInventory
    offState: off
    brokenState: broken
    normalState: normal-unshaded
  - type: Advertise
    pack: ChemDrobeAds
  - type: SpeakOnUIClosed
    pack: GenericVendGoodbyes
  - type: Sprite
    sprite: Structures/Machines/VendingMachines/chemdrobe.rsi
    layers:
    - state: "off"
      map: ["enum.VendingMachineVisualLayers.Base"]
    - state: "off"
      map: ["enum.VendingMachineVisualLayers.BaseUnshaded"]
      shader: unshaded
    - state: panel
      map: ["enum.WiresVisualLayers.MaintenancePanel"]

- type: entity
  parent: VendingMachine
  id: VendingMachineCuraDrobe
  name: CuraDrobe
  description: A lowstock vendor only capable of vending clothing for curators and librarians.
  components:
  - type: VendingMachine
    pack: CuraDrobeInventory
    offState: off
    brokenState: broken
    normalState: normal-unshaded
  - type: Advertise
    pack: CuraDrobeAds
  - type: SpeakOnUIClosed
    pack: GenericVendGoodbyes
  - type: Sprite
    sprite: Structures/Machines/VendingMachines/curadrobe.rsi
    layers:
    - state: "off"
      map: ["enum.VendingMachineVisualLayers.Base"]
    - state: "off"
      map: ["enum.VendingMachineVisualLayers.BaseUnshaded"]
      shader: unshaded
    - state: panel
      map: ["enum.WiresVisualLayers.MaintenancePanel"]
#  - type: AccessReader # Frontier
#    access: [["Service"]]

- type: entity
  parent: VendingMachine
  id: VendingMachineAtmosDrobe
  name: AtmosDrobe
  description: This relatively unknown vending machine delivers clothing for Atmospherics Technicians, an equally unknown job.
  components:
  - type: VendingMachine
    pack: AtmosDrobeInventory
    offState: off
    brokenState: broken
    normalState: normal-unshaded
  - type: Advertise
    pack: AtmosDrobeAds
  - type: SpeakOnUIClosed
    pack: GenericVendGoodbyes
  - type: Sprite
    sprite: Structures/Machines/VendingMachines/atmosdrobe.rsi
    layers:
    - state: "off"
      map: ["enum.VendingMachineVisualLayers.Base"]
    - state: "off"
      map: ["enum.VendingMachineVisualLayers.BaseUnshaded"]
      shader: unshaded
    - state: panel
      map: ["enum.WiresVisualLayers.MaintenancePanel"]
  - type: PointLight
    radius: 1.5
    energy: 1.6
    color: "#b89e2a"
  # - type: AccessReader # Frontier
  #   access: [["Engineering"]] # Frontier

- type: entity
  parent: VendingMachine
  id: VendingMachineEngiDrobe
  name: EngiDrobe
  description: A vending machine renowned for vending industrial grade clothing.
  components:
  - type: VendingMachine
    pack: EngiDrobeInventory
    offState: off
    brokenState: broken
    normalState: normal-unshaded
  - type: Advertise
    pack: EngiDrobeAds
  - type: SpeakOnUIClosed
    pack: GenericVendGoodbyes
  - type: Sprite
    sprite: Structures/Machines/VendingMachines/engidrobe.rsi
    layers:
    - state: "off"
      map: ["enum.VendingMachineVisualLayers.Base"]
    - state: "off"
      map: ["enum.VendingMachineVisualLayers.BaseUnshaded"]
      shader: unshaded
    - state: panel
      map: ["enum.WiresVisualLayers.MaintenancePanel"]
  - type: PointLight
    radius: 1.5
    energy: 1.6
    color: "#b89e2a"
  # - type: AccessReader # Frontier
  #   access: [["Engineering"]] # Frontier

- type: entity
  parent: VendingMachine
  id: VendingMachineChefDrobe
  name: ChefDrobe
  description: This vending machine might not dispense meat, but it certainly dispenses chef related clothing.
  components:
  - type: VendingMachine
    pack: ChefDrobeInventory
    offState: off
    brokenState: broken
    normalState: normal-unshaded
  - type: Advertise
    pack: ChefDrobeAds
  - type: SpeakOnUIClosed
    pack: GenericVendGoodbyes
  - type: Sprite
    sprite: Structures/Machines/VendingMachines/chefdrobe.rsi
    layers:
    - state: "off"
      map: ["enum.VendingMachineVisualLayers.Base"]
    - state: "off"
      map: ["enum.VendingMachineVisualLayers.BaseUnshaded"]
      shader: unshaded
    - state: panel
      map: ["enum.WiresVisualLayers.MaintenancePanel"]

- type: entity
  parent: VendingMachine
  id: VendingMachineDetDrobe
  name: DetDrobe
  description: A machine for all your detective needs, as long as you need clothes.
  components:
  - type: VendingMachine
    pack: DetDrobeInventory
    offState: off
    brokenState: broken
    normalState: normal-unshaded
  - type: Advertise
    pack: DetDrobeAds
  - type: SpeakOnUIClosed
    pack: GenericVendGoodbyes
  - type: Sprite
    sprite: Structures/Machines/VendingMachines/detdrobe.rsi
    layers:
    - state: "off"
      map: ["enum.VendingMachineVisualLayers.Base"]
    - state: "off"
      map: ["enum.VendingMachineVisualLayers.BaseUnshaded"]
      shader: unshaded
    - state: panel
      map: ["enum.WiresVisualLayers.MaintenancePanel"]

- type: entity
  parent: VendingMachine
  id: VendingMachineJaniDrobe
  name: JaniDrobe
  description: A self cleaning vending machine capable of dispensing clothing for janitors.
  components:
  - type: VendingMachine
    pack: JaniDrobeInventory
    offState: off
    brokenState: broken
    normalState: normal-unshaded
  - type: Advertise
    pack: JaniDrobeAds
  - type: SpeakOnUIClosed
    pack: GenericVendGoodbyes
  - type: Sprite
    sprite: Structures/Machines/VendingMachines/janidrobe.rsi
    layers:
    - state: "off"
      map: ["enum.VendingMachineVisualLayers.Base"]
    - state: "off"
      map: ["enum.VendingMachineVisualLayers.BaseUnshaded"]
      shader: unshaded
    - state: panel
      map: ["enum.WiresVisualLayers.MaintenancePanel"]
  - type: PointLight
    radius: 1.5
    energy: 1.6
    color: "#6927C5"
  # - type: AccessReader # Frontier
  #   access: [["Janitor"]] # Frontier

- type: entity
  parent: VendingMachine
  id: VendingMachineSciDrobe
  name: SciDrobe
  description: A simple vending machine suitable to dispense well tailored science clothing. Endorsed by Space Cubans.
  components:
  - type: VendingMachine
    pack: SciDrobeInventory
    offState: off
    brokenState: broken
    normalState: normal-unshaded
  - type: Advertise
    pack: SciDrobeAds
  - type: SpeakOnUIClosed
    pack: GenericVendGoodbyes
  - type: Sprite
    sprite: Structures/Machines/VendingMachines/scidrobe.rsi
    layers:
    - state: "off"
      map: ["enum.VendingMachineVisualLayers.Base"]
    - state: "off"
      map: ["enum.VendingMachineVisualLayers.BaseUnshaded"]
      shader: unshaded
    - state: panel
      map: ["enum.WiresVisualLayers.MaintenancePanel"]

- type: entity
  parent: [BaseStructureDisableAnchoring, VendingMachine] # Frontier
  id: VendingMachineSyndieDrobe
  name: SyndieDrobe
  description: Wardrobe machine encoded by the syndicate, contains elite outfits for various operations.
  components:
  - type: VendingMachine
    pack: SyndieDrobeInventory
    offState: off
    brokenState: broken
    normalState: normal-unshaded
  - type: Advertise
    pack: SyndieDrobeAds
  - type: SpeakOnUIClosed
    pack: SyndieDrobeGoodbyes
  - type: Sprite
    sprite: Structures/Machines/VendingMachines/syndiedrobe.rsi
    layers:
    - state: "off"
      map: ["enum.VendingMachineVisualLayers.Base"]
    - state: "off"
      map: ["enum.VendingMachineVisualLayers.BaseUnshaded"]
      shader: unshaded
    - state: panel
      map: ["enum.WiresVisualLayers.MaintenancePanel"]
  - type: PointLight
    radius: 1.5
    energy: 1.6
    color: "#d82929"
  - type: AccessReader
    access: [["NuclearOperative"], ["SyndicateAgent"]]

- type: entity
  parent: VendingMachine
  id: VendingMachineRoboDrobe
  name: RoboDrobe
  description: A vending machine designed to dispense clothing known only to roboticists.
  components:
  - type: VendingMachine
    pack: RoboDrobeInventory
    offState: off
    brokenState: broken
    normalState: normal-unshaded
  - type: Advertise
    pack: RoboDrobeAds
  - type: SpeakOnUIClosed
    pack: GenericVendGoodbyes
  - type: Sprite
    sprite: Structures/Machines/VendingMachines/robodrobe.rsi
    layers:
    - state: "off"
      map: ["enum.VendingMachineVisualLayers.Base"]
    - state: "off"
      map: ["enum.VendingMachineVisualLayers.BaseUnshaded"]
      shader: unshaded
    - state: panel
      map: ["enum.WiresVisualLayers.MaintenancePanel"]

- type: entity
  parent: VendingMachine
  id: VendingMachineGeneDrobe
  name: GeneDrobe
  description: A machine for dispensing clothing related to genetics.
  components:
  - type: VendingMachine
    pack: GeneDrobeInventory
    offState: off
    brokenState: broken
    normalState: normal-unshaded
  - type: Advertise
    pack: GeneDrobeAds
  - type: SpeakOnUIClosed
    pack: GenericVendGoodbyes
  - type: Sprite
    sprite: Structures/Machines/VendingMachines/genedrobe.rsi
    layers:
    - state: "off"
      map: ["enum.VendingMachineVisualLayers.Base"]
    - state: "off"
      map: ["enum.VendingMachineVisualLayers.BaseUnshaded"]
      shader: unshaded
    - state: panel
      map: ["enum.WiresVisualLayers.MaintenancePanel"]

- type: entity
  parent: VendingMachine
  id: VendingMachineViroDrobe
  name: ViroDrobe
  description: An unsterilized machine for dispending virology related clothing.
  components:
  - type: VendingMachine
    pack: ViroDrobeInventory
    offState: off
    brokenState: broken
    normalState: normal-unshaded
  - type: Advertise
    pack: ViroDrobeAds
  - type: SpeakOnUIClosed
    pack: GenericVendGoodbyes
  - type: Sprite
    sprite: Structures/Machines/VendingMachines/virodrobe.rsi
    layers:
    - state: "off"
      map: ["enum.VendingMachineVisualLayers.Base"]
    - state: "off"
      map: ["enum.VendingMachineVisualLayers.BaseUnshaded"]
      shader: unshaded
    - state: panel
      map: ["enum.WiresVisualLayers.MaintenancePanel"]

- type: entity
  parent: [BaseStructureDisableAnchoring, VendingMachine] # Frontier
  id: VendingMachineCentDrobe
  name: CentDrobe
  description: A one-of-a-kind vending machine for all your centcomm aesthetic needs!
  components:
  - type: VendingMachine
    pack: CentDrobeInventory
    offState: off
    brokenState: broken
    normalState: normal-unshaded
  - type: Sprite
    sprite: Structures/Machines/VendingMachines/centdrobe.rsi
    layers:
    - state: "off"
      map: ["enum.VendingMachineVisualLayers.Base"]
    - state: "off"
      map: ["enum.VendingMachineVisualLayers.BaseUnshaded"]
      shader: unshaded
    - state: panel
      map: ["enum.WiresVisualLayers.MaintenancePanel"]
  - type: PointLight
    radius: 1.5
    energy: 1.6
    color: "#48CF48"
  - type: AccessReader
    access: [["CentralCommand"]]

- type: entity
  parent: VendingMachine
  id: VendingMachineHappyHonk
  name: Happy Honk Dispenser
  description: A happy honk meal box dispenser made by honk! co.
  components:
  - type: VendingMachine
    pack: HappyHonkDispenserInventory
    dispenseOnHitChance: 0.25
    dispenseOnHitThreshold: 2
    offState: off
    brokenState: broken
    normalState: normal-unshaded
    denyState: deny-unshaded
    ejectDelay: 1.9
    soundVend: /Audio/Items/bikehorn.ogg
    initialStockQuality: 1.0 # Nobody knows how Honk does it, but their vending machines always seem well-stocked...
  - type: Sprite
    sprite: Structures/Machines/VendingMachines/happyhonk.rsi
    layers:
    - state: "off"
      map: ["enum.VendingMachineVisualLayers.Base"]
    - state: "off"
      map: ["enum.VendingMachineVisualLayers.BaseUnshaded"]
      shader: unshaded
    - state: panel
      map: ["enum.WiresVisualLayers.MaintenancePanel"]
  - type: PointLight
    radius: 1.5
    energy: 1.6
    color: "#3c5eb5"
  - type: Advertise
    pack: HappyHonkAds
  - type: SpeakOnUIClosed
    pack: HappyHonkGoodbyes
#  - type: AccessReader # Frontier
#    access: [["Kitchen"], ["Theatre"]] # Frontier
  - type: MarketModifier # Frontier
    mod: 5 # Frontier

# Pride Vending Machine

- type: entity
  parent: VendingMachine
  id: VendingMachinePride
  name: Pride-O-Mat
  description: A vending machine containing pride.
  components:
  - type: VendingMachine
    pack: PrideDrobeInventory
    offState: off
    brokenState: broken
    normalState: normal-unshaded
  - type: Advertise
    pack: PrideDrobeAds
  - type: SpeakOnUIClosed
    pack: PrideDrobeGoodbyes
  - type: Speech
  - type: PointLight
    radius: 1.5
    energy: 1.3 # reduced energy since the color is pure white
    color: "#FFFFFF"
  - type: Sprite
    sprite: Structures/Machines/VendingMachines/pride.rsi
    layers:
    - state: "off"
      map: ["enum.VendingMachineVisualLayers.Base"]
    - state: "off"
      map: ["enum.VendingMachineVisualLayers.BaseUnshaded"]
      shader: unshaded
    - state: panel
      map: ["enum.WiresVisualLayers.MaintenancePanel"]

# Gas Tank Dispenser

- type: entity
  parent: VendingMachine
  id: VendingMachineTankDispenserEVA
  suffix: EVA [O2, N2]
  name: gas tank dispenser
  description: A vendor for dispensing gas tanks.
  components:
  - type: VendingMachine
    pack: TankDispenserEVAInventory
  - type: Sprite
    sprite: Structures/Machines/VendingMachines/tankdispenser.rsi #TODO add visualiser for remaining tanks as layers
    state: dispenser
  - type: MarketModifier # Frontier
    mod: 5 # Frontier

- type: entity
  parent: VendingMachine
  id: VendingMachineTankDispenserEngineering
  suffix: ENG [O2, Plasma]
  name: gas tank dispenser
  description: A vendor for dispensing gas tanks. This one has an engineering livery.
  components:
  - type: VendingMachine
    pack: TankDispenserEngineeringInventory
  - type: Sprite
    sprite: Structures/Machines/VendingMachines/tankdispenser.rsi #TODO add visualiser for remaining tanks as layers
    layers:
    - state: dispenser
    - state: dispensereng

- type: entity
  parent: VendingMachine
  id: VendingMachineChemicals
  name: ChemVend
  description: Probably not the coffee machine.
  components:
  - type: VendingMachine
    pack: ChemVendInventory
    offState: off
    brokenState: broken
    normalState: normal
    denyState: deny
    ejectDelay: 2
  - type: Sprite
    sprite: Structures/Machines/VendingMachines/chemvend.rsi
    layers:
    - state: "off"
      map: ["enum.VendingMachineVisualLayers.Base"]
    - state: "off"
      map: ["enum.VendingMachineVisualLayers.BaseUnshaded"]
    - state: panel
      map: ["enum.WiresVisualLayers.MaintenancePanel"]
  - type: GuideHelp
    guides:
    - Chemicals
    - Chemist
  - type: MarketModifier #CorvaxFrontier
    mod: 30 #CorvaxFrontier

- type: entity
  parent: VendingMachineChemicals
  id: VendingMachineChemicalsSyndicate
  name: SyndieJuice
  description: Not made with freshly squeezed syndies I hope.
  components:
  - type: VendingMachine
    pack: ChemVendInventorySyndicate
    offState: off
    brokenState: broken
    normalState: normal
    denyState: deny
    ejectDelay: 2
  - type: AccessReader
    access: [["SyndicateAgent"]]
<|MERGE_RESOLUTION|>--- conflicted
+++ resolved
@@ -110,19 +110,11 @@
   - type: PotentialDeadDrop
     hintText: dead-drop-hint-vendor
   - type: VendingMachine
-<<<<<<< HEAD
-    pack: "" # Mandatory value
-=======
     pack: EmptyVendingMachineInventory # Mandatory, use empty inventory
->>>>>>> 3b71b0f8
     taxAccounts:
       Frontier: 0.25
       Nfsd: 0.15
     cashSlot:
-<<<<<<< HEAD
-      whitelistFailPopup: bank-ATM-cashSlot-item-wont-fit
-=======
->>>>>>> 3b71b0f8
       whitelist:
         components:
         - Cash
