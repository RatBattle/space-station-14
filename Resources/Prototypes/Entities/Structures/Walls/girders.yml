- type: entity
  id: Girder
  parent: BaseStructureDynamic
  name: girder
  description: A large structural assembly made out of metal; It requires a layer of metal before it can be considered a wall.
  components:
  - type: Transform
    anchored: true
    noRot: false
  - type: Physics
    bodyType: Static
  - type: Fixtures
    fixtures:
      fix1:
        shape:
          !type:PhysShapeAabb
          bounds: "-0.45,-0.45,0.45,0.45"
        density: 60
        mask:
        - TableMask # Frontier - Stop AI Abuse - MachineMask<TableMask
        layer:
        - TableLayer # Frontier - Stop AI Abuse - GlassAirlockLayer<TableLayer
  - type: InteractionOutline
  - type: Construction
    graph: Girder
    node: girder
  - type: Sprite
    sprite: Structures/Walls/solid.rsi
    state: wall_girder
  - type: Damageable
    damageContainer: StructuralInorganic
    damageModifierSet: StructuralMetallic
  - type: Destructible
    thresholds:
    - trigger:
        !type:DamageTrigger
        damage: 200
      behaviors: #excess damage, don't spawn entities.
      - !type:DoActsBehavior
        acts: [ "Destruction" ]
    - trigger:
        !type:DamageTrigger
        damage: 50
      behaviors:
      - !type:SpawnEntitiesBehavior
        spawn:
          SheetSteel1:
            min: 1
            max: 1
      - !type:DoActsBehavior
        acts: [ "Destruction" ]
      - !type:PlaySoundBehavior
        sound:
          collection: MetalBreak
  - type: StaticPrice
<<<<<<< HEAD
    price: 10 # Frontier: 30<10
=======
    price: 15 # Frontier: 30<15
>>>>>>> d01816f0
  - type: Climbable # Frontier - Stop AI Abuse
  - type: RCDDeconstructable # Frontier
    cost: 4 # Frontier
    delay: 4 # Frontier
    fx: EffectRCDDeconstruct4 # Frontier

- type: entity
  id: ReinforcedGirder
  parent: Girder
  name: reinforced girder
  description: A large structural assembly made out of metal and plasteel; It requires a layer of plasteel before it can be considered a reinforced wall.
  components:
    - type: Sprite
      sprite: Structures/Walls/solid.rsi
      state: reinforced_wall_girder
    - type: Construction
      graph: Girder
      node: reinforcedGirder
    - type: Destructible
      thresholds:
        - trigger:
            !type:DamageTrigger
            damage: 200
          behaviors:
            - !type:DoActsBehavior
              acts: [ "Destruction" ]
            - !type:PlaySoundBehavior
              sound:
                collection: MetalBreak
        - trigger:
            !type:DamageTrigger
            damage: 50
          behaviors:
            - !type:SpawnEntitiesBehavior
              spawn:
                SheetSteel1:
                  min: 0 # Frontier: 1<0
                  max: 1
                SheetPlasteel1:
                  min: 0 # Frontier: 1<0
                  max: 1
            - !type:DoActsBehavior
              acts: [ "Destruction" ]
            - !type:PlaySoundBehavior
              sound:
                collection: MetalBreak
    - type: StaticPrice
<<<<<<< HEAD
      price: 25 # Frontier: 130<25
=======
      price: 70 # Frontier: 130<70
>>>>>>> d01816f0

- type: entity
  id: ClockworkGirder
  parent: ReinforcedGirder
  name: wall gear
  description: A large gear with mounting brackets for additional plating; This could be made into a wall with more brass plating.
  components:
    - type: Sprite
      sprite: Structures/Walls/clock.rsi
      state: wall_gear
    - type: Construction
      graph: ClockworkGirder
      node: clockGirder
    - type: StaticPrice
<<<<<<< HEAD
      price: 25 # Frontier: 75<25
=======
      price: 75
>>>>>>> d01816f0
    - type: Destructible
      thresholds:
        - trigger:
            !type:DamageTrigger
            damage: 200
          behaviors:
            - !type:DoActsBehavior
              acts: [ "Destruction" ]
            - !type:PlaySoundBehavior
              sound:
                collection: MetalBreak
        - trigger:
            !type:DamageTrigger
            damage: 50
          behaviors:
            - !type:SpawnEntitiesBehavior
              spawn:
                SheetBrass1:
                  min: 1
                  max: 2
                PartRodMetal1:
                  min: 1
                  max: 2
            - !type:DoActsBehavior
              acts: [ "Destruction" ]
            - !type:PlaySoundBehavior
              sound:
                collection: MetalBreak<|MERGE_RESOLUTION|>--- conflicted
+++ resolved
@@ -53,11 +53,7 @@
         sound:
           collection: MetalBreak
   - type: StaticPrice
-<<<<<<< HEAD
-    price: 10 # Frontier: 30<10
-=======
     price: 15 # Frontier: 30<15
->>>>>>> d01816f0
   - type: Climbable # Frontier - Stop AI Abuse
   - type: RCDDeconstructable # Frontier
     cost: 4 # Frontier
@@ -105,11 +101,7 @@
               sound:
                 collection: MetalBreak
     - type: StaticPrice
-<<<<<<< HEAD
-      price: 25 # Frontier: 130<25
-=======
       price: 70 # Frontier: 130<70
->>>>>>> d01816f0
 
 - type: entity
   id: ClockworkGirder
@@ -124,11 +116,7 @@
       graph: ClockworkGirder
       node: clockGirder
     - type: StaticPrice
-<<<<<<< HEAD
-      price: 25 # Frontier: 75<25
-=======
       price: 75
->>>>>>> d01816f0
     - type: Destructible
       thresholds:
         - trigger:
