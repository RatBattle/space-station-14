--- conflicted
+++ resolved
@@ -11,6 +11,11 @@
   components:
   - type: PlacementReplacement
     key: walls
+  - type: SoundOnGather
+  - type: Gatherable
+    whitelist:
+      tags:
+        - Pickaxe
   - type: IconSmooth
     key: walls
     mode: NoSprite
@@ -58,6 +63,9 @@
         - WallLayer
   - type: RadiationBlocker
     resistance: 2
+  - type: OreVein
+    oreChance: 0.2
+    oreRarityPrototypeId: RandomOreDistributionStandard
 
 # Ore veins
 - type: entity
@@ -66,21 +74,21 @@
   description: An ore vein rich with coal.
   suffix: Coal
   components:
-    - type: OreVein
-      oreChance: 1.0
-      currentOre: OreCoal
-    - type: Sprite
-      layers:
-        - state: rock_asteroid
-        - map: [ "enum.EdgeLayer.South" ]
-          state: rock_asteroid_south
-        - map: [ "enum.EdgeLayer.East" ]
-          state: rock_asteroid_east
-        - map: [ "enum.EdgeLayer.North" ]
-          state: rock_asteroid_north
-        - map: [ "enum.EdgeLayer.West" ]
-          state: rock_asteroid_west
-        - state: rock_coal
+  - type: OreVein
+    oreChance: 1.0
+    currentOre: OreCoal
+  - type: Sprite
+    layers:
+    - state: rock_asteroid
+    - map: [ "enum.EdgeLayer.South" ]
+      state: rock_asteroid_south
+    - map: [ "enum.EdgeLayer.East" ]
+      state: rock_asteroid_east
+    - map: [ "enum.EdgeLayer.North" ]
+      state: rock_asteroid_north
+    - map: [ "enum.EdgeLayer.West" ]
+      state: rock_asteroid_west
+    - state: rock_coal
 
 - type: entity
   id: AsteroidRockGold
@@ -88,21 +96,21 @@
   description: An ore vein rich with gold.
   suffix: Gold
   components:
-    - type: OreVein
-      oreChance: 1.0
-      currentOre: OreGold
-    - type: Sprite
-      layers:
-        - state: rock_asteroid
-        - map: [ "enum.EdgeLayer.South" ]
-          state: rock_asteroid_south
-        - map: [ "enum.EdgeLayer.East" ]
-          state: rock_asteroid_east
-        - map: [ "enum.EdgeLayer.North" ]
-          state: rock_asteroid_north
-        - map: [ "enum.EdgeLayer.West" ]
-          state: rock_asteroid_west
-        - state: rock_gold
+  - type: OreVein
+    oreChance: 1.0
+    currentOre: OreGold
+  - type: Sprite
+    layers:
+    - state: rock_asteroid
+    - map: [ "enum.EdgeLayer.South" ]
+      state: rock_asteroid_south
+    - map: [ "enum.EdgeLayer.East" ]
+      state: rock_asteroid_east
+    - map: [ "enum.EdgeLayer.North" ]
+      state: rock_asteroid_north
+    - map: [ "enum.EdgeLayer.West" ]
+      state: rock_asteroid_west
+    - state: rock_gold
 
 - type: entity
   id: AsteroidRockPlasma
@@ -110,21 +118,21 @@
   description: An ore vein rich with plasma.
   suffix: Plasma
   components:
-    - type: OreVein
-      oreChance: 1.0
-      currentOre: OrePlasma
-    - type: Sprite
-      layers:
-        - state: rock_asteroid
-        - map: [ "enum.EdgeLayer.South" ]
-          state: rock_asteroid_south
-        - map: [ "enum.EdgeLayer.East" ]
-          state: rock_asteroid_east
-        - map: [ "enum.EdgeLayer.North" ]
-          state: rock_asteroid_north
-        - map: [ "enum.EdgeLayer.West" ]
-          state: rock_asteroid_west
-        - state: rock_phoron
+  - type: OreVein
+    oreChance: 1.0
+    currentOre: OrePlasma
+  - type: Sprite
+    layers:
+    - state: rock_asteroid
+    - map: [ "enum.EdgeLayer.South" ]
+      state: rock_asteroid_south
+    - map: [ "enum.EdgeLayer.East" ]
+      state: rock_asteroid_east
+    - map: [ "enum.EdgeLayer.North" ]
+      state: rock_asteroid_north
+    - map: [ "enum.EdgeLayer.West" ]
+      state: rock_asteroid_west
+    - state: rock_phoron
 
 - type: entity
   id: AsteroidRockQuartz
@@ -132,21 +140,21 @@
   description: An ore vein rich with quartz.
   suffix: Quartz
   components:
-    - type: OreVein
-      oreChance: 1.0
-      currentOre: OreSpaceQuartz
-    - type: Sprite
-      layers:
-        - state: rock_asteroid
-        - map: [ "enum.EdgeLayer.South" ]
-          state: rock_asteroid_south
-        - map: [ "enum.EdgeLayer.East" ]
-          state: rock_asteroid_east
-        - map: [ "enum.EdgeLayer.North" ]
-          state: rock_asteroid_north
-        - map: [ "enum.EdgeLayer.West" ]
-          state: rock_asteroid_west
-        - state: rock_quartz
+  - type: OreVein
+    oreChance: 1.0
+    currentOre: OreSpaceQuartz
+  - type: Sprite
+    layers:
+    - state: rock_asteroid
+    - map: [ "enum.EdgeLayer.South" ]
+      state: rock_asteroid_south
+    - map: [ "enum.EdgeLayer.East" ]
+      state: rock_asteroid_east
+    - map: [ "enum.EdgeLayer.North" ]
+      state: rock_asteroid_north
+    - map: [ "enum.EdgeLayer.West" ]
+      state: rock_asteroid_west
+    - state: rock_quartz
 
 - type: entity
   id: AsteroidRockSilver
@@ -154,21 +162,21 @@
   description: An ore vein rich with silver.
   suffix: Silver
   components:
-    - type: OreVein
-      oreChance: 1.0
-      currentOre: OreSilver
-    - type: Sprite
-      layers:
-        - state: rock_asteroid
-        - map: [ "enum.EdgeLayer.South" ]
-          state: rock_asteroid_south
-        - map: [ "enum.EdgeLayer.East" ]
-          state: rock_asteroid_east
-        - map: [ "enum.EdgeLayer.North" ]
-          state: rock_asteroid_north
-        - map: [ "enum.EdgeLayer.West" ]
-          state: rock_asteroid_west
-        - state: rock_silver
+  - type: OreVein
+    oreChance: 1.0
+    currentOre: OreSilver
+  - type: Sprite
+    layers:
+    - state: rock_asteroid
+    - map: [ "enum.EdgeLayer.South" ]
+      state: rock_asteroid_south
+    - map: [ "enum.EdgeLayer.East" ]
+      state: rock_asteroid_east
+    - map: [ "enum.EdgeLayer.North" ]
+      state: rock_asteroid_north
+    - map: [ "enum.EdgeLayer.West" ]
+      state: rock_asteroid_west
+    - state: rock_silver
 
 # Yes I know it drops steel but we may get smelting at some point
 - type: entity
@@ -177,21 +185,21 @@
   description: An ore vein rich with steel.
   suffix: Steel
   components:
-    - type: OreVein
-      oreChance: 1.0
-      currentOre: OreSteel
-    - type: Sprite
-      layers:
-        - state: rock_asteroid
-        - map: [ "enum.EdgeLayer.South" ]
-          state: rock_asteroid_south
-        - map: [ "enum.EdgeLayer.East" ]
-          state: rock_asteroid_east
-        - map: [ "enum.EdgeLayer.North" ]
-          state: rock_asteroid_north
-        - map: [ "enum.EdgeLayer.West" ]
-          state: rock_asteroid_west
-        - state: rock_tin
+  - type: OreVein
+    oreChance: 1.0
+    currentOre: OreSteel
+  - type: Sprite
+    layers:
+    - state: rock_asteroid
+    - map: [ "enum.EdgeLayer.South" ]
+      state: rock_asteroid_south
+    - map: [ "enum.EdgeLayer.East" ]
+      state: rock_asteroid_east
+    - map: [ "enum.EdgeLayer.North" ]
+      state: rock_asteroid_north
+    - map: [ "enum.EdgeLayer.West" ]
+      state: rock_asteroid_west
+    - state: rock_tin
 
 - type: entity
   id: AsteroidRockUranium
@@ -199,21 +207,21 @@
   description: An ore vein rich with uranium.
   suffix: Uranium
   components:
-    - type: OreVein
-      oreChance: 1.0
-      currentOre: OreUranium
-    - type: Sprite
-      layers:
-        - state: rock_asteroid
-        - map: [ "enum.EdgeLayer.South" ]
-          state: rock_asteroid_south
-        - map: [ "enum.EdgeLayer.East" ]
-          state: rock_asteroid_east
-        - map: [ "enum.EdgeLayer.North" ]
-          state: rock_asteroid_north
-        - map: [ "enum.EdgeLayer.West" ]
-          state: rock_asteroid_west
-        - state: rock_uranium
+  - type: OreVein
+    oreChance: 1.0
+    currentOre: OreUranium
+  - type: Sprite
+    layers:
+    - state: rock_asteroid
+    - map: [ "enum.EdgeLayer.South" ]
+      state: rock_asteroid_south
+    - map: [ "enum.EdgeLayer.East" ]
+      state: rock_asteroid_east
+    - map: [ "enum.EdgeLayer.North" ]
+      state: rock_asteroid_north
+    - map: [ "enum.EdgeLayer.West" ]
+      state: rock_asteroid_west
+    - state: rock_uranium
 
 
 - type: entity
@@ -222,21 +230,21 @@
   description: An ore vein rich with bananium.
   suffix: Bananium
   components:
-    - type: OreVein
-      oreChance: 1.0
-      currentOre: OreBananium
-    - type: Sprite
-      layers:
-        - state: rock_asteroid
-        - map: [ "enum.EdgeLayer.South" ]
-          state: rock_asteroid_south
-        - map: [ "enum.EdgeLayer.East" ]
-          state: rock_asteroid_east
-        - map: [ "enum.EdgeLayer.North" ]
-          state: rock_asteroid_north
-        - map: [ "enum.EdgeLayer.West" ]
-          state: rock_asteroid_west
-        - state: rock_bananium
+  - type: OreVein
+    oreChance: 1.0
+    currentOre: OreBananium
+  - type: Sprite
+    layers:
+    - state: rock_asteroid
+    - map: [ "enum.EdgeLayer.South" ]
+      state: rock_asteroid_south
+    - map: [ "enum.EdgeLayer.East" ]
+      state: rock_asteroid_east
+    - map: [ "enum.EdgeLayer.North" ]
+      state: rock_asteroid_north
+    - map: [ "enum.EdgeLayer.West" ]
+      state: rock_asteroid_west
+    - state: rock_bananium
 
 - type: entity
   id: AsteroidRockArtifactFragment
@@ -244,21 +252,21 @@
   description: A rock wall. What's that sticking out of it?
   suffix: Artifact Fragment
   components:
-    - type: OreVein
-      oreChance: 1.0
-      currentOre: OreArtifactFragment
-    - type: Sprite
-      layers:
-        - state: rock_asteroid
-        - map: [ "enum.EdgeLayer.South" ]
-          state: rock_asteroid_south
-        - map: [ "enum.EdgeLayer.East" ]
-          state: rock_asteroid_east
-        - map: [ "enum.EdgeLayer.North" ]
-          state: rock_asteroid_north
-        - map: [ "enum.EdgeLayer.West" ]
-          state: rock_asteroid_west
-        - state: rock_artifact_fragment
+  - type: OreVein
+    oreChance: 1.0
+    currentOre: OreArtifactFragment
+  - type: Sprite
+    layers:
+    - state: rock_asteroid
+    - map: [ "enum.EdgeLayer.South" ]
+      state: rock_asteroid_south
+    - map: [ "enum.EdgeLayer.East" ]
+      state: rock_asteroid_east
+    - map: [ "enum.EdgeLayer.North" ]
+      state: rock_asteroid_north
+    - map: [ "enum.EdgeLayer.West" ]
+      state: rock_asteroid_west
+    - state: rock_artifact_fragment
 
 - type: entity
   id: AsteroidRockMining
@@ -401,14 +409,11 @@
           state: rock_north
         - map: [ "enum.EdgeLayer.West" ]
           state: rock_west
-<<<<<<< HEAD
+    - type: RadiationBlocker
+      resistance: 2
     - type: OreVein
       oreChance: 0.05
       oreRarityPrototypeId: RandomOreDistributionStandard
-=======
-    - type: RadiationBlocker
-      resistance: 2
->>>>>>> dfbf47c3
 
 # Ore veins
 - type: entity
