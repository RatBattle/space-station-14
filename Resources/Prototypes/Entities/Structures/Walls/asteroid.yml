--- conflicted
+++ resolved
@@ -63,11 +63,7 @@
   components:
     - type: OreVein
       oreChance: 1.0
-<<<<<<< HEAD
-      currentOre: OreCoal
-=======
       currentOre: NFOreCoal # Frontier: NF prefix
->>>>>>> d01816f0
     - type: Sprite
       layers:
         - state: rock_asteroid
@@ -90,11 +86,7 @@
   components:
     - type: OreVein
       oreChance: 1.0
-<<<<<<< HEAD
-      currentOre: OreGold
-=======
       currentOre: NFOreGold # Frontier: NF prefix
->>>>>>> d01816f0
     - type: Sprite
       layers:
         - state: rock_asteroid
@@ -140,11 +132,7 @@
   components:
     - type: OreVein
       oreChance: 1.0
-<<<<<<< HEAD
-      currentOre: OrePlasma
-=======
       currentOre: NFOrePlasma # Frontier: NF prefix
->>>>>>> d01816f0
     - type: Sprite
       layers:
         - state: rock_asteroid
@@ -167,11 +155,7 @@
   components:
     - type: OreVein
       oreChance: 1.0
-<<<<<<< HEAD
-      currentOre: OreSpaceQuartz
-=======
       currentOre: NFOreSpaceQuartz # Frontier: NF prefix
->>>>>>> d01816f0
     - type: Sprite
       layers:
         - state: rock_asteroid
@@ -282,11 +266,7 @@
   components:
     - type: OreVein
       oreChance: 1.0
-<<<<<<< HEAD
-      currentOre: OreUranium
-=======
       currentOre: NFOreUranium # Frontier: NF prefix
->>>>>>> d01816f0
     - type: Sprite
       layers:
         - state: rock_asteroid
@@ -318,11 +298,7 @@
   components:
     - type: OreVein
       oreChance: 1.0
-<<<<<<< HEAD
-      currentOre: OreBananium
-=======
       currentOre: NFOreBananium # Frontier: NF prefix
->>>>>>> d01816f0
     - type: Sprite
       layers:
         - state: rock_asteroid
