--- conflicted
+++ resolved
@@ -905,15 +905,11 @@
   - type: FactionException
   - type: NpcFactionMember
     factions:
-<<<<<<< HEAD
-    - Passive
-    - Monkey
-=======
       - Passive
+      - Monkey
   - type: HTN
     rootTask:
       task: SimpleHostileCompound
->>>>>>> 535b013f
   - type: GhostRole
     prob: 0.05
     makeSentient: true
@@ -930,13 +926,10 @@
     clumsySound:
       path: /Audio/Animals/monkey_scream.ogg
   - type: IdExaminable
-<<<<<<< HEAD
   - type: Tag
     tags:
     - LabGrown
-=======
   - type: AlwaysRevolutionaryConvertible
->>>>>>> 535b013f
 
 - type: entity
   name: guidebook monkey
@@ -2175,7 +2168,8 @@
     interactFailureString: petting-failure-generic
     interactSuccessSound:
       path: /Audio/Animals/cat_meow.ogg
-<<<<<<< HEAD
+  - type: Respirator #It just works?
+    minSaturation: 5.0
   - type: Physics
   - type: Fixtures
     fixtures:
@@ -2211,10 +2205,6 @@
   - type: Tag
     tags:
     - VimPilot
-=======
-  - type: Respirator #It just works?
-    minSaturation: 5.0
->>>>>>> 535b013f
 
 - type: entity
   name: caracal cat
