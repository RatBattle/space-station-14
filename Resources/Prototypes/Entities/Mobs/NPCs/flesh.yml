- type: entity
  parent: [ SimpleMobBase, MobCombat ]
  id: BaseMobFlesh
  name: aberrant flesh
  description: A shambling mass of flesh, animated through anomalous energy.
  abstract: true
  components:
  - type: HTN
    rootTask:
      task: SimpleHostileCompound
    blackboard:
      NavClimb: !type:Bool
        true
      NavSmash: !type:Bool
        true
  - type: NPCImprintingOnSpawnBehaviour
    spawnFriendsSearchRadius: 10
    whitelist:
      components:
      - Anomaly # Friendly to inner anomaly host
  - type: NpcFactionMember
    factions:
    - SimpleHostile
  - type: Tag
    tags:
    - DoorBumpOpener
    - Flesh
  - type: Sprite
    drawdepth: Mobs
    sprite: Mobs/Aliens/flesh.rsi
  - type: MovementAlwaysTouching
  - type: MovementSpeedModifier
    baseWalkSpeed: 1
    baseSprintSpeed: 1.5
  - type: MobState
    allowedStates:
    - Alive
    - Dead
  - type: MobThresholds
    thresholds:
      0: Alive
      75: Dead
  - type: Stamina
    critThreshold: 50
  - type: Butcherable
    spawned:
    - id: FoodMeat
      amount: 1
  - type: Bloodstream
    bloodMaxVolume: 100
  - type: CombatMode
  - type: MeleeWeapon
    soundHit:
      path: /Audio/Weapons/Xeno/alien_claw_flesh3.ogg
    angle: 0
    animation: WeaponArcClaw
    damage:
      types:
        Slash: 6
  - type: ReplacementAccent
    accent: genericAggressive

- type: entity
  parent: BaseMobFlesh
  id: MobFleshJared
  categories: [ HideSpawnMenu ] # Frontier
  components:
  - type: Sprite
    layers:
    - map: [ "enum.DamageStateVisualLayers.Base" ]
      state: jared
  - type: DamageStateVisuals
    states:
      Alive:
        Base: jared
      Critical:
        Base: dead
      Dead:
        Base: dead
  - type: MeleeWeapon
    soundHit:
        path: /Audio/Weapons/Xeno/alien_claw_flesh3.ogg
    angle: 0
    animation: WeaponArcClaw
    damage:
      types:
        Slash: 8

- type: entity
  parent: BaseMobFlesh
  id: MobFleshGolem
  categories: [ HideSpawnMenu ] # Frontier
  components:
  - type: Sprite
    layers:
    - map: [ "enum.DamageStateVisualLayers.Base" ]
      state: golem
  - type: DamageStateVisuals
    states:
      Alive:
        Base: golem
      Critical:
        Base: dead
      Dead:
        Base: dead
  - type: MobThresholds
    thresholds:
      0: Alive
      50: Dead
  - type: MeleeWeapon
    soundHit:
        path: /Audio/Weapons/Xeno/alien_claw_flesh3.ogg
    angle: 0
    animation: WeaponArcClaw
    damage:
      types:
        Slash: 8

- type: entity
  parent: BaseMobFlesh
  id: MobFleshClamp
  categories: [ HideSpawnMenu ] # Frontier
  components:
  - type: Sprite
    layers:
    - map: [ "enum.DamageStateVisualLayers.Base" ]
      state: clamp
  - type: DamageStateVisuals
    states:
      Alive:
        Base: clamp
      Critical:
        Base: dead
      Dead:
        Base: dead
  - type: MobThresholds
    thresholds:
      0: Alive
      30: Dead
  - type: MovementSpeedModifier
    baseWalkSpeed: 2
    baseSprintSpeed: 2.5

- type: entity
  parent: BaseMobFlesh
  id: MobFleshLover
  categories: [ HideSpawnMenu ] # Frontier
  components:
  - type: Sprite
    layers:
    - map: [ "enum.DamageStateVisualLayers.Base" ]
      state: lover
  - type: DamageStateVisuals
    states:
      Alive:
        Base: lover
      Critical:
        Base: dead
      Dead:
        Base: dead
  - type: MobThresholds
    thresholds:
      0: Alive
      30: Dead
  - type: MovementSpeedModifier
    baseWalkSpeed: 2
    baseSprintSpeed: 2.5

- type: entity
  parent: BaseMobFlesh
  id: MobAbomination
  name: abomination
  description: A rejected clone, in constant pain and seeking revenge.
  components:
  - type: Sprite
    drawdepth: Mobs
    sprite: Mobs/Demons/abomination.rsi
    layers:
    - map: ["enum.DamageStateVisualLayers.Base"]
      state: abomination
  - type: DamageStateVisuals
    states:
      Alive:
        Base: abomination
      Dead:
        Base: dead
  - type: MobState
    allowedStates:
    - Alive
    - Dead
  - type: MobThresholds
    thresholds:
      0: Alive
      100: Dead
  - type: MovementSpeedModifier
    baseWalkSpeed: 1.5
    baseSprintSpeed: 2.5
  - type: MeleeWeapon
    soundHit:
        path: /Audio/Weapons/Xeno/alien_claw_flesh3.ogg
    angle: 0
    animation: WeaponArcClaw
    damage:
      types:
        Blunt: 10

- type: entity
  parent: [ NFMobRestrictions, SimpleSpaceMobBase, MobCombat ] # Frontier: add NFMobRestrictions
  id: BaseMobFleshSalvage #This one is immune to space!
  name: aberrant flesh
  suffix: "Salvage Ruleset"
  description: A shambling mass of flesh, animated through anomalous energy.
  abstract: true
  components:
  - type: HTN
    rootTask:
      task: SimpleHostileCompound
    blackboard:
      NavClimb: !type:Bool
        true
      NavSmash: !type:Bool
        true
  - type: NpcFactionMember
    factions:
    - SimpleHostile
  - type: Tag
    tags:
    - DoorBumpOpener
    - Flesh
  - type: Sprite
    drawdepth: Mobs
    sprite: Mobs/Aliens/flesh.rsi
  - type: MovementAlwaysTouching
  - type: MovementSpeedModifier
    baseWalkSpeed: 1
    baseSprintSpeed: 1.5
  - type: MobState
    allowedStates:
    - Alive
    - Dead
  - type: MobThresholds
    thresholds:
      0: Alive
      75: Dead
  - type: Stamina
    critThreshold: 50
  - type: Butcherable
    spawned:
    - id: FoodMeat
      amount: 1
  - type: Bloodstream
    bloodMaxVolume: 100
  - type: CombatMode
  - type: MeleeWeapon
    soundHit:
      path: /Audio/Weapons/Xeno/alien_claw_flesh3.ogg
    angle: 0
    animation: WeaponArcClaw
    damage:
      types:
        Slash: 6
  - type: ReplacementAccent
    accent: genericAggressive
<<<<<<< HEAD
  - type: NFSalvageMobRestrictions # Frontier
=======
>>>>>>> d01816f0

- type: entity
  parent: BaseMobFleshSalvage
  id: MobFleshJaredSalvage
  categories: [ HideSpawnMenu ] # Frontier
  components:
  - type: Sprite
    layers:
    - map: [ "enum.DamageStateVisualLayers.Base" ]
      state: jared
  - type: DamageStateVisuals
    states:
      Alive:
        Base: jared
      Critical:
        Base: dead
      Dead:
        Base: dead
  - type: MeleeWeapon
    soundHit:
        path: /Audio/Weapons/Xeno/alien_claw_flesh3.ogg
    angle: 0
    animation: WeaponArcClaw
    damage:
      types:
        Slash: 8

- type: entity
  parent: BaseMobFleshSalvage
  id: MobFleshGolemSalvage
  categories: [ HideSpawnMenu ] # Frontier
  components:
  - type: Sprite
    layers:
    - map: [ "enum.DamageStateVisualLayers.Base" ]
      state: golem
  - type: DamageStateVisuals
    states:
      Alive:
        Base: golem
      Critical:
        Base: dead
      Dead:
        Base: dead
  - type: MobThresholds
    thresholds:
      0: Alive
      50: Dead
  - type: MeleeWeapon
    soundHit:
        path: /Audio/Weapons/Xeno/alien_claw_flesh3.ogg
    angle: 0
    animation: WeaponArcClaw
    damage:
      types:
        Slash: 8

- type: entity
  parent: BaseMobFleshSalvage
  id: MobFleshClampSalvage
  categories: [ HideSpawnMenu ] # Frontier
  components:
  - type: Sprite
    layers:
    - map: [ "enum.DamageStateVisualLayers.Base" ]
      state: clamp
  - type: DamageStateVisuals
    states:
      Alive:
        Base: clamp
      Critical:
        Base: dead
      Dead:
        Base: dead
  - type: MobThresholds
    thresholds:
      0: Alive
      30: Dead
  - type: MovementSpeedModifier
    baseWalkSpeed: 2
    baseSprintSpeed: 2.5

- type: entity
  parent: BaseMobFleshSalvage
  id: MobFleshLoverSalvage
  categories: [ HideSpawnMenu ] # Frontier
  components:
  - type: Sprite
    layers:
    - map: [ "enum.DamageStateVisualLayers.Base" ]
      state: lover
  - type: DamageStateVisuals
    states:
      Alive:
        Base: lover
      Critical:
        Base: dead
      Dead:
        Base: dead
  - type: MobThresholds
    thresholds:
      0: Alive
      30: Dead
  - type: MovementSpeedModifier
    baseWalkSpeed: 2
    baseSprintSpeed: 2.5<|MERGE_RESOLUTION|>--- conflicted
+++ resolved
@@ -261,11 +261,6 @@
         Slash: 6
   - type: ReplacementAccent
     accent: genericAggressive
-<<<<<<< HEAD
-  - type: NFSalvageMobRestrictions # Frontier
-=======
->>>>>>> d01816f0
-
 - type: entity
   parent: BaseMobFleshSalvage
   id: MobFleshJaredSalvage
