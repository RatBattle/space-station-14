﻿- type: entity
  save: false
  name: Vox
<<<<<<< HEAD
  parent: [BaseMobVox, BaseMob]
  id: MobVox
  components:
    - type: MailReceiver
=======
  parent: BaseMobVox
  id: MobVox
>>>>>>> 535b013f
<|MERGE_RESOLUTION|>--- conflicted
+++ resolved
@@ -1,12 +1,7 @@
 ﻿- type: entity
   save: false
   name: Vox
-<<<<<<< HEAD
-  parent: [BaseMobVox, BaseMob]
+  parent: BaseMobVox
   id: MobVox
   components:
-    - type: MailReceiver
-=======
-  parent: BaseMobVox
-  id: MobVox
->>>>>>> 535b013f
+    - type: MailReceiver