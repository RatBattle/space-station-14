--- conflicted
+++ resolved
@@ -115,13 +115,8 @@
   description: View a communications interface.
   components:
   - type: InstantAction
-<<<<<<< HEAD
     icon: Interface/AdminPanel/communications.png # Corvax-Resprite
     iconOn: Interface/AdminPanel/communications.png # Corvax-Resprite
-=======
-    icon: { sprite: Interface/Actions/actions_ai.rsi, state: comms_console }
-    iconOn: Interface/Actions/actions_ai.rsi/comms_console.png
->>>>>>> d01816f0
     keywords: [ "AI", "console", "interface" ]
     priority: -4
     event: !type:ToggleIntrinsicUIEvent { key: enum.CommunicationsConsoleUiKey.Key }
@@ -132,13 +127,8 @@
   description: View a mass scanner interface.
   components:
   - type: InstantAction
-<<<<<<< HEAD
     icon: Interface/AdminPanel/radar.png # Corvax-Resprite
     iconOn: Interface/AdminPanel/radar.png # Corvax-Resprite
-=======
-    icon: { sprite: Interface/Actions/actions_ai.rsi, state: mass_scanner }
-    iconOn: Interface/Actions/actions_ai.rsi/mass_scanner.png
->>>>>>> d01816f0
     keywords: [ "AI", "console", "interface" ]
     priority: -7
     event: !type:ToggleIntrinsicUIEvent { key: enum.RadarConsoleUiKey.Key }
@@ -161,13 +151,8 @@
   description: View a crew monitoring interface.
   components:
   - type: InstantAction
-<<<<<<< HEAD
     icon: Interface/AdminPanel/monitoring.png # Corvax-Resprite
     iconOn: Interface/AdminPanel/monitoring.png # Corvax-Resprite
-=======
-    icon: { sprite: Interface/Actions/actions_ai.rsi, state: crew_monitor }
-    iconOn: Interface/Actions/actions_ai.rsi/crew_monitor.png
->>>>>>> d01816f0
     keywords: [ "AI", "console", "interface" ]
     priority: -9
     event: !type:ToggleIntrinsicUIEvent { key: enum.CrewMonitoringUIKey.Key }
@@ -178,13 +163,8 @@
   description: View a station records Interface.
   components:
   - type: InstantAction
-<<<<<<< HEAD
     icon: Interface/AdminPanel/records.png # Corvax-Resprite
     iconOn: Interface/AdminPanel/records.png # Corvax-Resprite
-=======
-    icon: { sprite: Interface/Actions/actions_ai.rsi, state: station_records }
-    iconOn: Interface/Actions/actions_ai.rsi/station_records.png
->>>>>>> d01816f0
     keywords: [ "AI", "console", "interface" ]
     priority: -8
     event: !type:ToggleIntrinsicUIEvent { key: enum.GeneralStationRecordConsoleKey.Key }