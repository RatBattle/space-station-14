# Belts that need/have visualizers

- type: entity
  parent: ClothingBeltStorageBase
  id: ClothingBeltUtility
  name: utility belt
  description: Can hold various things.
  components:
  - type: Sprite
    sprite: Clothing/Belt/utility.rsi
  - type: Clothing
    sprite: Clothing/Belt/utility.rsi
  - type: Storage
    maxItemSize: Normal
    # TODO: Fill this out more.
    whitelist:
      tags:
        - Powerdrill
        - Wirecutter
        - Crowbar
        - Screwdriver
        - Flashlight
        - Wrench
        - GeigerCounter
        - Flare
        - CableCoil
        - CigPack
        - Radio
        - HolofanProjector
        - Multitool
        - AppraisalTool
        - JawsOfLife
        - GPS
        - WeldingMask
      components:
        - SprayPainter
        - NetworkConfigurator
        - RCD
        - RCDAmmo
        - Welder
        - PowerCell
        - Geiger
        - TrayScanner
        - GasAnalyzer
        - HandLabeler
  - type: ItemMapper
    mapLayers:
      drill:
        whitelist:
          tags:
          - Powerdrill
      cutters_red:
        whitelist:
          tags:
          - Wirecutter
      crowbar:
        whitelist:
          tags:
          - Crowbar
      crowbar_red:
        whitelist:
          tags:
          - CrowbarRed
      jaws:
        whitelist:
          tags:
          - JawsOfLife
      screwdriver_nuke:
        whitelist:
          tags:
          - Screwdriver
      wrench:
        whitelist:
          tags:
          - Wrench
      multitool:
        whitelist:
          tags:
            - Multitool
    sprite: Clothing/Belt/belt_overlay.rsi
  - type: Appearance

- type: entity
  parent: ClothingBeltStorageBase
  id: ClothingBeltChiefEngineer
  name: chief engineer's toolbelt
  description: Holds tools, looks snazzy.
  components:
  - type: Sprite
    sprite: Clothing/Belt/ce.rsi
  - type: Clothing
    sprite: Clothing/Belt/ce.rsi
  - type: Storage
    grid:
    - 0,0,9,1
    # TODO: Fill this out more.
    whitelist:
      tags:
        - Wirecutter
        - Crowbar
        - Screwdriver
        - Flashlight
        - Wrench
        - GeigerCounter
        - Flare
        - CableCoil
        - Powerdrill
        - JawsOfLife
        - CigPack
        - Radio
        - HolofanProjector
        - Multitool
        - AppraisalTool
      components:
        - SprayPainter
        - NetworkConfigurator
        - RCD
        - RCDAmmo
        - Welder
        - Flash
        - Handcuff
        - PowerCell
        - Geiger
        - TrayScanner
        - GasAnalyzer
  - type: ItemMapper
    mapLayers:
      drill:
        whitelist:
          tags:
          - Powerdrill
      cutters_red:
        whitelist:
          tags:
          - Wirecutter
      crowbar:
        whitelist:
          tags:
          - Crowbar
      crowbar_red:
        whitelist:
          tags:
          - CrowbarRed
      jaws:
        whitelist:
          tags:
          - JawsOfLife
      screwdriver_nuke:
        whitelist:
          tags:
          - Screwdriver
      multitool:
        whitelist:
          tags:
            - Multitool
      wrench:
        whitelist:
          tags:
          - Wrench
    sprite: Clothing/Belt/belt_overlay.rsi
  - type: Appearance

- type: entity
  parent: ClothingBeltStorageBase
  id: ClothingBeltAssault
  name: assault belt
  description: A tactical assault belt.
  components:
  - type: Sprite
    sprite: Clothing/Belt/assault.rsi
  - type: Clothing
    sprite: Clothing/Belt/assault.rsi
  - type: Storage
    whitelist:
      tags:
        - CigPack
        - Taser
      components:
        - Stunbaton
        - FlashOnTrigger
        - SmokeOnTrigger
        - Flash
        - Handcuff
        - BallisticAmmoProvider
        - Ammo
  - type: ItemMapper
    mapLayers:
      flashbang:
        whitelist:
          components:
          - FlashOnTrigger
      stunbaton:
        whitelist:
          components:
          - Stunbaton
      tear_gas_grenade:
        whitelist:
          components:
          - SmokeOnTrigger
    sprite: Clothing/Belt/belt_overlay.rsi
  - type: Appearance

- type: entity
  parent: ClothingBeltStorageBase
  id: ClothingBeltJanitor
  name: janibelt
  description: A belt used to hold most janitorial supplies.
  components:
  - type: Sprite
    sprite: Clothing/Belt/janitor.rsi
  - type: Clothing
    sprite: Clothing/Belt/janitor.rsi
  - type: Storage
    whitelist:
      tags:
        - Wrench
        - Bottle
        - Spray
        - Soap
        - Flashlight
        - CigPack
        - TrashBag
        - WetFloorSign
        - HolosignProjector
        - Plunger
        - LightReplacer
        - JanicartKeys
      components:
        - LightReplacer
        - SmokeOnTrigger
    maxItemSize: Large
  - type: ItemMapper
    mapLayers:
      bottle:
        whitelist:
          tags:
          - Bottle
      bottle_spray:
        whitelist:
          tags:
          - Spray
      wrench:
        whitelist:
          tags:
          - Wrench
    sprite: Clothing/Belt/belt_overlay.rsi
  - type: Appearance

- type: entity
  parent: ClothingBeltStorageBase
  id: ClothingBeltMedical
  name: medical belt
  description: Can hold various medical equipment.
  components:
  - type: Sprite
    sprite: Clothing/Belt/medical.rsi
  - type: Clothing
    sprite: Clothing/Belt/medical.rsi
  - type: Storage
    whitelist:
      tags:
        - Wrench
        - Bottle
        - Spray
        - Brutepack
        - Bloodpack
        - Gauze
        - Ointment
        - CigPack
        - PillCanister
        - Radio
        - DiscreteHealthAnalyzer
        - SurgeryTool
      components:
        - Hypospray
        - Injector
        - Pill
        - HandLabeler
  - type: ItemMapper
    mapLayers:
      bottle:
        whitelist:
          tags:
          - Bottle
      hypo:
        whitelist:
          components:
          - Hypospray
      pill:
        whitelist:
          components:
          - Pill
          tags:
          - PillCanister
      bottle_spray:
        whitelist:
          tags:
          - Spray
      # spray_med:
      #   whitelist:
      #     tags:
      #     - SprayMedical
      # wrench_medical:
      #   whitelist:
      #     tags:
      #     - WrenchMedical
      wrench:
        whitelist:
          tags:
          - Wrench
    sprite: Clothing/Belt/belt_overlay.rsi
  - type: Appearance

- type: entity
  parent: ClothingBeltMedical
  id: ClothingBeltMedicalEMT
  name: EMT belt
  description: Perfect for holding various equipment for medical emergencies.
  components:
  - type: Sprite
    sprite: Clothing/Belt/emt.rsi
  - type: Clothing
    sprite: Clothing/Belt/emt.rsi

- type: entity
  parent: ClothingBeltStorageBase
  id: ClothingBeltPlant
  name: botanical belt
  description: A belt used to hold most hydroponics supplies. Suprisingly, not green.
  components:
  - type: Sprite
    sprite: Clothing/Belt/plant.rsi
  - type: Clothing
    sprite: Clothing/Belt/plant.rsi
  - type: Storage
    whitelist:
      tags:
        # - PlantAnalyzer
        - PlantSampleTaker
        - BotanyShovel
        - BotanyHoe
        - BotanyHatchet
        - PlantSampleTaker
        - PlantBGone
        - Bottle
        - Syringe
        - CigPack
      components:
        - Seed
        - Smokable
        - HandLabeler
  - type: ItemMapper
    mapLayers:
      hatchet:
        whitelist:
          tags:
          - BotanyHatchet
      # hydro:
      #   whitelist:
      #     tags:
      #     - PlantAnalyzer # Dunno what to put here, should be aight.
      hoe:
        whitelist:
          tags:
          - BotanyHoe
      secateurs: # We don't have secateurs and this looks similar enough.
        whitelist:
          tags:
          - BotanyShovel
      plantbgone:
        whitelist:
          tags:
          - PlantBGone
      bottle:
        whitelist:
          tags:
          - Bottle
    sprite: Clothing/Belt/belt_overlay.rsi
  - type: Appearance

- type: entity
  parent: ClothingBeltStorageBase
  id: ClothingBeltChef
  name: chef belt
  description: A belt used to hold kitchen knives and condiments for quick access.
  components:
  - type: Sprite
    sprite: Clothing/Belt/chef.rsi
  - type: Clothing
    sprite: Clothing/Belt/chef.rsi
  - type: Storage
    whitelist:
      tags:
        - KitchenKnife
        - Cleaver
        - RollingPin
        - Coldsauce
        - Enzyme
        - Hotsauce
        - Ketchup
        - BBQsauce
        - SaltShaker
        - PepperShaker
        - CigPack
        - Packet
        - Skewer
        - MonkeyCube
        - Mayo
      components:
        - Mousetrap
        - Smokable
        - Utensil
  - type: ItemMapper
    mapLayers:
      kitchenknife:
        whitelist:
          tags:
          - KitchenKnife
      cleaver:
        whitelist:
          tags:
          - Cleaver
      rollingpin:
        whitelist:
          tags:
          - RollingPin
      coldsauce:
        whitelist:
          tags:
          - Coldsauce
      enzyme:
        whitelist:
          tags:
          - Enzyme
      hotsauce:
        whitelist:
          tags:
          - Hotsauce
      ketchup:
        whitelist:
          tags:
          - Ketchup
      bbqsauce:
        whitelist:
          tags:
          - BBQsauce
      saltshaker:
        whitelist:
          tags:
          - SaltShaker
      peppershaker:
        whitelist:
          tags:
          - PepperShaker
    sprite: Clothing/Belt/belt_overlay.rsi
  - type: Appearance

- type: entity
  parent: ClothingBeltStorageBase
  id: ClothingBeltSecurity
  name: security belt
  description: Can hold security gear like handcuffs and flashes.
  components:
  - type: Sprite
    sprite: Clothing/Belt/security.rsi
  - type: Clothing
    sprite: Clothing/Belt/security.rsi
  - type: Storage
    whitelist:
      tags:
        - CigPack
        - Taser
        - SecBeltEquip
        - Radio
        - Sidearm
        - MagazinePistol
        - MagazineMagnum
        - CombatKnife
        - Truncheon
      components:
        - Stunbaton
        - FlashOnTrigger
        - SmokeOnTrigger
        - Flash
        - Handcuff
        - BallisticAmmoProvider
        - CartridgeAmmo
        - DoorRemote
        - Whistle
        - HolosignProjector
        - BalloonPopper
  - type: ItemMapper
    mapLayers:
      flashbang:
        whitelist:
          components:
          - FlashOnTrigger
      stunbaton:
        whitelist:
          components:
          - Stunbaton
      tear_gas_grenade:
        whitelist:
          components:
          - SmokeOnTrigger
    sprite: Clothing/Belt/belt_overlay.rsi
  - type: Appearance

- type: entity
  parent: [ClothingBeltBase, ClothingSlotBase]
  id: ClothingBeltSheath
  name: sabre sheath
  description: An ornate sheath designed to hold an officer's blade.
  components:
  - type: Sprite
    sprite: Clothing/Belt/sheath.rsi
    state: sheath
  - type: Clothing
    sprite: Clothing/Belt/sheath.rsi
  - type: Item
    size: Ginormous
  - type: ItemSlots
    slots:
      item:
        name: Sabre
        insertVerbText: sheath-insert-verb
        ejectVerbText: sheath-eject-verb
        insertSound: /Audio/Items/sheath.ogg
        ejectSound: /Audio/Items/unsheath.ogg
        whitelist:
          tags:
          - CaptainSabre
  - type: ItemMapper
    mapLayers:
      sheath-sabre:
        whitelist:
          tags:
          - CaptainSabre
  - type: Appearance

# Belts without visualizers

- type: entity
  parent: ClothingBeltAmmoProviderBase
  id: ClothingBeltBandolier
  name: bandolier
  description: A bandolier for holding shotgun ammunition.
  components:
  - type: Sprite
    sprite: Clothing/Belt/bandolier.rsi
  - type: Clothing
    sprite: Clothing/Belt/bandolier.rsi
  - type: Item
    size: Huge
  - type: BallisticAmmoProvider
    whitelist:
      tags:
        - ShellShotgun
    capacity: 14

- type: entity
  parent: ClothingBeltBase
  id: ClothingBeltChampion
  name: championship belt
  description: Proves to the world that you are the strongest!
  components:
  - type: Sprite
    sprite: Clothing/Belt/champion.rsi
  - type: Clothing
    sprite: Clothing/Belt/champion.rsi
    quickEquip: true
  - type: Tag
    tags:
    - Kangaroo

- type: entity
  parent: ClothingBeltStorageBase
  id: ClothingBeltHolster
  name: shoulder holster
  description: 'A holster to carry a handgun and ammo. WARNING: Badasses only.'
  components:
  - type: Sprite
    sprite: Clothing/Belt/holster.rsi
  - type: Clothing
    sprite: Clothing/Belt/holster.rsi
  - type: Storage
    grid:
    - 0,0,3,1

- type: entity
  parent: ClothingBeltStorageBase
  id: ClothingBeltSyndieHolster
  name: syndicate shoulder holster
  description: A deep shoulder holster capable of holding many types of ballistics.
  components:
  - type: Sprite
    sprite: Clothing/Belt/syndieholster.rsi
  - type: Clothing
    sprite: Clothing/Belt/syndieholster.rsi
  - type: Item
    size: Ginormous
  - type: Storage
    maxItemSize: Huge
    grid:
    - 0,0,3,3
    whitelist:
      components:
        - Gun
        - BallisticAmmoProvider
        - CartridgeAmmo
  - type: Contraband #frontier

- type: entity
  parent: ClothingBeltSecurity
  id: ClothingBeltSecurityWebbing
  name: security webbing
  description: Unique and versatile chest rig, can hold security gear.
  components:
  - type: Sprite
    sprite: Clothing/Belt/securitywebbing.rsi
  - type: Clothing
    sprite: Clothing/Belt/securitywebbing.rsi

- type: entity
  parent: ClothingBeltStorageBase
<<<<<<< HEAD
  id: ClothingBeltMercenaryWebbing # Frontier - Merc to Mercenary
=======
  id: ClothingBeltMercWebbing
>>>>>>> 13dbb95d
  name: mercenary webbing
  description: Ideal for storing everything from ammo to weapons and combat essentials.
  components:
  - type: Sprite
    sprite: Clothing/Belt/mercwebbing.rsi
  - type: Clothing
    sprite: Clothing/Belt/mercwebbing.rsi

- type: entity
  parent: ClothingBeltStorageBase
  id: ClothingBeltSalvageWebbing
  name: salvage rig
  description: Universal unloading system for work in space.
  components:
  - type: Sprite
    sprite: Clothing/Belt/salvagewebbing.rsi
  - type: Clothing
    sprite: Clothing/Belt/salvagewebbing.rsi

- type: entity
  parent: [ClothingBeltStorageBase, ContentsExplosionResistanceBase]
  id: ClothingBeltMilitaryWebbing
  name: chest rig
  description: A set of tactical webbing worn by Syndicate boarding parties.
  components:
  - type: Sprite
    sprite: Clothing/Belt/militarywebbing.rsi
  - type: Clothing
    sprite: Clothing/Belt/militarywebbing.rsi
  - type: ExplosionResistance
    damageCoefficient: 0.5

- type: entity
  parent: ClothingBeltMilitaryWebbing
  id: ClothingBeltMilitaryWebbingMed
  name: medical chest rig
  description: A set of tactical webbing worn by Gorlex Marauder medic operatives.
  components:
  - type: Sprite
    sprite: Clothing/Belt/militarywebbingmed.rsi
  - type: Clothing
    sprite: Clothing/Belt/militarywebbingmed.rsi
  - type: Item
    size: Huge
  - type: ExplosionResistance
    damageCoefficient: 0.1

- type: entity
  parent: ClothingBeltBase
  id: ClothingBeltSuspenders
  name: suspenders
  description: For holding your pants up.
  components:
  - type: Tag
    tags:
    - MimeBelt
  - type: Sprite
    sprite: Clothing/Belt/suspenders.rsi
    state: icon
  - type: Clothing
    sprite: Clothing/Belt/suspenders.rsi
    quickEquip: true

- type: entity
  parent: ClothingBeltStorageBase
  id: ClothingBeltWand
  name: wand belt
  description: A belt designed to hold various rods of power. A veritable fanny pack of exotic magic.
  components:
  - type: Sprite
    sprite: Clothing/Belt/wand.rsi
  - type: Clothing
    sprite: Clothing/Belt/wand.rsi
  - type: Storage
    grid:
    - 0,0,15,1
    whitelist:
      tags:
      - WizardWand
  - type: Contraband #frontier<|MERGE_RESOLUTION|>--- conflicted
+++ resolved
@@ -623,11 +623,7 @@
 
 - type: entity
   parent: ClothingBeltStorageBase
-<<<<<<< HEAD
   id: ClothingBeltMercenaryWebbing # Frontier - Merc to Mercenary
-=======
-  id: ClothingBeltMercWebbing
->>>>>>> 13dbb95d
   name: mercenary webbing
   description: Ideal for storing everything from ammo to weapons and combat essentials.
   components:
