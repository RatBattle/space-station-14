--- conflicted
+++ resolved
@@ -202,11 +202,6 @@
   description: Stylish black shoes.
   components:
   - type: NoSlip
-<<<<<<< HEAD
-  - type: StaticPrice
-    price: 25
-=======
->>>>>>> d01816f0
   - type: Contraband # Frontier
     hideValues: true # Frontier
 
