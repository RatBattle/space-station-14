- type: entity
  abstract: true
  parent: [Clothing, RecyclableItemClothDevice] # Frontier: added RecyclableItemClothDevice
  id: ClothingHeadset
  name: headset
  description: An updated, modular intercom that fits over the head. Takes encryption keys.
  components:
  - type: ContainerContainer
    containers:
      key_slots: !type:Container
  - type: ContainerFill
    containers:
      key_slots:
      - EncryptionKeyCommon
  - type: Headset
  - type: EncryptionKeyHolder
    keySlots: 5 # Frontier 4<5
  - type: Sprite
    state: icon
  - type: Item
    size: Small
  - type: Clothing
    slots:
    - ears
    sprite: Clothing/Ears/Headsets/base.rsi
  - type: GuideHelp
    guides:
    - Radio

- type: entity
  parent: ClothingHeadset
  id: ClothingHeadsetGrey
  name: passenger headset
  components:
  - type: Sprite
    sprite: Clothing/Ears/Headsets/base.rsi

- type: entity
  parent: ClothingHeadset
  id: ClothingHeadsetCargo
  name: cargo headset
  description: A headset used by supply employees.
  components:
  - type: ContainerFill
    containers:
      key_slots:
      - EncryptionKeyCargo
      - EncryptionKeyCommon
  - type: Sprite
    sprite: Clothing/Ears/Headsets/cargo.rsi
  - type: Clothing
    sprite: Clothing/Ears/Headsets/cargo.rsi

- type: entity
  parent: ClothingHeadsetCargo
  id: ClothingHeadsetMining
  name: mining headset
  description: Headset used by shaft miners.
  components:
  - type: Sprite
    sprite: Clothing/Ears/Headsets/mining.rsi
  - type: Clothing
    sprite: Clothing/Ears/Headsets/mining.rsi

- type: entity
  parent: ClothingHeadsetCargo # Frontier: remove BaseCommandContraband
  id: ClothingHeadsetQM
  name: qm headset
  description: A headset used by the quartermaster.
  components:
  - type: ContainerFill
    containers:
      key_slots:
      - EncryptionKeyCargo
#      - EncryptionKeyCommand # Frontier
      - EncryptionKeyCommon

- type: entity
  parent: [ ClothingHeadset, BaseCentcommContraband ]
  id: ClothingHeadsetCentCom
  name: CentComm headset
  description: A headset used by the upper echelons of Nanotrasen.
  components:
  - type: ContainerFill
    containers:
      key_slots:
      - EncryptionKeyCentCom
      - EncryptionKeyStationMaster
  - type: Sprite
    sprite: Clothing/Ears/Headsets/centcom.rsi
  - type: Clothing
    sprite: Clothing/Ears/Headsets/centcom.rsi

- type: entity
  parent: [ClothingHeadset, BaseC2ContrabandUnredeemable] # Frontier: add BaseC2ContrabandUnredeemable as a parent
  id: ClothingHeadsetCommand
  name: command headset
  description: A headset with a commanding channel.
  components:
  - type: ContainerFill
    containers:
      key_slots:
      - EncryptionKeyStationMaster
  - type: Sprite
    sprite: Clothing/Ears/Headsets/command.rsi
  - type: Clothing
    sprite: Clothing/Ears/Headsets/command.rsi

- type: entity
  parent: ClothingHeadset
  id: ClothingHeadsetEngineering
  name: engineering headset
  description: A headset for engineers to chat while the station burns around them.
  components:
  - type: ContainerFill
    containers:
      key_slots:
      - EncryptionKeyEngineering
      - EncryptionKeyCommon
  - type: Sprite
    sprite: Clothing/Ears/Headsets/engineering.rsi
  - type: Clothing
    sprite: Clothing/Ears/Headsets/engineering.rsi

- type: entity
  parent: ClothingHeadsetEngineering # Frontier: removed BaseCommandContraband
  id: ClothingHeadsetCE
  name: ce headset
  description: A headset for the chief engineer to ignore all emergency calls on.
  components:
  - type: ContainerFill
    containers:
      key_slots:
      - EncryptionKeyEngineering
#      - EncryptionKeyCommand # Frontier
      - EncryptionKeyCommon

- type: entity
  parent: ClothingHeadset
  id: ClothingHeadsetMedical
  name: medical headset
  description: A headset for the trained staff of the medbay.
  components:
  - type: ContainerFill
    containers:
      key_slots:
      - EncryptionKeyMedical
      - EncryptionKeyCommon
  - type: Sprite
    sprite: Clothing/Ears/Headsets/medical.rsi
  - type: Clothing
    sprite: Clothing/Ears/Headsets/medical.rsi

- type: entity
  parent: ClothingHeadsetMedical # Frontier: removed BaseCommandContraband
  id: ClothingHeadsetCMO
  name: cmo headset
  description: A headset used by the CMO.
  components:
  - type: ContainerFill
    containers:
      key_slots:
      - EncryptionKeyMedical
#      - EncryptionKeyCommand # Frontier
      - EncryptionKeyCommon

- type: entity
  parent: ClothingHeadset
  id: ClothingHeadsetScience
  name: science headset
  description: A sciency headset. Like usual.
  components:
  - type: ContainerFill
    containers:
      key_slots:
      - EncryptionKeyScience
      - EncryptionKeyCommon
  - type: Sprite
    sprite: Clothing/Ears/Headsets/science.rsi
  - type: Clothing
    sprite: Clothing/Ears/Headsets/science.rsi

- type: entity
  parent: ClothingHeadsetScience
  id: ClothingHeadsetMedicalScience
  name: medical research headset
  description: A headset that is a result of the mating between medical and science.
  components:
  - type: ContainerFill
    containers:
      key_slots:
      - EncryptionKeyMedicalScience
      - EncryptionKeyCommon
  - type: Sprite
    sprite: Clothing/Ears/Headsets/medicalscience.rsi
  - type: Clothing
    sprite: Clothing/Ears/Headsets/medicalscience.rsi

- type: entity
  parent: ClothingHeadsetScience
  id: ClothingHeadsetRobotics
  name: robotics headset
  description: Made specifically for the roboticists, who cannot decide between departments.
  components:
  - type: ContainerFill
    containers:
      key_slots:
      - EncryptionKeyRobo
      - EncryptionKeyCommon
  - type: Sprite
    sprite: Clothing/Ears/Headsets/robotics.rsi
  - type: Clothing
    sprite: Clothing/Ears/Headsets/robotics.rsi

- type: entity
  parent: ClothingHeadsetScience # Frontier: removed BaseCommandContraband
  id: ClothingHeadsetRD
  name: rd headset
  description: Lamarr used to love chewing on this...
  components:
  - type: ContainerFill
    containers:
      key_slots:
      - EncryptionKeyScience
#      - EncryptionKeyCommand # Frontier
      - EncryptionKeyCommon

- type: entity
<<<<<<< HEAD
  parent: [ClothingHeadset, BaseC2ContrabandUnredeemable] # Frontier: BaseRestrictedContraband<BaseC2ContrabandUnredeemable
=======
  parent: [ClothingHeadset, BaseSecurityLawyerContraband]
>>>>>>> 11e5d591
  id: ClothingHeadsetSecurity
  name: security headset
  description: This is used by your elite security force.
  components:
  - type: ContainerFill
    containers:
      key_slots:
      - EncryptionKeySecurity
      - EncryptionKeyCommon
  - type: Sprite
    sprite: Clothing/Ears/Headsets/security.rsi
  - type: Clothing
    sprite: Clothing/Ears/Headsets/security.rsi

- type: entity
  parent: [ClothingHeadset, BaseC2ContrabandUnredeemable] # Frontier: BaseRestrictedContraband<BaseC2ContrabandUnredeemable
  id: ClothingHeadsetBrigmedic
  name: brigmedic headset
  description: A headset that helps to hear the death cries.
  components:
  - type: ContainerFill
    containers:
      key_slots:
      - EncryptionKeyMedical
      - EncryptionKeySecurity
      - EncryptionKeyCommon
  - type: Sprite
    sprite: Clothing/Ears/Headsets/brigmedic.rsi
  - type: Clothing
    sprite: Clothing/Ears/Headsets/brigmedic.rsi

- type: entity
  parent: ClothingHeadset
  id: ClothingHeadsetService
  name: service headset
  description: Headset used by the service staff, tasked with keeping the station full, happy and clean.
  components:
  - type: ContainerFill
    containers:
      key_slots:
      - EncryptionKeyService
      - EncryptionKeyCommon
  - type: Sprite
    sprite: Clothing/Ears/Headsets/service.rsi
  - type: Clothing
    sprite: Clothing/Ears/Headsets/service.rsi

- type: entity
  parent: [ClothingHeadset, BaseC3PirateContraband] # Frontier: add BaseC3Contraband
  id: ClothingHeadsetFreelance
  name: freelancer headset
  description: This is used by a roaming group of freelancers.
  components:
    - type: ContainerFill
      containers:
        key_slots:
          - EncryptionKeyFreelance
    - type: Sprite
      sprite: Clothing/Ears/Headsets/freelance.rsi
    - type: Clothing
      sprite: Clothing/Ears/Headsets/freelance.rsi<|MERGE_RESOLUTION|>--- conflicted
+++ resolved
@@ -226,11 +226,7 @@
       - EncryptionKeyCommon
 
 - type: entity
-<<<<<<< HEAD
-  parent: [ClothingHeadset, BaseC2ContrabandUnredeemable] # Frontier: BaseRestrictedContraband<BaseC2ContrabandUnredeemable
-=======
-  parent: [ClothingHeadset, BaseSecurityLawyerContraband]
->>>>>>> 11e5d591
+  parent: [ClothingHeadset, BaseC2ContrabandUnredeemable] # Frontier: BaseSecurityLawyerContraband<BaseC2ContrabandUnredeemable
   id: ClothingHeadsetSecurity
   name: security headset
   description: This is used by your elite security force.
