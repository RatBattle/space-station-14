--- conflicted
+++ resolved
@@ -1,4 +1,3 @@
-<<<<<<< HEAD
 
 - type: entity
   parent: ClothingNeckBase
@@ -90,98 +89,4 @@
   - type: Clothing
     sprite: Clothing/Neck/Medals/clownmedal.rsi
   - type: StealTarget
-    stealGroup: ClothingNeckClownmedal
-=======
-
-- type: entity
-  parent: ClothingNeckBase
-  id: ClothingNeckBronzeheart
-  name: bronzeheart medal
-  description: Given to crewmates for exemplary bravery in the face of danger.
-  components:
-  - type: Sprite
-    sprite: Clothing/Neck/Medals/bronzeheart.rsi
-  - type: Clothing
-    sprite: Clothing/Neck/Medals/bronzeheart.rsi
-
-- type: entity
-  parent: ClothingNeckBase
-  id: ClothingNeckGoldmedal
-  name: gold medal of crewmanship
-  description: Given to crewmates who display excellent crewmanship.
-  components:
-  - type: Sprite
-    sprite: Clothing/Neck/Medals/gold.rsi
-  - type: Clothing
-    sprite: Clothing/Neck/Medals/gold.rsi
-  - type: StealTarget
-    stealGroup: ClothingNeckGoldmedal
-
-- type: entity
-  parent: ClothingNeckBase
-  id: ClothingNeckCargomedal
-  name: cargo medal
-  description: Given for the best work in the cargo department.
-  components:
-  - type: Sprite
-    sprite: Clothing/Neck/Medals/cargomedal.rsi
-  - type: Clothing
-    sprite: Clothing/Neck/Medals/cargomedal.rsi
-
-- type: entity
-  parent: ClothingNeckBase
-  id: ClothingNeckEngineermedal
-  name: engineer medal
-  description: Given for the best work in the engineering department.
-  components:
-  - type: Sprite
-    sprite: Clothing/Neck/Medals/engineermedal.rsi
-  - type: Clothing
-    sprite: Clothing/Neck/Medals/engineermedal.rsi
-
-- type: entity
-  parent: ClothingNeckBase
-  id: ClothingNeckMedicalmedal
-  name: medical medal
-  description: Given for the best work in the medical department.
-  components:
-  - type: Sprite
-    sprite: Clothing/Neck/Medals/medicalmedal.rsi
-  - type: Clothing
-    sprite: Clothing/Neck/Medals/medicalmedal.rsi
-
-- type: entity
-  parent: ClothingNeckBase
-  id: ClothingNeckSciencemedal
-  name: science medal
-  description: Given for the best work in the science department.
-  components:
-  - type: Sprite
-    sprite: Clothing/Neck/Medals/sciencemedal.rsi
-  - type: Clothing
-    sprite: Clothing/Neck/Medals/sciencemedal.rsi
-
-- type: entity
-  parent: ClothingNeckBase
-  id: ClothingNeckSecuritymedal
-  name: security medal
-  description: Given for the best work in the security department.
-  components:
-  - type: Sprite
-    sprite: Clothing/Neck/Medals/securitymedal.rsi
-  - type: Clothing
-    sprite: Clothing/Neck/Medals/securitymedal.rsi
-
-- type: entity
-  parent: ClothingNeckBase
-  id: ClothingNeckClownmedal
-  name: clown medal
-  description: Given for the best joke in the universe. HONK!
-  components:
-  - type: Sprite
-    sprite: Clothing/Neck/Medals/clownmedal.rsi
-  - type: Clothing
-    sprite: Clothing/Neck/Medals/clownmedal.rsi
-  - type: StealTarget
-    stealGroup: ClothingNeckClownmedal
->>>>>>> 694ae001
+    stealGroup: ClothingNeckClownmedal