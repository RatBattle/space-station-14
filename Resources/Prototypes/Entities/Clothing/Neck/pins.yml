- type: entity
  parent: ClothingNeckBase
  id: ClothingNeckPinBase
  abstract: true
  name: pin
  description: Be nothing do crime.
  components:
  - type: Item
    size: Tiny
  - type: Sprite
    sprite: Clothing/Neck/Misc/pins.rsi
  - type: Clothing
    sprite: Clothing/Neck/Misc/pins.rsi

- type: entity
  parent: ClothingNeckPinBase
  id: ClothingNeckLGBTPin
  name: LGBT pin
  description: Be gay do crime.
  components:
  - type: Sprite
    state: lgbt
  - type: Clothing
    equippedPrefix: lgbt

- type: entity
  parent: ClothingNeckPinBase
  id: ClothingNeckAllyPin
  name: straight ally pin
  description: Be ally do crime.
  components:
  - type: Sprite
    state: ally
  - type: Clothing
    equippedPrefix: ally

- type: entity
  parent: ClothingNeckPinBase
  id: ClothingNeckAromanticPin
  name: aromantic pin
  description: Be aro do crime.
  components:
  - type: Sprite
    state: aro
  - type: Clothing
    equippedPrefix: aro

- type: entity
  parent: ClothingNeckPinBase
  id: ClothingNeckAsexualPin
  name: asexual pin
  description: Be ace do crime.
  components:
  - type: Sprite
    state: asex
  - type: Clothing
    equippedPrefix: asex

- type: entity
  parent: ClothingNeckPinBase
  id: ClothingNeckBisexualPin
  name: bisexual pin
  description: Be bi do crime.
  components:
  - type: Sprite
    state: bi
  - type: Clothing
    equippedPrefix: bi

- type: entity
  parent: ClothingNeckPinBase
  id: ClothingNeckGayPin
  name: gay pin
  description: Be gay~ do crime.
  components:
  - type: Sprite
    state: gay
  - type: Clothing
    equippedPrefix: gay

- type: entity
  parent: ClothingNeckPinBase
  id: ClothingNeckIntersexPin
  name: intersex pin
  description: Be intersex do crime.
  components:
  - type: Sprite
    state: inter
  - type: Clothing
    equippedPrefix: inter

- type: entity
  parent: ClothingNeckPinBase
  id: ClothingNeckLesbianPin
  name: lesbian pin
  description: Be lesbian do crime.
  components:
  - type: Sprite
    state: les
  - type: Clothing
    equippedPrefix: les

- type: entity
  parent: ClothingNeckPinBase
  id: ClothingNeckNonBinaryPin
  name: non-binary pin
  description: "01100010 01100101 00100000 01100101 01101110 01100010 01111001 00100000 01100100 01101111 00100000 01100011 01110010 01101001 01101101 01100101"
  components:
  - type: Sprite
    state: non
  - type: Clothing
    equippedPrefix: non

- type: entity
  parent: ClothingNeckPinBase
  id: ClothingNeckPansexualPin
  name: pansexual pin
  description: Be pan do crime.
  components:
  - type: Sprite
    state: pan
  - type: Clothing
    equippedPrefix: pan

- type: entity
  parent: ClothingNeckPinBase
  id: ClothingNeckOmnisexualPin
  name: omnisexual pin
  description: Be omni do crime.
  components:
  - type: Sprite
    state: omni
  - type: Clothing
    equippedPrefix: omni

- type: entity
  parent: ClothingNeckPinBase
<<<<<<< HEAD
=======
  id: ClothingNeckGenderqueerPin
  name: genderqueer pin
  description: Be crime do gender. # Frontier: grammar
  components:
  - type: Sprite
    state: gender
  - type: Clothing
    equippedPrefix: gender

- type: entity
  parent: ClothingNeckPinBase
>>>>>>> 3b71b0f8
  id: ClothingNeckTransPin
  name: transgender pin
  description: Be trans do crime.
  components:
  - type: Sprite
    state: trans
  - type: Clothing
    equippedPrefix: trans

- type: entity
  parent: ClothingNeckPinBase
  id: ClothingNeckAutismPin
  name: autism pin
  description: Be autism do crime.
  components:
  - type: Sprite
    state: autism
  - type: Clothing
    equippedPrefix: autism

- type: entity
  parent: ClothingNeckPinBase
  id: ClothingNeckGoldAutismPin
  name: golden autism pin
  description: Be autism do warcrime.
  components:
  - type: Sprite
    state: goldautism
  - type: Clothing
    equippedPrefix: goldautism<|MERGE_RESOLUTION|>--- conflicted
+++ resolved
@@ -135,8 +135,6 @@
 
 - type: entity
   parent: ClothingNeckPinBase
-<<<<<<< HEAD
-=======
   id: ClothingNeckGenderqueerPin
   name: genderqueer pin
   description: Be crime do gender. # Frontier: grammar
@@ -148,7 +146,6 @@
 
 - type: entity
   parent: ClothingNeckPinBase
->>>>>>> 3b71b0f8
   id: ClothingNeckTransPin
   name: transgender pin
   description: Be trans do crime.
