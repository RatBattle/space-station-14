--- conflicted
+++ resolved
@@ -209,12 +209,7 @@
 - type: entity
   parent: ClothingHeadHardsuitWithLightBase
   id: ClothingHeadHelmetHardsuitWarden
-<<<<<<< HEAD
-  noSpawn: true
   name: bailiff's hardsuit helmet
-=======
-  name: warden's hardsuit helmet
->>>>>>> dfbf47c3
   description: A modified riot helmet. Oddly comfortable.
   components:
   - type: BreathMask
@@ -309,14 +304,8 @@
 - type: entity
   parent: ClothingHeadHardsuitWithLightBase
   id: ClothingHeadHelmetHardsuitSecurityRed
-<<<<<<< HEAD
-  noSpawn: true
   name: sheriff's hardsuit helmet
   description: Security hardsuit helmet with the latest top secret NT-HUD software. Belongs to the Sheriff.
-=======
-  name: head of security's hardsuit helmet
-  description: Security hardsuit helmet with the latest top secret NT-HUD software. Belongs to the HoS.
->>>>>>> dfbf47c3
   components:
   - type: BreathMask
   - type: Sprite
