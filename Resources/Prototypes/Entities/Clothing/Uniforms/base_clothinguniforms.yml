- type: entity
  abstract: true
  parent: Clothing
  id: UnsensoredClothingUniformBase
  components:
  - type: Sprite
    state: icon
  - type: Clothing
    slots: [innerclothing]
    equipSound:
      path: /Audio/Items/jumpsuit_equip.ogg
  - type: Butcherable
    butcheringType: Knife
    spawned:
    - id: MaterialCloth1
      amount: 3
  - type: Food
    requiresSpecialDigestion: true
  - type: SolutionContainerManager
    solutions:
      food:
        maxVol: 30
        reagents:
        - ReagentId: Fiber
          Quantity: 30
  - type: Tag
    tags:
    - ClothMade
    - WhitelistChameleon

- type: entity
  abstract: true
  parent: UnsensoredClothingUniformBase
  id: UnsensoredClothingUniformSkirtBase
  components:
  - type: Clothing
    slots: [innerclothing]
    femaleMask: UniformTop
  - type: HarpyClothing # Frontier - Harpy

- type: entity
  abstract: true
  parent: UnsensoredClothingUniformBase
  id: ClothingUniformBase
  components:
  - type: SuitSensor
  - type: DeviceNetwork
    deviceNetId: Wireless
    transmitFrequencyId: SuitSensor
<<<<<<< HEAD
#  - type: WirelessNetworkConnection # Frontier - Remove range for long space sensors
#    range: 1200 # Frontier - Remove range for long space sensors
#  - type: StationLimitedNetwork # Frontier - Remove range for long space sensors
=======
    savableAddress: false
  - type: WirelessNetworkConnection
    range: 1200
  - type: StationLimitedNetwork
>>>>>>> a7e29f28

- type: entity
  abstract: true
  parent: ClothingUniformBase
  id: ClothingUniformSkirtBase
  components:
  - type: Clothing
    slots: [innerclothing]
    femaleMask: UniformTop
  - type: HarpyClothing # Frontier - Harpy<|MERGE_RESOLUTION|>--- conflicted
+++ resolved
@@ -47,16 +47,10 @@
   - type: DeviceNetwork
     deviceNetId: Wireless
     transmitFrequencyId: SuitSensor
-<<<<<<< HEAD
-#  - type: WirelessNetworkConnection # Frontier - Remove range for long space sensors
-#    range: 1200 # Frontier - Remove range for long space sensors
-#  - type: StationLimitedNetwork # Frontier - Remove range for long space sensors
-=======
     savableAddress: false
-  - type: WirelessNetworkConnection
-    range: 1200
-  - type: StationLimitedNetwork
->>>>>>> a7e29f28
+  # - type: WirelessNetworkConnection # Frontier - Remove range for long space sensors
+  #   range: 1200 # Frontier - Remove range for long space sensors
+  # - type: StationLimitedNetwork # Frontier - Remove range for long space sensors
 
 - type: entity
   abstract: true
