- type: entity
  parent: NFClothingBackpack # Frontier: ClothingBackpack<NFClothingBackpack
  id: ClothingBackpackSatchel
  name: satchel
  description: A trendy looking satchel.
  components:
  - type: Sprite
    sprite: Clothing/Back/Satchels/satchel.rsi
  - type: Storage
    grid:
    - 0,0,1,3
    - 3,0,6,3
    - 8,0,9,3

- type: entity
  parent: ClothingBackpackSatchel
  id: ClothingBackpackSatchelLeather
  name: leather satchel
  description: A trend-setting satchel from a bygone era.
  components:
  - type: Sprite
    sprite: Clothing/Back/Satchels/leather.rsi

- type: entity
  parent: ClothingBackpackSatchel
  id: ClothingBackpackSatchelEngineering
  name: engineering satchel
  description: A tough satchel with extra pockets.
  components:
  - type: Sprite
    sprite: Clothing/Back/Satchels/engineering.rsi

- type: entity
  parent: ClothingBackpackSatchel
  id: ClothingBackpackSatchelAtmospherics
  name: atmospherics satchel
  description: A tough satchel made of fire resistant fibers. Smells like plasma.
  components:
  - type: Sprite
    sprite: Clothing/Back/Satchels/atmospherics.rsi

- type: entity
  parent: ClothingBackpackSatchel
  id: ClothingBackpackSatchelClown
  name: clown satchel
  description: For fast running from security.
  components:
  - type: Sprite
    sprite: Clothing/Back/Satchels/clown.rsi
  - type: Storage
    storageOpenSound:
      collection: BikeHorn

- type: entity
  parent: ClothingBackpackSatchel
  id: ClothingBackpackSatchelMime
  name: mime satchel
  description: A satchel designed for the silent and expressive art of miming.
  components:
  - type: Sprite
    sprite: Clothing/Back/Satchels/mime.rsi

- type: entity
  parent: ClothingBackpackSatchel
  id: ClothingBackpackSatchelMedical
  name: medical satchel
  description: A sterile satchel used in medical departments.
  components:
  - type: Sprite
    sprite: Clothing/Back/Satchels/medical.rsi

- type: entity
  parent: ClothingBackpackSatchel
  id: ClothingBackpackSatchelChemistry
  name: chemistry satchel
  description: A sterile satchel with chemist colours.
  components:
  - type: Sprite
    sprite: Clothing/Back/Satchels/chemistry.rsi

- type: entity
  parent: ClothingBackpackSatchel
  id: ClothingBackpackSatchelVirology
  name: virology satchel
  description: A satchel made of hypo-allergenic fibers. It's designed to help prevent the spread of disease. Smells like monkey.
  components:
  - type: Sprite
    sprite: Clothing/Back/Satchels/virology.rsi

- type: entity
  parent: ClothingBackpackSatchel
  id: ClothingBackpackSatchelGenetics
  name: genetics satchel
  description: A sterile satchel with geneticist colours.
  components:
  - type: Sprite
    sprite: Clothing/Back/Satchels/genetics.rsi

- type: entity
  parent: ClothingBackpackSatchel
  id: ClothingBackpackSatchelScience
  name: science satchel
  description: Useful for holding research materials.
  components:
  - type: Sprite
    sprite: Clothing/Back/Satchels/science.rsi

- type: entity
<<<<<<< HEAD
  parent: [ClothingBackpackSatchel, BaseC1Contraband] # Frontier: BaseRestrictedContraband<BaseC1Contraband
=======
  parent: [ClothingBackpackSatchel, BaseSecurityContraband]
>>>>>>> 4dfd3e57
  id: ClothingBackpackSatchelSecurity
  name: security satchel
  description: A robust satchel for security related needs.
  components:
  - type: Sprite
    sprite: Clothing/Back/Satchels/security.rsi

- type: entity
<<<<<<< HEAD
  parent: [ClothingBackpackSatchel, BaseC2Contraband] # Frontier: BaseRestrictedContraband<BaseC2Contraband
=======
  parent: [ClothingBackpackSatchel, BaseSecurityContraband]
>>>>>>> 4dfd3e57
  id: ClothingBackpackSatchelBrigmedic
  name: brigmedic satchel
  description: A sterile satchel for medical related needs.
  components:
  - type: Sprite
    sprite: Clothing/Back/Satchels/brigmedic.rsi

- type: entity
  parent: ClothingBackpackSatchel # Frontier: removed BaseCommandContraband
  id: ClothingBackpackSatchelCaptain
  name: captain's satchel
  description: An exclusive satchel for Nanotrasen officers.
  components:
  - type: Sprite
    sprite: Clothing/Back/Satchels/captain.rsi

- type: entity
  parent: ClothingBackpackSatchel
  id: ClothingBackpackSatchelHydroponics
  name: hydroponics satchel
  description: A satchel made of all natural fibers.
  components:
  - type: Sprite
    sprite: Clothing/Back/Satchels/hydroponics.rsi

- type: entity
  parent: ClothingBackpackSatchel
  id: ClothingBackpackSatchelCargo
  name: cargo satchel
  description: A robust satchel for stealing cargo's loot.
  components:
    - type: Sprite
      sprite: Clothing/Back/Satchels/cargo.rsi

- type: entity
  parent: ClothingBackpackSatchel
  id: ClothingBackpackSatchelSalvage
  name: salvage satchel
  description: A robust satchel for stashing your loot.
  components:
    - type: Sprite
      sprite: Clothing/Back/Satchels/salvage.rsi

- type: entity
  parent: ClothingBackpackSatchel
  id: ClothingBackpackSatchelHolding
  name: satchel of holding
  description: A satchel that opens into a localized pocket of bluespace.
  components:
  - type: Sprite
    sprite: _NF/Clothing/Back/Satchels/holding.rsi # Frontier
    state: icon
    layers:
    - state: icon
    - state: icon-unlit
      shader: unshaded
  - type: Item
    size: Ginormous
    inhandVisuals: # Frontier
      left: # Frontier
      - state: inhand-left # Frontier
      - state: inhand-left-unlit # Frontier
        shader: unshaded # Frontier
      right: # Frontier
      - state: inhand-right # Frontier
      - state: inhand-right-unlit # Frontier
        shader: unshaded # Frontier
  - type: Storage
    maxItemSize: Huge
    grid:
    - 0,0,11,4
  - type: Clothing # Frontier
    sprite: _NF/Clothing/Back/Satchels/holding.rsi # Frontier
    clothingVisuals: # Frontier
      back: # Frontier
      - state: equipped-BACKPACK # Frontier
      - state: equipped-BACKPACK-unlit # Frontier
        shader: unshaded # Frontier<|MERGE_RESOLUTION|>--- conflicted
+++ resolved
@@ -106,11 +106,7 @@
     sprite: Clothing/Back/Satchels/science.rsi
 
 - type: entity
-<<<<<<< HEAD
-  parent: [ClothingBackpackSatchel, BaseC1Contraband] # Frontier: BaseRestrictedContraband<BaseC1Contraband
-=======
-  parent: [ClothingBackpackSatchel, BaseSecurityContraband]
->>>>>>> 4dfd3e57
+  parent: [ClothingBackpackSatchel, BaseC1Contraband] # Frontier: BaseSecurityContraband<BaseC1Contraband
   id: ClothingBackpackSatchelSecurity
   name: security satchel
   description: A robust satchel for security related needs.
@@ -119,11 +115,7 @@
     sprite: Clothing/Back/Satchels/security.rsi
 
 - type: entity
-<<<<<<< HEAD
-  parent: [ClothingBackpackSatchel, BaseC2Contraband] # Frontier: BaseRestrictedContraband<BaseC2Contraband
-=======
-  parent: [ClothingBackpackSatchel, BaseSecurityContraband]
->>>>>>> 4dfd3e57
+  parent: [ClothingBackpackSatchel, BaseC2ContrabandUnredeemable] # Frontier: BaseSecurityContraband<BaseC2ContrabandUnredeemable
   id: ClothingBackpackSatchelBrigmedic
   name: brigmedic satchel
   description: A sterile satchel for medical related needs.
