--- conflicted
+++ resolved
@@ -57,11 +57,7 @@
       collection: IanBark
 
 - type: entity
-<<<<<<< HEAD
-  parent: [ClothingBackpack, BaseC2Contraband ] # Frontier: BaseRestrictedContraband<BaseC2Contraband
-=======
   parent: [NFClothingBackpack, BaseC2Contraband ] # Frontier: BaseRestrictedContraband<BaseC2Contraband, ClothingBackpack<NFClothingBackpack
->>>>>>> d01816f0
   id: ClothingBackpackSecurity
   name: security backpack
   description: It's a very robust backpack.
@@ -70,11 +66,7 @@
     sprite: Clothing/Back/Backpacks/security.rsi
 
 - type: entity
-<<<<<<< HEAD
-  parent: [ClothingBackpack, BaseC2Contraband ] # Frontier: BaseRestrictedContraband<BaseC2Contraband
-=======
   parent: [NFClothingBackpack, BaseC2Contraband ] # Frontier: BaseRestrictedContraband<BaseC2Contraband, ClothingBackpack<NFClothingBackpack
->>>>>>> d01816f0
   id: ClothingBackpackBrigmedic
   name: brigmedic backpack
   description: It's a very sterile backpack.
@@ -110,11 +102,7 @@
     sprite: Clothing/Back/Backpacks/medical.rsi
 
 - type: entity
-<<<<<<< HEAD
-  parent: ClothingBackpack # Frontier: removed BaseCommandContraband
-=======
   parent: NFClothingBackpack # Frontier: ClothingBackpack<NFClothingBackpack # Frontier: removed BaseCommandContraband
->>>>>>> d01816f0
   id: ClothingBackpackCaptain
   name: captain's backpack
   description: It's a special backpack made exclusively for Nanotrasen officers.
@@ -343,11 +331,7 @@
     deleteOnDrop: false
 
 - type: entity
-<<<<<<< HEAD
-  parent: ClothingBackpack
-=======
-  parent: NFClothingBackpack # Frontier: ClothingBackpack<NFClothingBackpack
->>>>>>> d01816f0
+  parent: NFClothingBackpack # Frontier: ClothingBackpack<NFClothingBackpack
   id: ClothingBackpackElectropack
   name: electropack
   suffix: SelfUnremovable
