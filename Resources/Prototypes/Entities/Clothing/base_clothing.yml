--- conflicted
+++ resolved
@@ -22,13 +22,8 @@
 - type: entity
   abstract: true
   id: AllowSuitStorageClothing
-<<<<<<< HEAD
-#  components: # Frontier - Return this when we update again.
-#  - type: AllowSuitStorage
-=======
   components:
   - type: AllowSuitStorage
->>>>>>> 6829630d
 
 # for clothing that has a single item slot to insert and alt click out.
 # inheritors add a whitelisted slot named item
