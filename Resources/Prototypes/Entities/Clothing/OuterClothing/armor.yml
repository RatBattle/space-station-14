--- conflicted
+++ resolved
@@ -232,10 +232,6 @@
   - type: ClothingSpeedModifier
     walkModifier: 1.0
     sprintModifier: 1.0
-<<<<<<< HEAD
-=======
-  - type: HeldSpeedModifier
->>>>>>> dfbf47c3
   - type: ExplosionResistance
     damageCoefficient: 0.90
   - type: GroupExamine
