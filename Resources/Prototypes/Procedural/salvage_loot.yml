--- conflicted
+++ resolved
@@ -1,6 +1,5 @@
 # Loot table
 # Main loot table for random spawns
-<<<<<<< HEAD
 #- type: salvageLoot
 #  id: SalvageLoot
 #  loots:
@@ -28,6 +27,8 @@
 #        - proto: CloningPodMachineCircuitboard
 #          cost: 2
 #        - proto: CognizineChemistryBottle
+#        - proto: FoodBoxDonkpocketCarp
+#          prob: 0.5
 #        - proto: CratePartsT3
 #          cost: 2
 #          prob: 0.5
@@ -114,113 +115,6 @@
 #        - proto: WeaponTeslaGun
 #          prob: 0.1
 #          cost: 2
-=======
-- type: salvageLoot
-  id: SalvageLoot
-  loots:
-    - !type:RandomSpawnsLoot
-      entries:
-        - proto: AdvMopItem
-          prob: 0.5
-        - proto: AmmoTechFabCircuitboard
-          cost: 2
-        - proto: AutolatheMachineCircuitboard
-          cost: 2
-        - proto: BiomassReclaimerMachineCircuitboard
-          cost: 2
-        - proto: BluespaceBeaker
-          cost: 2
-        - proto: CyborgEndoskeleton
-          cost: 3
-          prob: 0.5
-        - proto: ChemDispenserMachineCircuitboard
-          cost: 2
-        - proto: CircuitImprinter
-          cost: 2
-        - proto: CloningConsoleComputerCircuitboard
-          cost: 2
-        - proto: CloningPodMachineCircuitboard
-          cost: 2
-        - proto: CognizineChemistryBottle
-        - proto: FoodBoxDonkpocketCarp
-          prob: 0.5
-        - proto: CrateSalvageEquipment
-          cost: 3
-          prob: 0.5
-        - proto: GasRecycler
-          cost: 2
-        - proto: GeneratorRTG
-          cost: 5
-        - proto: GravityGeneratorMini
-          cost: 2
-        - proto: GyroscopeUnanchored
-          cost: 2
-          prob: 0.1
-        - proto: MedicalScannerMachineCircuitboard
-          cost: 2
-        - proto: NuclearBombKeg
-          cost: 5
-        - proto: OmnizineChemistryBottle
-          prob: 0.5
-        - proto: PortableGeneratorPacman
-          cost: 2
-        - proto: PortableGeneratorSuperPacman
-          cost: 3
-        - proto: PowerCellAntiqueProto
-          cost: 5
-          prob: 0.5
-        - proto: ProtolatheMachineCircuitboard
-        - proto: RandomArtifactSpawner
-          cost: 2
-        - proto: RandomCargoCorpseSpawner
-          cost: 2
-          prob: 0.5
-        - proto: RandomCommandCorpseSpawner
-          cost: 5
-          prob: 0.5
-        - proto: RandomEngineerCorpseSpawner
-          cost: 2
-          prob: 0.5
-        - proto: RandomMedicCorpseSpawner
-          cost: 2
-          prob: 0.5
-        - proto: RandomScienceCorpseSpawner
-          cost: 2
-          prob: 0.5
-        - proto: RandomSecurityCorpseSpawner
-          cost: 2
-          prob: 0.5
-        - proto: RandomServiceCorpseSpawner
-          cost: 2
-          prob: 0.5
-        - proto: ResearchAndDevelopmentServerMachineCircuitboard
-          cost: 5
-          prob: 0.5
-        - proto: ResearchDisk10000
-          prob: 0.5
-        - proto: ResearchDisk5000
-          prob: 0.5
-        - proto: RipleyHarness
-          cost: 3
-          prob: 0.5
-        - proto: SpaceCash1000
-        - proto: SpaceCash10000
-          cost: 10
-        - proto: SpaceCash2500
-          cost: 3
-        - proto: SpaceCash5000
-          cost: 5
-        - proto: TechnologyDiskRare
-          cost: 5
-          prob: 0.5
-        - proto: ThrusterUnanchored
-        - proto: WaterTankHighCapacity
-        - proto: WeldingFuelTankHighCapacity
-          cost: 3
-        - proto: WeaponTeslaGun
-          prob: 0.1
-          cost: 2
->>>>>>> 694ae001
 
 # Mob loot table
 
