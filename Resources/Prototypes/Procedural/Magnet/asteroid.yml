<<<<<<< HEAD
# Frontier - these cause startup issues due to nonexistent NoiseDunGen
# This file comes from this PR:
# https://github.com/space-wizards/space-station-14/commit/bf79acd127483d64f96dc23f2e64c74ceb84303d
# but then i dont see any of the CS code so bad merge i guess

# # Large asteroids, typically 1
# - type: dungeonConfig
#   id: BlobAsteroid
#   # Floor generation
#   layers:
#   - !type:NoiseDunGen
#     tileCap: 1500
#     capStd: 32
#     iterations: 3
#     layers:
#       - tile: FloorAsteroidSand
#         threshold: 0.30
#         noise:
#           frequency: 0.020
#           noiseType: OpenSimplex2
#           fractalType: FBm
#           octaves: 2
#           lacunarity: 2
=======
# Large asteroids, typically 1
- type: dungeonConfig
  id: BlobAsteroid
  # Floor generation
  layers:
  - !type:NoiseDunGen
    tileCap: 1000
    capStd: 32
    iterations: 3
    layers:
      - tile: FloorAsteroidSand
        threshold: 0.30
        noise:
          frequency: 0.020
          noiseType: OpenSimplex2
          fractalType: FBm
          octaves: 2
          lacunarity: 2
>>>>>>> 9a68cf0b

#   # Generate biome
#   - !type:BiomeDunGen
#     biomeTemplate: Asteroid

<<<<<<< HEAD
#   # Generate ore veins
#   - !type:BiomeMarkerLayerDunGen
#     markerTemplate: AsteroidOre

# # Multiple smaller asteroids
# # This is a pain so we generate fewer tiles
# - type: dungeonConfig
#   id: ClusterAsteroid
#   # Floor generation
#   layers:
#   - !type:NoiseDunGen
#     tileCap: 1000
#     capStd: 32
#     layers:
#       - tile: FloorAsteroidSand
#         threshold: 0.10
#         noise:
#           frequency: 0.130
#           noiseType: OpenSimplex2
#           fractalType: FBm
#           octaves: 2
#           lacunarity: 2
=======
# Multiple smaller asteroids
# This is a pain so we generate fewer tiles
- type: dungeonConfig
  id: ClusterAsteroid
  # Floor generation
  layers:
  - !type:NoiseDunGen
    tileCap: 750
    capStd: 32
    layers:
      - tile: FloorAsteroidSand
        threshold: 0.10
        noise:
          frequency: 0.130
          noiseType: OpenSimplex2
          fractalType: FBm
          octaves: 2
          lacunarity: 2
>>>>>>> 9a68cf0b

#   # Generate biome
#   - !type:BiomeDunGen
#     biomeTemplate: Asteroid

<<<<<<< HEAD
#   # Generate ore veins
#   - !type:BiomeMarkerLayerDunGen
#     markerTemplate: AsteroidOre

# # Long and spindly, less smooth than blob
# - type: dungeonConfig
#   id: SpindlyAsteroid
#   # Floor generation
#   layers:
#   - !type:NoiseDunGen
#     tileCap: 1500
#     capStd: 32
#     layers:
#       - tile: FloorAsteroidSand
#         threshold: -0.50
#         noise:
#           frequency: 0.055
#           noiseType: Cellular
#           fractalType: FBm
#           octaves: 3
#           lacunarity: 2
#           cellularDistanceFunction: Euclidean
=======
# Long and spindly, less smooth than blob
- type: dungeonConfig
  id: SpindlyAsteroid
  # Floor generation
  layers:
  - !type:NoiseDunGen
    tileCap: 1000
    capStd: 32
    layers:
      - tile: FloorAsteroidSand
        threshold: -0.50
        noise:
          frequency: 0.055
          noiseType: Cellular
          fractalType: FBm
          octaves: 3
          lacunarity: 2
          cellularDistanceFunction: Euclidean
>>>>>>> 9a68cf0b

#   # Generate biome
#   - !type:BiomeDunGen
#     biomeTemplate: Asteroid

<<<<<<< HEAD
#   # Generate ore veins
#   - !type:BiomeMarkerLayerDunGen
#     markerTemplate: AsteroidOre

# # Lots of holes in it
# - type: dungeonConfig
#   id: SwissCheeseAsteroid
#   # Floor generation
#   layers:
#   - !type:NoiseDunGen
#     tileCap: 1500
#     capStd: 32
#     layers:
#       - tile: FloorAsteroidSand
#         threshold: -0.10
#         noise:
#           frequency: 0.155
#           noiseType: OpenSimplex2
#           fractalType: FBm
#           octaves: 2
#           lacunarity: 2

#   # Generate biome
#   - !type:BiomeDunGen
#     biomeTemplate: Asteroid

#   # Generate ore veins
#   - !type:BiomeMarkerLayerDunGen
#     markerTemplate: AsteroidOre
=======
# Lots of holes in it
- type: dungeonConfig
  id: SwissCheeseAsteroid
  # Floor generation
  layers:
  - !type:NoiseDunGen
    tileCap: 1000
    capStd: 32
    layers:
      - tile: FloorAsteroidSand
        threshold: -0.10
        noise:
          frequency: 0.155
          noiseType: OpenSimplex2
          fractalType: FBm
          octaves: 2
          lacunarity: 2

  # Generate biome
  - !type:BiomeDunGen
    biomeTemplate: Asteroid
>>>>>>> 9a68cf0b
<|MERGE_RESOLUTION|>--- conflicted
+++ resolved
@@ -1,4 +1,4 @@
-<<<<<<< HEAD
+
 # Frontier - these cause startup issues due to nonexistent NoiseDunGen
 # This file comes from this PR:
 # https://github.com/space-wizards/space-station-14/commit/bf79acd127483d64f96dc23f2e64c74ceb84303d
@@ -10,7 +10,7 @@
 #   # Floor generation
 #   layers:
 #   - !type:NoiseDunGen
-#     tileCap: 1500
+#     tileCap: 1000
 #     capStd: 32
 #     iterations: 3
 #     layers:
@@ -22,44 +22,19 @@
 #           fractalType: FBm
 #           octaves: 2
 #           lacunarity: 2
-=======
-# Large asteroids, typically 1
-- type: dungeonConfig
-  id: BlobAsteroid
-  # Floor generation
-  layers:
-  - !type:NoiseDunGen
-    tileCap: 1000
-    capStd: 32
-    iterations: 3
-    layers:
-      - tile: FloorAsteroidSand
-        threshold: 0.30
-        noise:
-          frequency: 0.020
-          noiseType: OpenSimplex2
-          fractalType: FBm
-          octaves: 2
-          lacunarity: 2
->>>>>>> 9a68cf0b
 
 #   # Generate biome
 #   - !type:BiomeDunGen
 #     biomeTemplate: Asteroid
 
-<<<<<<< HEAD
-#   # Generate ore veins
-#   - !type:BiomeMarkerLayerDunGen
-#     markerTemplate: AsteroidOre
-
 # # Multiple smaller asteroids
-# # This is a pain so we generate fewer tiles
+# This is a pain so we generate fewer tiles
 # - type: dungeonConfig
 #   id: ClusterAsteroid
 #   # Floor generation
 #   layers:
 #   - !type:NoiseDunGen
-#     tileCap: 1000
+#     tileCap: 750
 #     capStd: 32
 #     layers:
 #       - tile: FloorAsteroidSand
@@ -70,35 +45,10 @@
 #           fractalType: FBm
 #           octaves: 2
 #           lacunarity: 2
-=======
-# Multiple smaller asteroids
-# This is a pain so we generate fewer tiles
-- type: dungeonConfig
-  id: ClusterAsteroid
-  # Floor generation
-  layers:
-  - !type:NoiseDunGen
-    tileCap: 750
-    capStd: 32
-    layers:
-      - tile: FloorAsteroidSand
-        threshold: 0.10
-        noise:
-          frequency: 0.130
-          noiseType: OpenSimplex2
-          fractalType: FBm
-          octaves: 2
-          lacunarity: 2
->>>>>>> 9a68cf0b
 
 #   # Generate biome
 #   - !type:BiomeDunGen
 #     biomeTemplate: Asteroid
-
-<<<<<<< HEAD
-#   # Generate ore veins
-#   - !type:BiomeMarkerLayerDunGen
-#     markerTemplate: AsteroidOre
 
 # # Long and spindly, less smooth than blob
 # - type: dungeonConfig
@@ -106,7 +56,7 @@
 #   # Floor generation
 #   layers:
 #   - !type:NoiseDunGen
-#     tileCap: 1500
+#     tileCap: 1000
 #     capStd: 32
 #     layers:
 #       - tile: FloorAsteroidSand
@@ -118,35 +68,10 @@
 #           octaves: 3
 #           lacunarity: 2
 #           cellularDistanceFunction: Euclidean
-=======
-# Long and spindly, less smooth than blob
-- type: dungeonConfig
-  id: SpindlyAsteroid
-  # Floor generation
-  layers:
-  - !type:NoiseDunGen
-    tileCap: 1000
-    capStd: 32
-    layers:
-      - tile: FloorAsteroidSand
-        threshold: -0.50
-        noise:
-          frequency: 0.055
-          noiseType: Cellular
-          fractalType: FBm
-          octaves: 3
-          lacunarity: 2
-          cellularDistanceFunction: Euclidean
->>>>>>> 9a68cf0b
 
 #   # Generate biome
 #   - !type:BiomeDunGen
 #     biomeTemplate: Asteroid
-
-<<<<<<< HEAD
-#   # Generate ore veins
-#   - !type:BiomeMarkerLayerDunGen
-#     markerTemplate: AsteroidOre
 
 # # Lots of holes in it
 # - type: dungeonConfig
@@ -154,7 +79,7 @@
 #   # Floor generation
 #   layers:
 #   - !type:NoiseDunGen
-#     tileCap: 1500
+#     tileCap: 1000
 #     capStd: 32
 #     layers:
 #       - tile: FloorAsteroidSand
@@ -168,31 +93,4 @@
 
 #   # Generate biome
 #   - !type:BiomeDunGen
-#     biomeTemplate: Asteroid
-
-#   # Generate ore veins
-#   - !type:BiomeMarkerLayerDunGen
-#     markerTemplate: AsteroidOre
-=======
-# Lots of holes in it
-- type: dungeonConfig
-  id: SwissCheeseAsteroid
-  # Floor generation
-  layers:
-  - !type:NoiseDunGen
-    tileCap: 1000
-    capStd: 32
-    layers:
-      - tile: FloorAsteroidSand
-        threshold: -0.10
-        noise:
-          frequency: 0.155
-          noiseType: OpenSimplex2
-          fractalType: FBm
-          octaves: 2
-          lacunarity: 2
-
-  # Generate biome
-  - !type:BiomeDunGen
-    biomeTemplate: Asteroid
->>>>>>> 9a68cf0b
+#     biomeTemplate: Asteroid