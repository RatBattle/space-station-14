- type: salvageFaction
  id: Xenos
  entries:
    - proto: MobXeno
    - proto: MobXenoDrone
      cost: 2
    - proto: MobXenoPraetorian
      cost: 5
      prob: 0.1
    - proto: MobXenoQueen
      cost: 10
      prob: 0.02
    - proto: MobXenoRavager
      cost: 5
    - proto: MobXenoRouny
      cost: 3
      prob: 0.02
    - proto: MobXenoSpitter
    - proto: WeaponTurretXeno
      prob: 0.1
  configs:
    DefenseStructure: XenoWardingTower
<<<<<<< HEAD
    Mining: Xenos
    Megafauna: MobXenoQueenDungeon
=======
    Megafauna: MobXenoQueen
>>>>>>> 535b013f

- type: salvageFaction
  id: Carps
  entries:
    - proto: MobCarpDungeon
    # These do too much damage for salvage, need nerfs
    #- proto: MobCarpHolo
    #  cost: 5
    #  prob: 0.1
    #- proto: MobCarpMagic
    #  cost: 5
    #  prob: 0.1
    - proto: MobDragonDungeon
      cost: 10
      prob: 0.02
  configs:
    DefenseStructure: CarpStatue
    Megafauna: MobDragonDungeon<|MERGE_RESOLUTION|>--- conflicted
+++ resolved
@@ -20,12 +20,8 @@
       prob: 0.1
   configs:
     DefenseStructure: XenoWardingTower
-<<<<<<< HEAD
     Mining: Xenos
-    Megafauna: MobXenoQueenDungeon
-=======
     Megafauna: MobXenoQueen
->>>>>>> 535b013f
 
 - type: salvageFaction
   id: Carps
