# Tier 1

- type: technology
  id: SalvageEquipment
  name: research-technology-salvage-equipment
  icon:
    sprite: Objects/Tools/handdrill.rsi
    state: handdrill
  discipline: Industrial
  tier: 1
  cost: 7500
  recipeUnlocks:
  - MiningDrill
  - WeaponGrapplingGun # Frontier
  - MineralScannerEmpty
  - OreProcessorIndustrialMachineCircuitboard
  - ClothingMaskWeldingGas

- type: technology
  id: SpaceScanning
  name: research-technology-space-scanning
  icon:
    sprite: Objects/Tools/handheld_mass_scanner.rsi
    state: icon
  discipline: Industrial
  tier: 1
  cost: 5000
  recipeUnlocks:
  - RadarConsoleCircuitboard
  - HandHeldMassScanner
  - BorgModuleGPS

- type: technology
  id: AdvancedPowercells
  name: research-technology-advanced-powercells
  icon:
    sprite: Structures/Power/turbo_recharger.rsi
    state: empty
  discipline: Industrial
  tier: 1
  cost: 7500
  recipeUnlocks:
  - PowerCellHigh
  - TurboItemRechargerCircuitboard
  - SMESAdvancedMachineCircuitboard

- type: technology
  id: MechanicalCompression
  name: research-technology-mechanical-compression
  icon:
    sprite: Structures/Machines/flatpacker.rsi
    state: base
  discipline: Industrial
  tier: 1
  cost: 10000
  recipeUnlocks:
  - FlatpackerMachineCircuitboard

- type: technology
  id: IndustrialEngineering
  name: research-technology-industrial-engineering
  icon:
    sprite: Structures/Machines/protolathe_hypercon.rsi
    state: building
  discipline: Industrial
  tier: 1
  cost: 10000
  recipeUnlocks:
  - AutolatheHyperConvectionMachineCircuitboard
  - ProtolatheHyperConvectionMachineCircuitboard
  - CircuitImprinterHyperConvectionMachineCircuitboard
  - SheetifierMachineCircuitboard

- type: technology
  id: PowerGeneration
  name: research-technology-power-generation
  icon:
    sprite: Structures/Power/Generation/portable_generator.rsi
    state: portgen0
  discipline: Industrial
  tier: 1
  cost: 7500
  recipeUnlocks:
  - PortableGeneratorPacmanMachineCircuitboard
  - PortableGeneratorSuperPacmanMachineCircuitboard
  - PortableGeneratorJrPacmanMachineCircuitboard
  - SolarControlComputerCircuitboard
  - SolarTrackerElectronics
  - EmitterCircuitboard

- type: technology
  id: AtmosphericTech
  name: research-technology-atmospheric-tech
  icon:
    sprite: Structures/Piping/Atmospherics/thermomachine.rsi
    state: freezerOff
  discipline: Industrial
  tier: 1
  cost: 7500
  recipeUnlocks:
  - ThermomachineFreezerMachineCircuitBoard
  - GasRecyclerMachineCircuitboard

- type: technology
  id: RipleyAPLU
  name: research-technology-ripley-aplu
  icon:
    sprite: Objects/Specific/Mech/mecha.rsi
    state: ripley
  discipline: Industrial
  tier: 1
  cost: 7500
  recipeUnlocks:
  - RipleyHarness
  - RipleyLArm
  - RipleyRArm
  - RipleyLLeg
  - RipleyRLeg
  - RipleyCentralElectronics
  - RipleyPeripheralsElectronics
  - MechEquipmentGrabber

# Tier 2

- type: technology
  id: Shuttlecraft
  name: research-technology-shuttlecraft
  icon:
    sprite: Structures/Shuttles/gyroscope.rsi
    state: base
  discipline: Industrial
  tier: 2
  cost: 10000
  recipeUnlocks:
  - ShuttleConsoleCircuitboard
  - ThrusterMachineCircuitboard
  - GyroscopeMachineCircuitboard
  - MiniGravityGeneratorCircuitboard
  - MiniStationAnchorCircuitboard # Frontier
  - SmallThrusterMachineCircuitboard # Frontier
  - SmallGyroscopeMachineCircuitboard # Frontier

- type: technology
  id: AdvancedAtmospherics
  name: research-technology-advanced-atmospherics
  icon:
    sprite: Objects/Devices/Holoprojectors/atmos.rsi
    state: icon
  discipline: Industrial
  tier: 2
  cost: 7500
  recipeUnlocks:
  - HellfireFreezerMachineCircuitBoard
  - PortableScrubberMachineCircuitBoard
  - HolofanProjector
#  - FireExtinguisherBluespace # DeltaV
  technologyPrerequisites:
  - AtmosphericTech

- type: technology
  id: AdvancedToolsTechnology
  name: research-technology-advanced-tools
  icon:
    sprite: Objects/Tools/welder_experimental.rsi
    state: icon
  discipline: Industrial
  tier: 2
  cost: 10000
  recipeUnlocks:
    - WelderExperimental
    - PowerDrill
    - JawsOfLife
    - UtilityBeltChiefEngineer
    - BorgModuleAdvancedTool
<<<<<<< HEAD
=======
    # - Fulton # Frontier
    # - FultonBeacon # Frontier
>>>>>>> 3b71b0f8
    - BorgModuleJetpack # Frontier
    - NFBlueprintPowerDrill # Frontier
    - NFBlueprintJawsOfLife # Frontier
    - NFBlueprintWelderExperimental # Frontier

- type: technology
  id: MassExcavation
  name: research-technology-excavation
  icon:
    sprite: Objects/Tools/handdrilldiamond.rsi
    state: handdrill
  discipline: Industrial
  tier: 2
  cost: 12500
  recipeUnlocks:
    - OreBagOfHolding
    - MiningDrillDiamond
    - AdvancedMineralScannerEmpty
    - NFBlueprintOreBagOfHolding # Frontier
    - NFBlueprintMiningDrillDiamond # Frontier
    - NFBlueprintAdvancedMineralScannerEmpty # Frontier
    - BorgModuleAdvancedMining # Frontier
    - JetpackMining

# Tier 3

- type: technology
  id: BluespaceStorage
  name: research-technology-bluespace-storage
  icon:
    sprite: Clothing/Back/Backpacks/holding.rsi
    state: holding
  discipline: Industrial
  tier: 3
  cost: 15000
  recipeUnlocks:
  - ClothingBackpackHolding
  - ClothingBackpackSatchelHolding
  - ClothingBackpackDuffelHolding
  - ClothingBackpackMessengerHolding # Frontier
  - NFBlueprintClothingBackpackHolding # Frontier
  - NFBlueprintClothingBackpackSatchelHolding # Frontier
  - NFBlueprintClothingBackpackDuffelHolding # Frontier
  - NFBlueprintClothingBackpackMessengerHolding # Frontier

- type: technology
  id: PortableFission
  name: research-technology-portable-fission
  icon:
    sprite: Objects/Power/power_cells.rsi
    state: microreactor
  discipline: Industrial
  tier: 3
  cost: 10000
  recipeUnlocks:
  - PowerCellMicroreactor
  - NFBlueprintPowerCellMicroreactor # Frontier
  - PortableGeneratorDKJrMachineCircuitboard # Frontier
  - NFBlueprintPortableGeneratorDKJr # Frontier
  technologyPrerequisites:
  - AdvancedPowercells

- type: technology
  id: RapidConstruction
  name: research-technology-rapid-construction
  icon:
    sprite: _NF/Objects/Tools/rcd.rsi
    state: icon-shipyard # Frontier
  discipline: Industrial
  tier: 2
  cost: 10000
  recipeUnlocks:
    - ShipyardRCD # Frontier
    - ShipyardRCDAmmo # Frontier
    - NFBlueprintShipyardRCDAmmo # Frontier

- type: technology # Corvax-Frontier
  id: AdvancedSalvageEquipment
  name: research-technology-advanced-salvage-equipment
  icon:
    sprite: Corvax/Objects/Weapons/Guns/Salvage/magmite_plasma_cutter.rsi
    state: icon
  discipline: Industrial
  tier: 3
  cost: 15000
  recipeUnlocks:
  - WeaponMagmitePlasmaCutter
  technologyPrerequisites:
  - SalvageEquipment<|MERGE_RESOLUTION|>--- conflicted
+++ resolved
@@ -172,11 +172,8 @@
     - JawsOfLife
     - UtilityBeltChiefEngineer
     - BorgModuleAdvancedTool
-<<<<<<< HEAD
-=======
     # - Fulton # Frontier
     # - FultonBeacon # Frontier
->>>>>>> 3b71b0f8
     - BorgModuleJetpack # Frontier
     - NFBlueprintPowerDrill # Frontier
     - NFBlueprintJawsOfLife # Frontier
