# Tier 1

- type: technology
  id: SalvageWeapons
  name: research-technology-salvage-weapons
  icon:
    sprite: Objects/Weapons/Guns/Basic/kinetic_accelerator.rsi
    state: icon
  discipline: Arsenal
  tier: 1
  cost: 5000
  recipeUnlocks:
  - WeaponProtoKineticAccelerator
#  - ShuttleGunKineticCircuitboard # Frontier - Hold on there pardner
  # These are roundstart but not replenishable for salvage
  - WeaponCrusher
  - WeaponCrusherDagger
  # This is not roundstart since its a direct upgrade
  - WeaponCrusherGlaive

<<<<<<< HEAD
- type: technology
  id: DraconicMunitions
  name: research-technology-draconic-munitions
  icon:
    sprite: Objects/Weapons/Guns/Ammunition/Boxes/pistol.rsi
    state: incendiarydisplay
  discipline: Arsenal
  tier: 1
  cost: 10000
  recipeUnlocks:
  - BoxShotgunIncendiary
  - MagazineRifleIncendiary
  - MagazinePistolIncendiary
  - MagazineLightRifleIncendiary
  - SpeedLoaderMagnumIncendiary
  - SpeedLoaderRifleHeavyIncendiary # Frontier
  - MagazineShotgunIncendiary
  - MagazineBoxPistolIncendiary
  - MagazineBoxMagnumIncendiary
  - MagazineBoxLightRifleIncendiary
  - MagazineBoxRifleIncendiary
  - MagazineVector22Incendiary #CorvaxFrontier
  - MagazineBoxVector22Incendiary #CorvaxFrontier
  - MagazineVector45Incendiary #CorvaxFrontier
  - MagazineBoxVector45Incendiary #CorvaxFrontier
=======
#- type: technology
#  id: DraconicMunitions
#  name: research-technology-draconic-munitions
#  icon:
#    sprite: Objects/Weapons/Guns/Ammunition/Boxes/pistol.rsi
#    state: incendiarydisplay
#  discipline: Arsenal
#  tier: 1
#  cost: 10000
#  recipeUnlocks:
#  - BoxShotgunIncendiary
#  - MagazineRifleIncendiary
#  - MagazinePistolIncendiary
#  - MagazineLightRifleIncendiary
#  - SpeedLoaderMagnumIncendiary
#  - MagazineShotgunIncendiary
#  - MagazineBoxPistolIncendiary
#  - MagazineBoxMagnumIncendiary
#  - MagazineBoxLightRifleIncendiary
#  - MagazineBoxRifleIncendiary
#  - SpeedLoaderRifleHeavyIncendiary # Frontier
>>>>>>> 59d7ce7d

- type: technology
  id: WeaponizedLaserManipulation
  name: research-technology-weaponized-laser-manipulation
  icon:
    sprite: Objects/Weapons/Guns/Battery/laser_gun.rsi
    state: icon
  discipline: Arsenal
  tier: 1
  cost: 7500
  recipeUnlocks:
  - WeaponLaserCarbine

- type: technology
  id: NonlethalAmmunition
  name: research-technology-nonlethal-ammunition
  icon:
    sprite: Objects/Weapons/Guns/Ammunition/Casings/shotgun_shell.rsi
    state: beanbag
  discipline: Arsenal
  tier: 1
  cost: 5000
  recipeUnlocks:
  - MagazineShotgunBeanbag
  - BoxShellTranquilizer
  - BoxBeanbag
  - WeaponDisabler
  - MagazineBoxLightRifleRubber # Frontier
  - MagazineBoxMagnumRubber # Frontier
  - MagazineBoxPistolRubber # Frontier
  - MagazineBoxRifleRubber # Frontier
  - BoxSmokeKS23 # Corvax-Frontier
  - BoxFlashbangKS23 # Corvax-Frontier
  - MagazineBoxVector22Practice #CorvaxFrontier
  - MagazineVector22Practice #CorvaxFrontier
  - MagazineBoxVector45Practice #CorvaxFrontier
  - MagazineVector45Practice #CorvaxFrontier

<<<<<<< HEAD
- type: technology
  id: UraniumMunitions
  name: research-technology-uranium-munitions
  icon:
    sprite: Objects/Materials/Sheets/other.rsi
    state: uranium
  discipline: Arsenal
  tier: 1
  cost: 7500
  recipeUnlocks:
  - MagazineRifleUranium
  - MagazinePistolUranium
  - MagazineLightRifleUranium
  - SpeedLoaderMagnumUranium
  - SpeedLoaderRifleHeavyUranium # Frontier
  - MagazineBoxPistolUranium
  - MagazineBoxMagnumUranium
  - MagazineBoxLightRifleUranium
  - MagazineBoxRifleUranium
  - BoxShotgunUranium
  - MagazineBoxVector22Uranium #CorvaxFrontier
  - MagazineVector22Uranium #CorvaxFrontier
  - MagazineBoxVector45Uranium #CorvaxFrontier
  - MagazineVector45Uranium #CorvaxFrontier
=======
#- type: technology
#  id: UraniumMunitions
#  name: research-technology-uranium-munitions
#  icon:
#    sprite: Objects/Materials/Sheets/other.rsi
#    state: uranium
#  discipline: Arsenal
#  tier: 1
#  cost: 7500
#  recipeUnlocks:
#  - MagazineRifleUranium
#  - MagazinePistolUranium
#  - MagazineLightRifleUranium
#  - SpeedLoaderMagnumUranium
#  - MagazineBoxPistolUranium
#  - MagazineBoxMagnumUranium
#  - MagazineBoxLightRifleUranium
#  - MagazineBoxRifleUranium
#  - BoxShotgunUranium
#  - SpeedLoaderRifleHeavyUranium # Frontier
>>>>>>> 59d7ce7d

- type: technology
  id: AdvancedRiotControl
  name: research-technology-advanced-riot-control
  icon:
    sprite: Objects/Weapons/Melee/truncheon.rsi
    state: icon
  discipline: Arsenal
  tier: 1
  cost: 8000
  recipeUnlocks:
  - Truncheon
  - TelescopicShield
  - HoloprojectorSecurity
  - WeaponDisablerSMG

- type: technology
  id: ExplosiveTechnology
  name: research-technology-explosive-technology
  icon:
    sprite: Objects/Devices/payload.rsi
    state: payload-explosive-armed
  discipline: Arsenal
  tier: 1
  cost: 10000
  recipeUnlocks:
  - SignallerAdvanced
  - SignalTrigger
  - VoiceTrigger
  - TimerTrigger
  - FlashPayload
  - ExplosivePayload
  - ChemicalPayload
  - NFBlueprintSignallerAdvanced # Frontier

- type: technology
  id: SpecialMeans
  name: research-technology-special-means
  icon:
    sprite: Clothing/Back/Backpacks/electropack.rsi
    state: icon
  discipline: Arsenal
  tier: 1
  cost: 5000
  recipeUnlocks:
  - ClothingBackpackElectropack

# Tier 2

- type: technology
  id: ConcentratedLaserWeaponry
  name: research-technology-concentrated-laser-weaponry
  icon:
    sprite: Objects/Weapons/Guns/Battery/laser_cannon.rsi
    state: icon
  discipline: Arsenal
  tier: 2
  cost: 10000
  recipeUnlocks:
  - WeaponLaserCannon

- type: technology
  id: WaveParticleHarnessing
  name: research-technology-wave-particle-harnessing
  icon:
    sprite: Objects/Weapons/Guns/Battery/xray.rsi
    state: icon
  discipline: Arsenal
  tier: 2
  cost: 10000
  recipeUnlocks:
  - WeaponXrayCannon

- type: technology
  id: BasicShuttleArmament
  name: research-technology-basic-shuttle-armament
  icon:
    sprite: Structures/Power/cage_recharger.rsi
    state: full
  discipline: Arsenal
  tier: 2
  cost: 10500
  recipeUnlocks:
  - PowerCageRechargerCircuitboard
  - PowerCageSmall
  - PowerCageMedium
  - MagazineGrenadeEmpty
  - GrenadeFlash
  - GrenadeBlast
  - GrenadeEMP #Frontier
  - PowerCageHigh #frontier
#  - ShuttleGunSvalinnMachineGunCircuitboard # Frontier
#  - ShuttleGunPerforatorCircuitboard # Frontier
#  - ShuttleGunFriendshipCircuitboard # Frontier
  technologyPrerequisites:
  - SalvageWeapons

# Tier 3

- type: technology
  id: PortableMicrofusionWeaponry
  name: research-technology-portable-microfusion-weaponry
  icon:
    sprite: Objects/Weapons/Guns/Battery/advancedlasergun.rsi
    state: icon
  discipline: Arsenal
  tier: 3
  cost: 15000
  recipeUnlocks:
  - WeaponAdvancedLaser
  - PortableRecharger
  - WeaponAntiqueLaserNF # Frontier
  - NFBlueprintWeaponAntiqueLaser # Frontier
  - NFBlueprintPortableRecharger # Frontier

- type: technology
  id: ExperimentalBatteryAmmo
  name: research-technology-experimental-battery-ammo
  icon:
    sprite: Objects/Weapons/Guns/Battery/svalinn.rsi
    state: icon
  discipline: Arsenal
  tier: 3
  cost: 15000
  recipeUnlocks:
  - WeaponLaserSvalinn
  - NFBlueprintWeaponLaserSvalinn # Frontier

<<<<<<< HEAD
- type: technology
  id: AdvancedShuttleWeapon
  name: research-technology-advanced-shuttle-weapon
  icon:
    sprite: Objects/Weapons/Guns/Ammunition/Magazine/Grenade/grenade_cartridge.rsi
    state: icon
  discipline: Arsenal
  tier: 3
  cost: 15000
  recipeUnlocks:
  - GrenadeEMP
  - PowerCageHigh
  - ShuttleGunDusterCircuitboard
  technologyPrerequisites:
  - BasicShuttleArmament

- type: technology #Corvax-Frontier
  id: VariousShuttleWeapons
  name: research-technology-various-shuttle-weapons
  icon:
    sprite: Corvax/Objects/Weapons/Guns/Ammunition/Magazine/rifle_cartridges.rsi
    state: 35base
  discipline: Arsenal
  tier: 3
  cost: 30000
  recipeUnlocks:
    - ShuttleShotgunMachineCircuitboard
    - ShuttleGunAntiMaterialMachineCircuitboard
    - ShuttleLightRifleGunMachineCircuitboard
    - ShuttleSMGRifleMachineCircuitboard
    - ShuttleMagnumRifleMachineCircuitboard
    - ShuttleShotgunShellsBox
    - ShuttleSmgRifleAmmoBox
    - ShuttleRifleAmmoBox
    - ShuttleMagnumRifleAmmoBox
  technologyPrerequisites:
  - BasicShuttleArmament
=======
# - type: technology #Frontier
#  id: AdvancedShuttleWeapon
#  name: research-technology-advanced-shuttle-weapon
#  icon:
#    sprite: Objects/Weapons/Guns/Ammunition/Magazine/Grenade/grenade_cartridge.rsi
#    state: icon
#  discipline: Arsenal
#  tier: 3
#  cost: 15000
#  recipeUnlocks:
#  - GrenadeEMP
#  - PowerCageHigh
#  - ShuttleGunDusterCircuitboard # Frontier
#  technologyPrerequisites:
#  - BasicShuttleArmament
>>>>>>> 59d7ce7d
<|MERGE_RESOLUTION|>--- conflicted
+++ resolved
@@ -18,33 +18,6 @@
   # This is not roundstart since its a direct upgrade
   - WeaponCrusherGlaive
 
-<<<<<<< HEAD
-- type: technology
-  id: DraconicMunitions
-  name: research-technology-draconic-munitions
-  icon:
-    sprite: Objects/Weapons/Guns/Ammunition/Boxes/pistol.rsi
-    state: incendiarydisplay
-  discipline: Arsenal
-  tier: 1
-  cost: 10000
-  recipeUnlocks:
-  - BoxShotgunIncendiary
-  - MagazineRifleIncendiary
-  - MagazinePistolIncendiary
-  - MagazineLightRifleIncendiary
-  - SpeedLoaderMagnumIncendiary
-  - SpeedLoaderRifleHeavyIncendiary # Frontier
-  - MagazineShotgunIncendiary
-  - MagazineBoxPistolIncendiary
-  - MagazineBoxMagnumIncendiary
-  - MagazineBoxLightRifleIncendiary
-  - MagazineBoxRifleIncendiary
-  - MagazineVector22Incendiary #CorvaxFrontier
-  - MagazineBoxVector22Incendiary #CorvaxFrontier
-  - MagazineVector45Incendiary #CorvaxFrontier
-  - MagazineBoxVector45Incendiary #CorvaxFrontier
-=======
 #- type: technology
 #  id: DraconicMunitions
 #  name: research-technology-draconic-munitions
@@ -66,7 +39,10 @@
 #  - MagazineBoxLightRifleIncendiary
 #  - MagazineBoxRifleIncendiary
 #  - SpeedLoaderRifleHeavyIncendiary # Frontier
->>>>>>> 59d7ce7d
+#  - MagazineVector22Incendiary #CorvaxFrontier
+#  - MagazineBoxVector22Incendiary #CorvaxFrontier
+#  - MagazineVector45Incendiary #CorvaxFrontier
+#  - MagazineBoxVector45Incendiary #CorvaxFrontier
 
 - type: technology
   id: WeaponizedLaserManipulation
@@ -105,32 +81,6 @@
   - MagazineBoxVector45Practice #CorvaxFrontier
   - MagazineVector45Practice #CorvaxFrontier
 
-<<<<<<< HEAD
-- type: technology
-  id: UraniumMunitions
-  name: research-technology-uranium-munitions
-  icon:
-    sprite: Objects/Materials/Sheets/other.rsi
-    state: uranium
-  discipline: Arsenal
-  tier: 1
-  cost: 7500
-  recipeUnlocks:
-  - MagazineRifleUranium
-  - MagazinePistolUranium
-  - MagazineLightRifleUranium
-  - SpeedLoaderMagnumUranium
-  - SpeedLoaderRifleHeavyUranium # Frontier
-  - MagazineBoxPistolUranium
-  - MagazineBoxMagnumUranium
-  - MagazineBoxLightRifleUranium
-  - MagazineBoxRifleUranium
-  - BoxShotgunUranium
-  - MagazineBoxVector22Uranium #CorvaxFrontier
-  - MagazineVector22Uranium #CorvaxFrontier
-  - MagazineBoxVector45Uranium #CorvaxFrontier
-  - MagazineVector45Uranium #CorvaxFrontier
-=======
 #- type: technology
 #  id: UraniumMunitions
 #  name: research-technology-uranium-munitions
@@ -151,7 +101,10 @@
 #  - MagazineBoxRifleUranium
 #  - BoxShotgunUranium
 #  - SpeedLoaderRifleHeavyUranium # Frontier
->>>>>>> 59d7ce7d
+#  - MagazineBoxVector22Uranium #CorvaxFrontier
+#  - MagazineVector22Uranium #CorvaxFrontier
+#  - MagazineBoxVector45Uranium #CorvaxFrontier
+#  - MagazineVector45Uranium #CorvaxFrontier
 
 - type: technology
   id: AdvancedRiotControl
@@ -280,45 +233,6 @@
   - WeaponLaserSvalinn
   - NFBlueprintWeaponLaserSvalinn # Frontier
 
-<<<<<<< HEAD
-- type: technology
-  id: AdvancedShuttleWeapon
-  name: research-technology-advanced-shuttle-weapon
-  icon:
-    sprite: Objects/Weapons/Guns/Ammunition/Magazine/Grenade/grenade_cartridge.rsi
-    state: icon
-  discipline: Arsenal
-  tier: 3
-  cost: 15000
-  recipeUnlocks:
-  - GrenadeEMP
-  - PowerCageHigh
-  - ShuttleGunDusterCircuitboard
-  technologyPrerequisites:
-  - BasicShuttleArmament
-
-- type: technology #Corvax-Frontier
-  id: VariousShuttleWeapons
-  name: research-technology-various-shuttle-weapons
-  icon:
-    sprite: Corvax/Objects/Weapons/Guns/Ammunition/Magazine/rifle_cartridges.rsi
-    state: 35base
-  discipline: Arsenal
-  tier: 3
-  cost: 30000
-  recipeUnlocks:
-    - ShuttleShotgunMachineCircuitboard
-    - ShuttleGunAntiMaterialMachineCircuitboard
-    - ShuttleLightRifleGunMachineCircuitboard
-    - ShuttleSMGRifleMachineCircuitboard
-    - ShuttleMagnumRifleMachineCircuitboard
-    - ShuttleShotgunShellsBox
-    - ShuttleSmgRifleAmmoBox
-    - ShuttleRifleAmmoBox
-    - ShuttleMagnumRifleAmmoBox
-  technologyPrerequisites:
-  - BasicShuttleArmament
-=======
 # - type: technology #Frontier
 #  id: AdvancedShuttleWeapon
 #  name: research-technology-advanced-shuttle-weapon
@@ -334,4 +248,25 @@
 #  - ShuttleGunDusterCircuitboard # Frontier
 #  technologyPrerequisites:
 #  - BasicShuttleArmament
->>>>>>> 59d7ce7d
+
+- type: technology #Corvax-Frontier
+  id: VariousShuttleWeapons
+  name: research-technology-various-shuttle-weapons
+  icon:
+    sprite: Corvax/Objects/Weapons/Guns/Ammunition/Magazine/rifle_cartridges.rsi
+    state: 35base
+  discipline: Arsenal
+  tier: 3
+  cost: 30000
+  recipeUnlocks:
+    - ShuttleShotgunMachineCircuitboard
+    - ShuttleGunAntiMaterialMachineCircuitboard
+    - ShuttleLightRifleGunMachineCircuitboard
+    - ShuttleSMGRifleMachineCircuitboard
+    - ShuttleMagnumRifleMachineCircuitboard
+    - ShuttleShotgunShellsBox
+    - ShuttleSmgRifleAmmoBox
+    - ShuttleRifleAmmoBox
+    - ShuttleMagnumRifleAmmoBox
+  technologyPrerequisites:
+  - BasicShuttleArmament