# Tier 1

- type: technology
  id: Hydroponics
  name: research-technology-basic-hydroponics
  icon:
    sprite: Structures/Machines/seed_extractor.rsi
    state: seedextractor
  discipline: CivilianServices
  tier: 1
  cost: 7500 # Delta Price. 5000 is pre-adjustment.
  recipeUnlocks:
  - BorgModuleGardening
  - BorgModuleHarvesting
  - PlantBagOfHolding #DeltaV
  - SeedExtractorMachineCircuitboard
  - HydroponicsTrayMachineCircuitboard
  - ReagentGrinderIndustrialMachineCircuitboard
  - PlantAnalyzer # Frontier
<<<<<<< HEAD
=======
  - NFBlueprintPlantAnalyzerEmpty # Frontier
  - NFBlueprintPlantBagOfHolding # Frontier
>>>>>>> d01816f0

- type: technology
  id: CritterMechs
  name: research-technology-critter-mechs
  icon:
    sprite: Objects/Specific/Mech/mecha.rsi
    state: hamtr
  discipline: CivilianServices
  tier: 1
  cost: 7500
  recipeUnlocks:
  - HamtrHarness
  - HamtrLArm
  - HamtrRArm
  - HamtrLLeg
  - HamtrRLeg
  - HamtrCentralElectronics
  - HamtrPeripheralsElectronics
  - MechEquipmentGrabberSmall
  - VimHarness

- type: technology
  id: FoodService
  name: research-technology-food-service
  icon:
    sprite: Structures/Machines/juicer.rsi
    state: juicer1
  discipline: CivilianServices
  tier: 1
  cost: 7500
  recipeUnlocks: #remove all of these once we have more kitchen equipment
  - MicrowaveMachineCircuitboard
  - ReagentGrinderMachineCircuitboard
  - ElectricGrillMachineCircuitboard
  - BoozeDispenserMachineCircuitboard
  - SodaDispenserMachineCircuitboard

- type: technology
  id: AudioVisualCommunication
  name: research-technology-audio-visual-communication
  icon:
    sprite: Structures/Wallmounts/camera.rsi
    state: cameracase
  discipline: CivilianServices
  tier: 1
  cost: 5000
  recipeUnlocks:
  - SurveillanceCameraRouterCircuitboard
#  - SurveillanceCameraWirelessRouterCircuitboard # Frontier - Removal of range limits made it useless to build
  - SurveillanceWirelessCameraMovableCircuitboard
  - SurveillanceWirelessCameraAnchoredCircuitboard
  - SurveillanceCameraMonitorCircuitboard
  - SurveillanceWirelessCameraMonitorCircuitboard
  - TelecomServerCircuitboard

- type: technology
  id: AdvancedEntertainment
  name: research-technology-advanced-entertainment
  icon:
    sprite: Structures/Machines/computers.rsi
    state: television
  discipline: CivilianServices
  tier: 1
  cost: 7500
  recipeUnlocks:
    - ComputerTelevisionCircuitboard
    - SynthesizerInstrument
    - BorgModuleMusique
    - BorgModuleClowning
    - DawInstrumentMachineCircuitboard
    - MassMediaCircuitboard
    - JukeboxCircuitBoard

- type: technology
  id: RoboticCleanliness
  name: research-technology-robotic-cleanliness
  icon:
    sprite: Mobs/Silicon/chassis.rsi
    state: janitor
  discipline: CivilianServices
  tier: 1
  cost: 5000
  recipeUnlocks:
  - BorgModuleLightReplacer
  - BorgModuleAdvancedCleaning

- type: technology
  id: MeatManipulation
  name: research-technology-meat-manipulation
  icon:
    sprite: Structures/Machines/fat_sucker.rsi
    state: display
  discipline: CivilianServices
  tier: 1
  cost: 7500
  recipeUnlocks:
  - FatExtractorMachineCircuitboard
  - BiofabricatorMachineCircuitboard
  - BiomassReclaimerMachineCircuitboard

# Tier 2

- type: technology
  id: FauxAstroTiles
  name: research-technology-faux-astro-tiles
  icon:
    sprite: Objects/Tiles/tile.rsi
    state: astroice
  discipline: CivilianServices
  tier: 2
  cost: 5000
  recipeUnlocks:
  - FauxTileAstroGrass
  - FauxTileMowedAstroGrass
  - FauxTileJungleAstroGrass
  - FauxTileAstroIce
  - FauxTileAstroSnow

- type: technology
  id: BiochemicalStasis
  name: research-technology-biochemical-stasis
  icon:
    sprite: Structures/Machines/stasis_bed.rsi
    state: icon
  discipline: CivilianServices
  tier: 2
  cost: 7500
  recipeUnlocks:
  - StasisBedMachineCircuitboard
  - CryoPodMachineCircuitboard
  - CryostasisBeaker
  - SyringeCryostasis

- type: technology
  id: MechanizedTreatment
  name: research-technology-mechanized-treatment
  icon:
    sprite: Mobs/Silicon/chassis.rsi
    state: medical
  discipline: CivilianServices
  tier: 2
  cost: 5000
  recipeUnlocks:
  - BorgModuleAdvancedTreatment
  - BorgModuleDefibrillator
  - BorgModuleAdvancedParamedic # Frontier

- type: technology
  id: AdvancedCleaning
  name: research-technology-advanced-cleaning
  icon:
    sprite: Objects/Specific/Janitorial/advmop.rsi
    state: advmop
  discipline: CivilianServices
  tier: 2
  cost: 10000
  recipeUnlocks:
  - AdvMopItem
  - MegaSprayBottle
  - NFBlueprintAdvMopItem # Frontier

- type: technology
  id: HONKMech
  name: research-technology-honk-mech
  icon:
    sprite: Objects/Specific/Mech/mecha.rsi
    state: honker
  discipline: CivilianServices
  tier: 2
  cost: 7500
  recipeUnlocks:
  - HonkerHarness
  - HonkerLArm
  - HonkerRArm
  - HonkerLLeg
  - HonkerRLeg
  - HonkerCentralElectronics
  - HonkerPeripheralsElectronics
  - HonkerTargetingElectronics
  - MechEquipmentHorn

- type: technology
  id: AdvancedSpray
  name: research-technology-advanced-spray
  icon:
    sprite: Objects/Weapons/Guns/Basic/spraynozzle.rsi
    state: icon
  discipline: CivilianServices
  tier: 2
  cost: 10000
  recipeUnlocks:
  - WeaponSprayNozzle
  - ClothingBackpackWaterTank

# Tier 3

# - type: technology # Frontier
  # id: BluespaceCargoTransport
  # name: research-technology-bluespace-cargo-transport
  # icon:
    # sprite: Structures/cargo_telepad.rsi
    # state: display
  # discipline: CivilianServices
  # tier: 3
  # cost: 15000
  # recipeUnlocks:
  # - CargoTelepadMachineCircuitboard

- type: technology
  id: QuantumFiberWeaving
  name: research-technology-quantum-fiber-weaving
  icon:
    sprite: Clothing/Shoes/Boots/speedboots.rsi
    state: icon
  discipline: CivilianServices
  tier: 3
  cost: 15000 # Frontier - 10000<15000
  recipeUnlocks:
  - ClothingShoesBootsSpeed

- type: technology
  id: BluespaceChemistry
  name: research-technology-bluespace-chemistry
  icon:
    sprite: Objects/Specific/Chemistry/beaker_bluespace.rsi
    state: beakerbluespace
  discipline: CivilianServices
  tier: 3
  cost: 10000
  recipeUnlocks:
  - BluespaceBeaker
  - SyringeBluespace
<<<<<<< HEAD
  - VialBluespace # Frontier
=======
  - VialBluespace # Frontier
  - NFBlueprintBluespaceBeaker # Frontier
  - NFBlueprintSyringeBluespace # Frontier
  - NFBlueprintVialBluespace # Frontier
>>>>>>> d01816f0
<|MERGE_RESOLUTION|>--- conflicted
+++ resolved
@@ -17,11 +17,8 @@
   - HydroponicsTrayMachineCircuitboard
   - ReagentGrinderIndustrialMachineCircuitboard
   - PlantAnalyzer # Frontier
-<<<<<<< HEAD
-=======
   - NFBlueprintPlantAnalyzerEmpty # Frontier
   - NFBlueprintPlantBagOfHolding # Frontier
->>>>>>> d01816f0
 
 - type: technology
   id: CritterMechs
@@ -254,11 +251,7 @@
   recipeUnlocks:
   - BluespaceBeaker
   - SyringeBluespace
-<<<<<<< HEAD
-  - VialBluespace # Frontier
-=======
   - VialBluespace # Frontier
   - NFBlueprintBluespaceBeaker # Frontier
   - NFBlueprintSyringeBluespace # Frontier
-  - NFBlueprintVialBluespace # Frontier
->>>>>>> d01816f0
+  - NFBlueprintVialBluespace # Frontier