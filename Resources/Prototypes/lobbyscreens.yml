--- conflicted
+++ resolved
@@ -1,20 +1,6 @@
-<<<<<<< HEAD
-# - type: lobbyBackground
- # id: Robotics
- # background: /Textures/LobbyScreens/robotics.webp
-
-# - type: lobbyBackground
- # id: Supermatter
- # background: /Textures/LobbyScreens/supermatter.webp
-
 # - type: lobbyBackground
   # id: Warden
   # background: /Textures/LobbyScreens/warden.webp
-=======
-- type: lobbyBackground
-  id: Warden
-  background: /Textures/LobbyScreens/warden.webp
->>>>>>> 5543689c
 
 # - type: lobbyBackground
   # id: Pharmacy
@@ -52,17 +38,10 @@
 #   id: JustAWeekAway
 #   background: /Textures/LobbyScreens/justaweekaway.webp
 
-<<<<<<< HEAD
 # - type: lobbyBackground
 #   id: JaniShootout
 #   background: /Textures/LobbyScreens/janishootout.webp
-=======
-- type: lobbyBackground
-  id: JaniShootout
-  background: /Textures/LobbyScreens/janishootout.webp
 
-- type: lobbyBackground
-  id: ReclaimerNuke
-  background: /Textures/LobbyScreens/reclaimer-nuke.webp
-  
->>>>>>> 5543689c
+# - type: lobbyBackground
+#   id: ReclaimerNuke
+#   background: /Textures/LobbyScreens/reclaimer-nuke.webp