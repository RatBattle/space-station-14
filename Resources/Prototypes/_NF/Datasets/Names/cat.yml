- type: dataset
  id: names_cat_cappy
  values:
  - Cappy

- type: dataset
<<<<<<< HEAD
=======
  id: names_cat_elcapo
  values:
  - El Capo

- type: dataset
>>>>>>> 3b71b0f8
  id: names_cat_clugg
  values:
  - Clugg

- type: dataset
  id: names_cat_clippy
  values:
  - Clippy

- type: dataset
  id: names_cat_clarpy
  values:
  - Clarrrpy
  - Clarrrrpy
  - Clarrrrrpy

- type: dataset
  id: names_cat_mistake
  values:
#  - SCP-PY-106
  - ????
  - ?????
  - ??????

- type: dataset # Mostly names of towns that held witch trials
  id: names_cat_cult
  values:
  # Towns
  - Salem
  - Valais
  - Trier
  - Fulda
  - Berwick
  - Pendle
  - Würzburg
  - Bamberg
  - Torsåker
  - Danube
  - Montpezat
  - Nördlingen
  - Kirkwall
  - Denbigh
  - Tyburn
  - Bamberg
  - Beaumaris
  - Braunschweig
  - Carrickfergus
  - Belvoir
  # Witches
  - Glamis
  - Soulmother
  - Leatherlips
  - Kolgrim
  - Dacal
  - Koldings
  - Balfour
  - Burroughs
  - Wardwell
  - Guilladot
  - Saenger von Mossau

- type: dataset
  id: names_cat_space
<<<<<<< HEAD
=======
  values:
  - Cosmo
  - Starlight
  - Gravity
  - Pluto
  - Saturn
  - Astrid
  - Jupiter
  - Titan
  - Mars
  - Celeste
  - Sirius
  - Milky Way
  - Pandora
  - Venus
  - Draco
  - Polaris
  - Phoenix
  - Zephyr
  - Taurus
  - Zenith
  - Hyperion
  - Cosmos
  - Galaxy
  - Nova
  - Orion
  - Luna
  - Aurora
  - Comet
  - Cassiopeia
  - Vega
  - Eclipse
  - Meteor
  - Quasar
  - Stardust
  - Solaris
  - Apollo
  - Andromeda
  - Pulsar
  - Nebula
  - Celestial
  - Astro

- type: dataset
  id: names_cat_caracal
  values:
  - Leo
  - Luna
  - Sophie
  - Chloe
  - Jasper
  - Gizmo
  - Lucy
  - Oscar
  - Zoey
  - Sam
  - Rosie
  - Duke
  - Rusty
  - Olive
  - Willow
  - Cody
  - Gracie
  - Felix
  - Sadie
  - Teddy
  - Ruby
  - Hunter
  - Mocha
  - Bruno
  - Stella
  - Ziggy
  - Lulu
  - Chester
  - Penny
  - Ollie
  - Daisy
  - Cleo
  - Toby
  - Mia
  - Max
  - Bella
  - Simba
  - Nala
  - Oliver
  - Milo
  - Charlie
  - Lily
  - Rocky

- type: dataset
  id: names_cat_bingus
  values:
  - Cleo
  - Sphynxie
  - Nudie
  - Wrinkle
  - Baldy
  - Peach
  - Zara
  - Gizmo
  - Luna
  - Sphinxster
  - Elvis
  - Xander
  - Moxie
  - Domino
  - Yoda
  - Zephyr
  - Kiki
  - Zorro
  - Velvet
  - Ozzy
  - Tofu
  - Gigi
  - Muffin
  - Leo
  - Sansa
  - Remy
  - Willow
  - Slinky
  - Quasar
  - Dobby
  - Widget
  - Olive
  - Nimbus
  - Apollo
  - Ziggy
  - Pixie
  - Miso
  - Binx
  - Tulip
  - Stardust
  - Luna
  - Spock
  - Bling
  - Pippin
  - Vega
  - Jellybean
  - Gadget
  - Sizzle
  - Nimbus
  - Jinx
  - Tinkerbell
  - Quark
  - Perseus
  - Bagel
  - Twinkle
  - Marmalade
  - Bonsai
  - Goblin
  - Opal

- type: dataset
  id: names_cat_calico
  values:
  - Callie
  - Marmalade
  - Patch
  - Calypso
  - Patches
  - Cleo
  - Autumn
  - Ginger
  - Peaches
  - Trixie
  - Calista
  - Marigold
  - Taffy
  - Tinkerbell
  - Domino
  - Peppermint
  - Butterscotch
  - Paisley
  - Twix
  - Caramel
  - Cupcake
  - Whiskers
  - Maple
  - Pippin
  - Sundance
  - Marbles
  - Toffee
  - Harlequin
  - Jellybean
  - Cali
  - Aurora
  - Starburst
  - Pudding
  - Spots
  - Mocha
  - Nectarine
  - Skittles
  - Topaz
  - Sprinkles
  - Sherbet
  - Trixie
  - Marcellus
  - Dottie
  - Pansy
  - Carmine
  - Spice
  - Saffron
  - Nala
  - Banana Bread
  - Fudge
  - Poppy
  - Tangelo
  - Harlow
  - Cinnamon
  - Ugly
  - Penny
  - S'mores
  - Calico
  - Sundrop
  - Marlowe

- type: dataset
  id: names_cat
>>>>>>> 3b71b0f8
  values:
  - Cosmo
  - Starlight
  - Gravity
  - Pluto
  - Saturn
  - Astrid
  - Jupiter
  - Titan
  - Mars
  - Celeste
  - Sirius
  - Milky Way
  - Pandora
  - Venus
  - Draco
  - Polaris
  - Phoenix
  - Zephyr
  - Taurus
  - Zenith
  - Hyperion
  - Cosmos
  - Galaxy
  - Nova
  - Orion
  - Luna
  - Aurora
  - Comet
  - Cassiopeia
  - Vega
  - Eclipse
  - Meteor
  - Quasar
  - Stardust
  - Solaris
  - Apollo
  - Andromeda
  - Pulsar
  - Nebula
  - Celestial
  - Astro

- type: dataset
  id: names_cat_caracal
  values:
  - Leo
  - Luna
  - Sophie
  - Chloe
  - Jasper
  - Gizmo
  - Lucy
  - Oscar
  - Zoey
  - Sam
  - Rosie
  - Duke
  - Rusty
  - Olive
  - Willow
  - Cody
  - Gracie
  - Felix
  - Sadie
  - Teddy
  - Ruby
  - Hunter
  - Mocha
  - Bruno
  - Stella
  - Ziggy
  - Lulu
  - Chester
  - Penny
  - Ollie
  - Daisy
  - Cleo
  - Toby
  - Mia
  - Max
  - Bella
  - Simba
  - Nala
  - Oliver
  - Milo
  - Charlie
  - Lily
  - Rocky

- type: dataset
  id: names_cat_bingus
  values:
  - Cleo
  - Sphynxie
  - Nudie
  - Wrinkle
  - Baldy
  - Peach
  - Zara
  - Gizmo
  - Luna
  - Sphinxster
  - Elvis
  - Xander
  - Moxie
  - Domino
  - Yoda
  - Zephyr
  - Kiki
  - Zorro
  - Velvet
  - Ozzy
  - Tofu
  - Gigi
  - Muffin
  - Leo
  - Sansa
  - Remy
  - Willow
  - Slinky
  - Quasar
  - Dobby
  - Widget
  - Olive
  - Nimbus
  - Apollo
  - Ziggy
  - Pixie
  - Miso
  - Binx
  - Tulip
  - Stardust
  - Luna
  - Spock
  - Bling
  - Pippin
  - Vega
  - Jellybean
  - Gadget
  - Sizzle
  - Nimbus
  - Jinx
  - Tinkerbell
  - Quark
  - Perseus
  - Bagel
  - Twinkle
  - Marmalade
  - Bonsai
  - Goblin
  - Opal

- type: dataset
  id: names_cat_calico
  values:
  - Callie
  - Marmalade
  - Patch
  - Calypso
  - Patches
  - Cleo
  - Autumn
  - Ginger
  - Peaches
  - Trixie
  - Calista
  - Marigold
  - Taffy
  - Tinkerbell
  - Domino
  - Peppermint
  - Butterscotch
  - Paisley
  - Twix
  - Caramel
  - Cupcake
  - Whiskers
  - Maple
  - Pippin
  - Sundance
  - Marbles
  - Toffee
  - Harlequin
  - Jellybean
  - Cali
  - Aurora
  - Starburst
  - Pudding
  - Spots
  - Mocha
  - Nectarine
  - Skittles
  - Topaz
  - Sprinkles
  - Sherbet
  - Trixie
  - Marcellus
  - Dottie
  - Pansy
  - Carmine
  - Spice
  - Saffron
  - Nala
  - Banana Bread
  - Fudge
  - Poppy
  - Tangelo
  - Harlow
  - Cinnamon
  - Ugly
  - Penny
  - S'mores
  - Calico
  - Sundrop
  - Marlowe

- type: dataset
  id: names_cat
  values:
  - Искорка
  - Сумрак
  - Луна
  - Пятнышко
  - Барсик
  - Оникс
  - Такс
  - Перчик
  - Лапка
  - Салли
  - Косточка
  - Печенька
  - Тапок
  - Салем
  - Мистик
  - Песчинка
  - Бубенчик
  - Фрикаделька
  - Кот в Сапогах
  - Капелька
  - Призрак
  - Кофеёк
  - Золушка
  - По
  - Бингус
  - Джингус
  - Пума
  - Бархат
  - Закат
  - Гудини
  - Волшебник
  - Доза
  - Ванилька
  - Тень
  - Мэрлин
  - Маркус
  - Ветерок
  - Бубуська
  - Крабби
  - Кузя
  - Мурчалка
  - Полуночник
  - Жорик
  - Йосик
  - Каша
  - Япа
  - Шлёпа
  - Уголёк
  - Веснушка
  - Мандаринка
  - Бизнескот
  - Пушинка
  - Мяфля
  - Симба
  - Том
  - Джерри
  - Зекинс
  - Пупсик<|MERGE_RESOLUTION|>--- conflicted
+++ resolved
@@ -4,14 +4,11 @@
   - Cappy
 
 - type: dataset
-<<<<<<< HEAD
-=======
   id: names_cat_elcapo
   values:
   - El Capo
 
 - type: dataset
->>>>>>> 3b71b0f8
   id: names_cat_clugg
   values:
   - Clugg
@@ -75,8 +72,6 @@
 
 - type: dataset
   id: names_cat_space
-<<<<<<< HEAD
-=======
   values:
   - Cosmo
   - Starlight
@@ -295,8 +290,74 @@
   - Marlowe
 
 - type: dataset
-  id: names_cat
->>>>>>> 3b71b0f8
+  id: names_cat_cappy
+  values:
+  - Cappy
+
+- type: dataset
+  id: names_cat_clugg
+  values:
+  - Clugg
+
+- type: dataset
+  id: names_cat_clippy
+  values:
+  - Clippy
+
+- type: dataset
+  id: names_cat_clarpy
+  values:
+  - Clarrrpy
+  - Clarrrrpy
+  - Clarrrrrpy
+
+- type: dataset
+  id: names_cat_mistake
+  values:
+#  - SCP-PY-106
+  - ????
+  - ?????
+  - ??????
+
+- type: dataset # Mostly names of towns that held witch trials
+  id: names_cat_cult
+  values:
+  # Towns
+  - Salem
+  - Valais
+  - Trier
+  - Fulda
+  - Berwick
+  - Pendle
+  - Würzburg
+  - Bamberg
+  - Torsåker
+  - Danube
+  - Montpezat
+  - Nördlingen
+  - Kirkwall
+  - Denbigh
+  - Tyburn
+  - Bamberg
+  - Beaumaris
+  - Braunschweig
+  - Carrickfergus
+  - Belvoir
+  # Witches
+  - Glamis
+  - Soulmother
+  - Leatherlips
+  - Kolgrim
+  - Dacal
+  - Koldings
+  - Balfour
+  - Burroughs
+  - Wardwell
+  - Guilladot
+  - Saenger von Mossau
+
+- type: dataset
+  id: names_cat_space
   values:
   - Cosmo
   - Starlight
