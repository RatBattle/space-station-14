# # Author Info
# # GitHub: ???
# # Discord: ???

# # Maintainer Info
# # GitHub: ???
# # Discord: ???

<<<<<<< HEAD
# # Shuttle Notes:
# #
# - type: vessel
  # id: Honker
  # name: NT Honker
  # description: HONK HONK HONK HONK HONK HONK
  # price: 22500
  # category: Small
  # group: Shipyard
  # shuttlePath: /Maps/_NF/Shuttles/honker.yml
  # guidebookPage: ShipyardHonker
  # class:
  # - Civilian
  # engine:
  # - Plasma
=======
# Shuttle Notes:
#
- type: vessel
  id: Honker
  parent: BaseVessel
  name: NT Honker
  description: HONK HONK HONK HONK HONK HONK
  price: 22500
  category: Small
  group: Shipyard
  shuttlePath: /Maps/_NF/Shuttles/honker.yml
  guidebookPage: ShipyardHonker
  class:
  - Civilian
  engine:
  - Plasma
>>>>>>> 8b707fd6

# - type: gameMap
  # id: Honker
  # mapName: 'NT Honker'
  # mapPath: /Maps/_NF/Shuttles/honker.yml
  # minPlayers: 0
  # stations:
    # Honker:
      # stationProto: StandardFrontierVessel
      # components:
        # - type: StationNameSetup
          # mapNameTemplate: 'Honker {1}'
          # nameGenerator:
            # !type:NanotrasenNameGenerator
            # prefixCreator: '14'
        # - type: StationJobs
          # availableJobs:
            # Contractor: [ 0, 0 ]
            # Pilot: [ 0, 0 ]
            # Mercenary: [ 0, 0 ]<|MERGE_RESOLUTION|>--- conflicted
+++ resolved
@@ -1,12 +1,11 @@
-# # Author Info
-# # GitHub: ???
-# # Discord: ???
+# Author Info
+# GitHub: ???
+# Discord: ???
 
-# # Maintainer Info
-# # GitHub: ???
-# # Discord: ???
+# Maintainer Info
+# GitHub: ???
+# Discord: ???
 
-<<<<<<< HEAD
 # # Shuttle Notes:
 # #
 # - type: vessel
@@ -22,24 +21,6 @@
   # - Civilian
   # engine:
   # - Plasma
-=======
-# Shuttle Notes:
-#
-- type: vessel
-  id: Honker
-  parent: BaseVessel
-  name: NT Honker
-  description: HONK HONK HONK HONK HONK HONK
-  price: 22500
-  category: Small
-  group: Shipyard
-  shuttlePath: /Maps/_NF/Shuttles/honker.yml
-  guidebookPage: ShipyardHonker
-  class:
-  - Civilian
-  engine:
-  - Plasma
->>>>>>> 8b707fd6
 
 # - type: gameMap
   # id: Honker
