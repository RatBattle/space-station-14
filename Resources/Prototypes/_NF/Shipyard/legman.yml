# Author Info
# GitHub: erhardsteinhauer
# Discord: erhardsteinhauer

# Maintainer Info
# GitHub: erhardsteinhauer
# Discord: erhardsteinhauer

# Shuttle Notes:
#
- type: vessel
  id: Legman
<<<<<<< HEAD
  name: NC Интервьюер
  description: Малогабаритный репортёрский шаттл. Рекомендованный размер команды 1 человек.
=======
  name: LVHI Legman
  description: A small maneuverable shuttle with low operational costs for reporters who want to be first on a scene.
>>>>>>> 229ef48a
  price: 10670 # 9700$ on mapinit + 970$ from 10% markup
  category: Small
  group: Civilian
  shuttlePath: /Maps/_NF/Shuttles/legman.yml

- type: gameMap
  id: Legman
<<<<<<< HEAD
  mapName: 'NC Интервьюер'
=======
  mapName: 'Legman'
>>>>>>> 229ef48a
  mapPath: /Maps/_NF/Shuttles/legman.yml
  minPlayers: 0
  stations:
    Legman:
      stationProto: StandardFrontierVessel
      components:
        - type: StationNameSetup
          mapNameTemplate: 'Интервьюер {1}'
          nameGenerator:
            !type:NanotrasenNameGenerator
            prefixCreator: '14'
        - type: StationJobs
          availableJobs:
            Contractor: [ 0, 0 ]
            Pilot: [ 0, 0 ]
            Mercenary: [ 0, 0 ]<|MERGE_RESOLUTION|>--- conflicted
+++ resolved
@@ -10,13 +10,8 @@
 #
 - type: vessel
   id: Legman
-<<<<<<< HEAD
-  name: NC Интервьюер
+  name: LVHI Интервьюер
   description: Малогабаритный репортёрский шаттл. Рекомендованный размер команды 1 человек.
-=======
-  name: LVHI Legman
-  description: A small maneuverable shuttle with low operational costs for reporters who want to be first on a scene.
->>>>>>> 229ef48a
   price: 10670 # 9700$ on mapinit + 970$ from 10% markup
   category: Small
   group: Civilian
@@ -24,11 +19,7 @@
 
 - type: gameMap
   id: Legman
-<<<<<<< HEAD
-  mapName: 'NC Интервьюер'
-=======
-  mapName: 'Legman'
->>>>>>> 229ef48a
+  mapName: 'Интервьюер'
   mapPath: /Maps/_NF/Shuttles/legman.yml
   minPlayers: 0
   stations:
