# Author Info
# GitHub: arimah
# Discord: arimah
# 
# Maintainer Info
# GitHub: arimah
# Discord: arimah
# 
# Shuttle Notes:
#
<<<<<<< HEAD
# - type: vessel
#   id: Bookworm
#   name: SBB Книжный червь
#   description: Среднегабаритный космический источник знаний. Рекомендованный состав команды 1-3 человека.
#   price: 28000
#   category: Medium
#   group: Shipyard
#   shuttlePath: /Maps/_NF/Shuttles/bookworm.yml
#   guidebookPage: ShipyardBookworm
#   class:
#   - Civilian
# 
# - type: gameMap
#   id: Bookworm
#   mapName: 'SBB Книжный червь'
#   mapPath: /Maps/_NF/Shuttles/bookworm.yml
#   minPlayers: 0
#   stations:
#     Bookworm:
#       stationProto: StandardFrontierVessel
#       components:
#         - type: StationNameSetup
#           mapNameTemplate: 'Книжный червь {1}'
#           nameGenerator:
#             !type:NanotrasenNameGenerator
#             prefixCreator: '14'
#         - type: StationJobs
#           availableJobs:
#             Contractor: [ 0, 0 ]
#             Pilot: [ 0, 0 ]
#             Mercenary: [ 0, 0 ]
=======
- type: vessel
  id: Bookworm
  name: SBB Bookworm
  description: A cozy medium-size library for travellers who wish to relax with a book or perhaps a board game.
  price: 30000 # ~24660 after purchase + ~9% markup
  category: Medium
  group: Shipyard
  shuttlePath: /Maps/_NF/Shuttles/bookworm.yml
  guidebookPage: ShipyardBookworm
  class:
  - Civilian
  engine:
  - Plasma

- type: gameMap
  id: Bookworm
  mapName: 'SBB Bookworm'
  mapPath: /Maps/_NF/Shuttles/bookworm.yml
  minPlayers: 0
  stations:
    Bookworm:
      stationProto: StandardFrontierVessel
      components:
        - type: StationNameSetup
          mapNameTemplate: 'Bookworm {1}'
          nameGenerator:
            !type:NanotrasenNameGenerator
            prefixCreator: '14'
        - type: StationJobs
          availableJobs:
            Contractor: [ 0, 0 ]
            Pilot: [ 0, 0 ]
            Mercenary: [ 0, 0 ]
>>>>>>> d01816f0
<|MERGE_RESOLUTION|>--- conflicted
+++ resolved
@@ -1,14 +1,13 @@
 # Author Info
 # GitHub: arimah
 # Discord: arimah
-# 
+#
 # Maintainer Info
 # GitHub: arimah
 # Discord: arimah
-# 
+#
 # Shuttle Notes:
 #
-<<<<<<< HEAD
 # - type: vessel
 #   id: Bookworm
 #   name: SBB Книжный червь
@@ -20,7 +19,7 @@
 #   guidebookPage: ShipyardBookworm
 #   class:
 #   - Civilian
-# 
+#
 # - type: gameMap
 #   id: Bookworm
 #   mapName: 'SBB Книжный червь'
@@ -39,39 +38,4 @@
 #           availableJobs:
 #             Contractor: [ 0, 0 ]
 #             Pilot: [ 0, 0 ]
-#             Mercenary: [ 0, 0 ]
-=======
-- type: vessel
-  id: Bookworm
-  name: SBB Bookworm
-  description: A cozy medium-size library for travellers who wish to relax with a book or perhaps a board game.
-  price: 30000 # ~24660 after purchase + ~9% markup
-  category: Medium
-  group: Shipyard
-  shuttlePath: /Maps/_NF/Shuttles/bookworm.yml
-  guidebookPage: ShipyardBookworm
-  class:
-  - Civilian
-  engine:
-  - Plasma
-
-- type: gameMap
-  id: Bookworm
-  mapName: 'SBB Bookworm'
-  mapPath: /Maps/_NF/Shuttles/bookworm.yml
-  minPlayers: 0
-  stations:
-    Bookworm:
-      stationProto: StandardFrontierVessel
-      components:
-        - type: StationNameSetup
-          mapNameTemplate: 'Bookworm {1}'
-          nameGenerator:
-            !type:NanotrasenNameGenerator
-            prefixCreator: '14'
-        - type: StationJobs
-          availableJobs:
-            Contractor: [ 0, 0 ]
-            Pilot: [ 0, 0 ]
-            Mercenary: [ 0, 0 ]
->>>>>>> d01816f0
+#             Mercenary: [ 0, 0 ]