# # Author Info
# # GitHub: erhardsteinhauer
# # Discord: erhardsteinhauer

# # Maintainer Info
# # GitHub: erhardsteinhauer
# # Discord: erhardsteinhauer

<<<<<<< HEAD
# # Shuttle Notes:
# #
# - type: vessel
  # id: Lantern
  # name: LVHI Lantern
  # description: The Lantern is a medium-sized chapel-vessel equipped with everything chaplain might need in their never ending battle for salvation of NT personnel souls. Manufactured by Langstad-Voigt Heavy Industries.
  # price: 34000 # ~27900$ on mapinit + ~4200$ from 10% markup
  # category: Medium
  # group: Shipyard
  # shuttlePath: /Maps/_NF/Shuttles/lantern.yml
  # guidebookPage: ShipyardLantern
  # class:
  # - Civilian
  # engine:
  # - Solar
  # - Plasma
=======
# Shuttle Notes:
#
- type: vessel
  id: Lantern
  parent: BaseVessel
  name: LVHI Lantern
  description: The Lantern is a medium-sized chapel-vessel equipped with everything chaplain might need in their never ending battle for salvation of NT personnel souls. Manufactured by Langstad-Voigt Heavy Industries.
  price: 37500 # ~33707$ on mapinit + 10% markup
  category: Medium
  group: Shipyard
  shuttlePath: /Maps/_NF/Shuttles/lantern.yml
  guidebookPage: ShipyardLantern
  class:
  - Civilian
  engine:
  - Solar
  - Plasma
>>>>>>> 8b707fd6

# - type: gameMap
  # id: Lantern
  # mapName: 'Lantern'
  # mapPath: /Maps/_NF/Shuttles/lantern.yml
  # minPlayers: 0
  # stations:
    # Lantern:
      # stationProto: StandardFrontierVessel
      # components:
        # - type: StationNameSetup
          # mapNameTemplate: 'Lantern {1}'
          # nameGenerator:
            # !type:NanotrasenNameGenerator
            # prefixCreator: '14'
        # - type: StationJobs
          # availableJobs:
            # Contractor: [ 0, 0 ]
            # Pilot: [ 0, 0 ]
            # Mercenary: [ 0, 0 ]<|MERGE_RESOLUTION|>--- conflicted
+++ resolved
@@ -1,12 +1,11 @@
-# # Author Info
-# # GitHub: erhardsteinhauer
-# # Discord: erhardsteinhauer
+# Author Info
+# GitHub: erhardsteinhauer
+# Discord: erhardsteinhauer
 
-# # Maintainer Info
-# # GitHub: erhardsteinhauer
-# # Discord: erhardsteinhauer
+# Maintainer Info
+# GitHub: erhardsteinhauer
+# Discord: erhardsteinhauer
 
-<<<<<<< HEAD
 # # Shuttle Notes:
 # #
 # - type: vessel
@@ -23,25 +22,6 @@
   # engine:
   # - Solar
   # - Plasma
-=======
-# Shuttle Notes:
-#
-- type: vessel
-  id: Lantern
-  parent: BaseVessel
-  name: LVHI Lantern
-  description: The Lantern is a medium-sized chapel-vessel equipped with everything chaplain might need in their never ending battle for salvation of NT personnel souls. Manufactured by Langstad-Voigt Heavy Industries.
-  price: 37500 # ~33707$ on mapinit + 10% markup
-  category: Medium
-  group: Shipyard
-  shuttlePath: /Maps/_NF/Shuttles/lantern.yml
-  guidebookPage: ShipyardLantern
-  class:
-  - Civilian
-  engine:
-  - Solar
-  - Plasma
->>>>>>> 8b707fd6
 
 # - type: gameMap
   # id: Lantern
