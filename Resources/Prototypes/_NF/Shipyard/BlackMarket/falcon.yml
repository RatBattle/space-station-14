--- conflicted
+++ resolved
@@ -1,7 +1,6 @@
-# # Author Info
-# # GitHub: Leander_0
+# Author Info
+# GitHub: Leander_0
 
-<<<<<<< HEAD
 # # Shuttle Notes:
 # # Kestrel looking ship with hangar bay meant to be used along with hoverbikes.
 # - type: vessel
@@ -17,24 +16,6 @@
   # - Pirate
   # engine:
   # - Plasma
-=======
-# Shuttle Notes:
-# Kestrel looking ship with hangar bay meant to be used along with hoverbikes.
-- type: vessel
-  id: Falcon
-  parent: BaseVesselAntag
-  name: Falcon
-  description: Rebuilt mining vessel made into a pirate ship with hangar bay to store vehicles, fits between 3-4 crew.
-  price: 70000 #Selling price is 22520
-  category: Medium
-  group: BlackMarket
-  shuttlePath: /Maps/_NF/Shuttles/BlackMarket/falcon.yml
-  guidebookPage: Null
-  class:
-  - Pirate
-  engine:
-  - Plasma
->>>>>>> 8b707fd6
 
 # - type: gameMap
   # id: Falcon
