# # Author Info
# # GitHub: cheackraze

<<<<<<< HEAD
# # Shuttle Notes:
# # a wooden pirate version of the classic Prospector
# - type: vessel
  # id: Barnacle
  # name: Barnacle
  # description: 'Nobody expects the lowly barnacle'
  # price: 17000 # Appraises for 15445, price set to 17k, margin of ~10% - TODO: review ship values - Whatstone
  # category: Small
  # group: BlackMarket
  # shuttlePath: /Maps/_NF/Shuttles/BlackMarket/barnacle.yml
  # guidebookPage: Null
  # class:
  # - Pirate
  # engine:
  # - Plasma
=======
# Shuttle Notes:
# a wooden pirate version of the classic Prospector
- type: vessel
  id: Barnacle
  parent: BaseVesselAntag
  name: Barnacle
  description: 'Nobody expects the lowly barnacle'
  price: 20000 # TODO: review ship values - Whatstone
  category: Small
  group: BlackMarket
  shuttlePath: /Maps/_NF/Shuttles/BlackMarket/barnacle.yml
  guidebookPage: Null
  class:
  - Pirate
  engine:
  - Plasma
>>>>>>> 8b707fd6

# - type: gameMap
  # id: Barnacle
  # mapName: 'Barnacle'
  # mapPath: /Maps/_NF/Shuttles/BlackMarket/barnacle.yml
  # minPlayers: 0
  # stations:
    # Barnacle:
      # stationProto: StandardFrontierVessel
      # components:
        # - type: StationNameSetup
          # mapNameTemplate: 'Prospector {1}' # Fake name eh?
          # nameGenerator:
            # !type:NanotrasenNameGenerator
            # prefixCreator: '14'
        # - type: StationJobs
          # availableJobs: 
            # Pirate: [ 0, 0 ]<|MERGE_RESOLUTION|>--- conflicted
+++ resolved
@@ -1,7 +1,6 @@
-# # Author Info
-# # GitHub: cheackraze
+# Author Info
+# GitHub: cheackraze
 
-<<<<<<< HEAD
 # # Shuttle Notes:
 # # a wooden pirate version of the classic Prospector
 # - type: vessel
@@ -17,24 +16,6 @@
   # - Pirate
   # engine:
   # - Plasma
-=======
-# Shuttle Notes:
-# a wooden pirate version of the classic Prospector
-- type: vessel
-  id: Barnacle
-  parent: BaseVesselAntag
-  name: Barnacle
-  description: 'Nobody expects the lowly barnacle'
-  price: 20000 # TODO: review ship values - Whatstone
-  category: Small
-  group: BlackMarket
-  shuttlePath: /Maps/_NF/Shuttles/BlackMarket/barnacle.yml
-  guidebookPage: Null
-  class:
-  - Pirate
-  engine:
-  - Plasma
->>>>>>> 8b707fd6
 
 # - type: gameMap
   # id: Barnacle
@@ -51,5 +32,5 @@
             # !type:NanotrasenNameGenerator
             # prefixCreator: '14'
         # - type: StationJobs
-          # availableJobs: 
+          # availableJobs:
             # Pirate: [ 0, 0 ]