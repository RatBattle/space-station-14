--- conflicted
+++ resolved
@@ -10,15 +10,9 @@
 #
 - type: vessel
   id: Eagle
-<<<<<<< HEAD
   name: NM Орлан
   description: Среднегабаритный медико-инженерный шаттл. Рекомендованный размер команды 3-5 человек.
-  price: 57550 
-=======
-  name: NM Eagle
-  description: "A modern, medium-sized medical & engineering vessel. Focusing on responding to shuttle distress, Eagle bears the motto 'Recover, Restore, Repair!'."
-  price: 50950 # 42440 base, +20% markup (uranium gens are strong)
->>>>>>> c5573b49
+  price: 50950 
   category: Medium
   group: Civilian
   shuttlePath: /Maps/_NF/Shuttles/eagle.yml
