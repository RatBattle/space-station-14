# # Author Info
# # GitHub: Tych0theSynth
# # Discord: tych0

# # Maintainer Info
# # GitHub: Tych0theSynth
# # Discord: Tych0

<<<<<<< HEAD
# # Shuttle Notes:
# #
# - type: vessel
  # id: Tyne
  # name: SBB Tyne
  # description: A small, agile lifeboat with an exterior deck and survivor cabin for search and rescue operations.
  # price: 19000 #~5-6% markup as it's a med ship. Grid values at 17372.
  # category: Small
  # group: Shipyard
  # shuttlePath: /Maps/_NF/Shuttles/tyne.yml
  # class:
  # - Medical
=======
# Shuttle Notes:
# Inspired by the Tyne-Class lifeboat: https://en.wikipedia.org/wiki/Tyne-class_lifeboat
- type: vessel
  id: Tyne
  parent: BaseVessel
  name: SBB Tyne
  description: A small, agile lifeboat with an exterior deck and survivor cabin for search and rescue operations.
  price: 23000 #~5% markup as it's a med ship. Appraises at ~22474.
  category: Small
  group: Shipyard
  shuttlePath: /Maps/_NF/Shuttles/tyne.yml
  class:
  - Medical
  engine:
  - Plasma
>>>>>>> 8b707fd6

# - type: gameMap
  # id: Tyne
  # mapName: 'SBB Tyne'
  # mapPath: /Maps/_NF/Shuttles/tyne.yml
  # minPlayers: 0
  # stations:
    # Tyne:
      # stationProto: StandardFrontierVessel
      # components:
        # - type: StationNameSetup
          # mapNameTemplate: 'Tyne {1}'
          # nameGenerator:
            # !type:NanotrasenNameGenerator
            # prefixCreator: '14'
        # - type: StationJobs
          # availableJobs:
            # Contractor: [ 0, 0 ]
            # Pilot: [ 0, 0 ]
            # Mercenary: [ 0, 0 ]<|MERGE_RESOLUTION|>--- conflicted
+++ resolved
@@ -1,12 +1,11 @@
-# # Author Info
-# # GitHub: Tych0theSynth
-# # Discord: tych0
+# Author Info
+# GitHub: Tych0theSynth
+# Discord: tych0
 
-# # Maintainer Info
-# # GitHub: Tych0theSynth
-# # Discord: Tych0
+# Maintainer Info
+# GitHub: Tych0theSynth
+# Discord: Tych0
 
-<<<<<<< HEAD
 # # Shuttle Notes:
 # #
 # - type: vessel
@@ -19,23 +18,6 @@
   # shuttlePath: /Maps/_NF/Shuttles/tyne.yml
   # class:
   # - Medical
-=======
-# Shuttle Notes:
-# Inspired by the Tyne-Class lifeboat: https://en.wikipedia.org/wiki/Tyne-class_lifeboat
-- type: vessel
-  id: Tyne
-  parent: BaseVessel
-  name: SBB Tyne
-  description: A small, agile lifeboat with an exterior deck and survivor cabin for search and rescue operations.
-  price: 23000 #~5% markup as it's a med ship. Appraises at ~22474.
-  category: Small
-  group: Shipyard
-  shuttlePath: /Maps/_NF/Shuttles/tyne.yml
-  class:
-  - Medical
-  engine:
-  - Plasma
->>>>>>> 8b707fd6
 
 # - type: gameMap
   # id: Tyne
