--- conflicted
+++ resolved
@@ -7,26 +7,7 @@
 # Discord: ???
 
 # Shuttle Notes:
-<<<<<<< HEAD
 #
-#- type: vessel
-#  id: Barge
-#  parent: BaseVessel
-#  name: NC Barge
-#  description: A medium shipping vessel repurposed into a salvage bar.
-#  price: 49000 # Appraises for 42901, margin of ~10% - TODO: fix these values, getting tests to pass - Whatstone
-#  category: Medium
-#  group: Shipyard
-#  shuttlePath: /Maps/_NF/Shuttles/barge.yml
-#  guidebookPage: ShipyardBarge
-#  class:
-#  - Cargo
-#  - Salvage
-#  engine:
-#  - Solar
-#  - Plasma
-=======
-# 
 - type: vessel
   id: Barge
   parent: BaseVessel
@@ -43,24 +24,23 @@
   engine:
   - Solar
   - Plasma
->>>>>>> 3b71b0f8
 
-#- type: gameMap
-#  id: Barge
-#  mapName: 'NC Barge'
-#  mapPath: /Maps/_NF/Shuttles/barge.yml
-#  minPlayers: 0
-#  stations:
-#    Barge:
-#      stationProto: StandardFrontierVessel
-#      components:
-#        - type: StationNameSetup
-#          mapNameTemplate: 'Barge {1}'
-#          nameGenerator:
-#            !type:NanotrasenNameGenerator
-#            prefixCreator: '14'
-#        - type: StationJobs
-#          availableJobs:
-#            Contractor: [ 0, 0 ]
-#            Pilot: [ 0, 0 ]
-#            Mercenary: [ 0, 0 ]+- type: gameMap
+  id: Barge
+  mapName: 'NC Barge'
+  mapPath: /Maps/_NF/Shuttles/barge.yml
+  minPlayers: 0
+  stations:
+    Barge:
+      stationProto: StandardFrontierVessel
+      components:
+        - type: StationNameSetup
+          mapNameTemplate: 'Barge {1}'
+          nameGenerator:
+            !type:NanotrasenNameGenerator
+            prefixCreator: '14'
+        - type: StationJobs
+          availableJobs:
+            Contractor: [ 0, 0 ]
+            Pilot: [ 0, 0 ]
+            Mercenary: [ 0, 0 ]