--- conflicted
+++ resolved
@@ -1,14 +1,13 @@
 # Author Info
 # GitHub: ???
 # Discord: ???
-# 
+#
 # Maintainer Info
 # GitHub: ???
 # Discord: ???
-# 
+#
 # Shuttle Notes:
-# 
-<<<<<<< HEAD
+#
 # - type: vessel
 #   id: Barge
 #   name: NC Баржа
@@ -21,7 +20,7 @@
 #   class:
 #   - Cargo
 #   - Salvage
-# 
+#
 # - type: gameMap
 #   id: Barge
 #   mapName: 'NC Баржа'
@@ -40,41 +39,4 @@
 #           availableJobs:
 #             Contractor: [ 0, 0 ]
 #             Pilot: [ 0, 0 ]
-#             Mercenary: [ 0, 0 ]
-=======
-- type: vessel
-  id: Barge
-  name: NC Barge
-  description: A medium shipping vessel repurposed into a salvage bar.
-  price: 47000 # Appraises for 42901, margin of ~10% - TODO: fix these values, getting tests to pass - Whatstone
-  category: Medium
-  group: Shipyard
-  shuttlePath: /Maps/_NF/Shuttles/barge.yml
-  guidebookPage: ShipyardBarge
-  class:
-  - Cargo
-  - Salvage
-  engine:
-  - Solar
-  - Plasma
-
-- type: gameMap
-  id: Barge
-  mapName: 'NC Barge'
-  mapPath: /Maps/_NF/Shuttles/barge.yml
-  minPlayers: 0
-  stations:
-    Barge:
-      stationProto: StandardFrontierVessel
-      components:
-        - type: StationNameSetup
-          mapNameTemplate: 'Barge {1}'
-          nameGenerator:
-            !type:NanotrasenNameGenerator
-            prefixCreator: '14'
-        - type: StationJobs
-          availableJobs:
-            Contractor: [ 0, 0 ]
-            Pilot: [ 0, 0 ]
-            Mercenary: [ 0, 0 ]
->>>>>>> d01816f0
+#             Mercenary: [ 0, 0 ]