--- conflicted
+++ resolved
@@ -1,12 +1,11 @@
-# # Author Info
-# # GitHub: Actualcatmoment (https://github.com/Actualcatmoment)
-# # Discord: @iNoahGuy
+# Author Info
+# GitHub: Actualcatmoment (https://github.com/Actualcatmoment)
+# Discord: @iNoahGuy
 
-# # Maintainer Info
-# # GitHub: dustylens
-# # Discord: dustylens
+# Maintainer Info
+# GitHub: dustylens
+# Discord: dustylens
 
-<<<<<<< HEAD
 # # Shuttle Notes:
 # #
 # - type: vessel
@@ -28,7 +27,7 @@
   # mapName: 'FSB Spirit'
   # mapPath: /Maps/_NF/Shuttles/spirit.yml
   # minPlayers: 0
-  # stations: 
+  # stations:
     # Spirit:
       # stationProto: StandardFrontierVessel
       # components:
@@ -41,42 +40,4 @@
           # availableJobs:
             # Contractor: [ 0, 0 ]
             # Pilot: [ 0, 0 ]
-            # Mercenary: [ 0, 0 ]
-=======
-# Shuttle Notes:
-#
-- type: vessel
-  id: Spirit
-  parent: BaseVessel
-  name: FSB Spirit
-  description: A tiny medical search and rescue shuttle, as nimble as it is cramped. Running costs guaranteed* to be 5% lower than competing models!
-  price: 18500
-  category: Small
-  group: Shipyard
-  shuttlePath: /Maps/_NF/Shuttles/spirit.yml
-  guidebookPage: ShipyardSpirit
-  class:
-  - Medical
-  engine:
-  - Plasma
-
-- type: gameMap
-  id: Spirit
-  mapName: 'FSB Spirit'
-  mapPath: /Maps/_NF/Shuttles/spirit.yml
-  minPlayers: 0
-  stations:
-    Spirit:
-      stationProto: StandardFrontierVessel
-      components:
-        - type: StationNameSetup
-          mapNameTemplate: 'Spirit {1}'
-          nameGenerator:
-            !type:NanotrasenNameGenerator
-            prefixCreator: '14'
-        - type: StationJobs
-          availableJobs:
-            Contractor: [ 0, 0 ]
-            Pilot: [ 0, 0 ]
-            Mercenary: [ 0, 0 ]
->>>>>>> 8b707fd6
+            # Mercenary: [ 0, 0 ]