--- conflicted
+++ resolved
@@ -1,15 +1,14 @@
 # Author Info
 # GitHub: https://github.com/DustScoundrel
 # Discord: 691415110282903552
-# 
+#
 # Maintainer Info
 # GitHub: https://github.com/MoistBiscuits
 # Discord: 159375107855351808
-# 
+#
 # Shuttle Notes:
-# 
-<<<<<<< HEAD
-# 
+#
+#
 # - type: vessel
 #   id: Vagabond
 #   name: NT Бродяга
@@ -22,7 +21,7 @@
 #   class:
 #   - Salvage
 #   - Cargo
-# 
+#
 # - type: gameMap
 #   id: Vagabond
 #   mapName: 'NT Бродяга'
@@ -41,40 +40,4 @@
 #           availableJobs:
 #             Contractor: [ 0, 0 ]
 #             Pilot: [ 0, 0 ]
-#             Mercenary: [ 0, 0 ]
-=======
-
-- type: vessel
-  id: Vagabond
-  name: NT Vagabond
-  description: A adaptable long-haul industrial freighter that pilots have adapted to many different purposes.
-  price: 60000
-  category: Medium
-  group: Shipyard
-  shuttlePath: /Maps/_NF/Shuttles/vagabond.yml
-  guidebookPage: ShipyardVagabond
-  class:
-  - Cargo
-  engine:
-  - Plasma
-
-- type: gameMap
-  id: Vagabond
-  mapName: 'NT Vagabond'
-  mapPath: /Maps/_NF/Shuttles/vagabond.yml
-  minPlayers: 0
-  stations:
-    Vagabond:
-      stationProto: StandardFrontierVessel
-      components:
-        - type: StationNameSetup
-          mapNameTemplate: 'Vagabond {1}'
-          nameGenerator:
-            !type:NanotrasenNameGenerator
-            prefixCreator: '14'
-        - type: StationJobs
-          availableJobs:
-            Contractor: [ 0, 0 ]
-            Pilot: [ 0, 0 ]
-            Mercenary: [ 0, 0 ]
->>>>>>> d01816f0
+#             Mercenary: [ 0, 0 ]