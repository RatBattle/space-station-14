# # Author Info
# # GitHub: @No-Dad-Not-The-Belt (https://github.com/No-Dad-Not-The-Belt)
# # Discord: ???

# # Maintainer Info
# # GitHub: ???
# # Discord: ???

<<<<<<< HEAD
# # Shuttle Notes:
# #
# - type: vessel
  # id: Kestrel
  # name: NC Kestrel
  # description: Once a local shipping lane freighter, this model has been converted for use in debris field mining and salvage operations.
  # price: 52200 # ~45370$ on mapinit + ~6805$ from 15% markup
  # category: Small
  # group: Shipyard
  # shuttlePath: /Maps/_NF/Shuttles/kestrel.yml
  # guidebookPage: ShipyardKestrel
  # class:
  # - Salvage
  # engine:
  # - Uranium
=======
# Shuttle Notes:
#
- type: vessel
  id: Kestrel
  parent: BaseVessel
  name: NC Kestrel
  description: Once a local shipping lane freighter, this model has been converted for use in debris field mining and salvage operations.
  price: 52200 # ~45370$ on mapinit + ~6805$ from 15% markup
  category: Small
  group: Shipyard
  shuttlePath: /Maps/_NF/Shuttles/kestrel.yml
  guidebookPage: ShipyardKestrel
  class:
  - Salvage
  engine:
  - Uranium
>>>>>>> 8b707fd6

# - type: gameMap
  # id: Kestrel
  # mapName: 'NC Kestrel'
  # mapPath: /Maps/_NF/Shuttles/kestrel.yml
  # minPlayers: 0
  # stations:
    # Kestrel:
      # stationProto: StandardFrontierExpeditionVessel
      # components:
        # - type: StationNameSetup
          # mapNameTemplate: 'Kestrel {1}'
          # nameGenerator:
            # !type:NanotrasenNameGenerator
            # prefixCreator: '14'
        # - type: StationJobs
          # availableJobs:
            # Contractor: [ 0, 0 ]
            # Pilot: [ 0, 0 ]
            # Mercenary: [ 0, 0 ]  <|MERGE_RESOLUTION|>--- conflicted
+++ resolved
@@ -1,12 +1,11 @@
-# # Author Info
-# # GitHub: @No-Dad-Not-The-Belt (https://github.com/No-Dad-Not-The-Belt)
-# # Discord: ???
+# Author Info
+# GitHub: @No-Dad-Not-The-Belt (https://github.com/No-Dad-Not-The-Belt)
+# Discord: ???
 
-# # Maintainer Info
-# # GitHub: ???
-# # Discord: ???
+# Maintainer Info
+# GitHub: ???
+# Discord: ???
 
-<<<<<<< HEAD
 # # Shuttle Notes:
 # #
 # - type: vessel
@@ -22,24 +21,6 @@
   # - Salvage
   # engine:
   # - Uranium
-=======
-# Shuttle Notes:
-#
-- type: vessel
-  id: Kestrel
-  parent: BaseVessel
-  name: NC Kestrel
-  description: Once a local shipping lane freighter, this model has been converted for use in debris field mining and salvage operations.
-  price: 52200 # ~45370$ on mapinit + ~6805$ from 15% markup
-  category: Small
-  group: Shipyard
-  shuttlePath: /Maps/_NF/Shuttles/kestrel.yml
-  guidebookPage: ShipyardKestrel
-  class:
-  - Salvage
-  engine:
-  - Uranium
->>>>>>> 8b707fd6
 
 # - type: gameMap
   # id: Kestrel
@@ -59,4 +40,4 @@
           # availableJobs:
             # Contractor: [ 0, 0 ]
             # Pilot: [ 0, 0 ]
-            # Mercenary: [ 0, 0 ]  +            # Mercenary: [ 0, 0 ]