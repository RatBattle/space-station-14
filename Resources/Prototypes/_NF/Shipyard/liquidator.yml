--- conflicted
+++ resolved
@@ -1,14 +1,13 @@
 # Author Info
 # GitHub: erhardsteinhauer
 # Discord: erhardsteinhauer
-# 
+#
 # Maintainer Info
 # GitHub: erhardsteinhauer
 # Discord: erhardsteinhauer
-# 
+#
 # Shuttle Notes:
 #
-<<<<<<< HEAD
 # - type: vessel
 #   id: Liquidator
 #   name: LVHI Подметатор
@@ -20,7 +19,7 @@
 #   guidebookPage: ShipyardLiquidator
 #   class:
 #   - Civilian
-# 
+#
 # - type: gameMap
 #   id: Liquidator
 #   mapName: 'Подметатор'
@@ -39,39 +38,4 @@
 #           availableJobs:
 #             Contractor: [ 0, 0 ]
 #             Pilot: [ 0, 0 ]
-#             Mercenary: [ 0, 0 ]
-=======
-- type: vessel
-  id: Liquidator
-  name: LVHI Liquidator
-  description: A small vessel equipped with everything you need to make even the dirtiest ship squeaky clean (ducky slippers included). Manufactured by Langstad-Voigt Heavy Industries.
-  price: 27300 # ~23800$ on mapinit + 3500$ from 15% markup
-  category: Small
-  group: Shipyard
-  shuttlePath: /Maps/_NF/Shuttles/liquidator.yml
-  guidebookPage: ShipyardLiquidator
-  class:
-  - Civilian
-  engine:
-  - Uranium
-
-- type: gameMap
-  id: Liquidator
-  mapName: 'Liquidator'
-  mapPath: /Maps/_NF/Shuttles/liquidator.yml
-  minPlayers: 0
-  stations:
-    Liquidator:
-      stationProto: StandardFrontierVessel
-      components:
-        - type: StationNameSetup
-          mapNameTemplate: 'Liquidator {1}'
-          nameGenerator:
-            !type:NanotrasenNameGenerator
-            prefixCreator: '14'
-        - type: StationJobs
-          availableJobs:
-            Contractor: [ 0, 0 ]
-            Pilot: [ 0, 0 ]
-            Mercenary: [ 0, 0 ]
->>>>>>> d01816f0
+#             Mercenary: [ 0, 0 ]