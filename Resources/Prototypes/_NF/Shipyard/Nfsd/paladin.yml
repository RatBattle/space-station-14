<<<<<<< HEAD
#- type: vessel
#  id: Paladin
#  parent: BaseVessel
#  name: NSF Paladin
#  description: A small security assault craft designed for space combat equipped with an EXP-2100g mounted grenade launcher.
#  price: 34220
#  category: Small
#  group: Security
#  access: Security
#  mapchecker_group_override: Security  # Treat this as a security vessel for mapchecker purposes
#  shuttlePath: /Maps/_NF/Shuttles/Nfsd/paladin.yml
#  guidebookPage: Null
#  class:
#  - Fighter
#  engine:
#  - APU
=======
- type: vessel
  id: Paladin
  parent: BaseVessel
  name: NSF Paladin
  description: A small security assault craft designed for space combat equipped with an EXP-2100g mounted grenade launcher.
  price: 34220
  category: Small
  group: Security
  access: Security
  mapchecker_group_override: Security  # Treat this as a security vessel for mapchecker purposes
  shuttlePath: /Maps/_NF/Shuttles/Nfsd/paladin.yml
  guidebookPage: Null
  class:
  - Fighter
  engine:
  - APU
>>>>>>> 3b71b0f8

#- type: gameMap
#  id: Paladin
#  mapName: 'NSF Paladin'
#  mapPath: /Maps/_NF/Shuttles/Nfsd/paladin.yml
#  minPlayers: 0
#  stations:
#    Paladin:
#      stationProto: StandardFrontierSecurityVessel
#      components:
#        - type: StationNameSetup
#          mapNameTemplate: 'Paladin {1}'
#          nameGenerator:
#            !type:NanotrasenNameGenerator
#            prefixCreator: '14'
#        - type: StationJobs
#          availableJobs: {}<|MERGE_RESOLUTION|>--- conflicted
+++ resolved
@@ -1,21 +1,3 @@
-<<<<<<< HEAD
-#- type: vessel
-#  id: Paladin
-#  parent: BaseVessel
-#  name: NSF Paladin
-#  description: A small security assault craft designed for space combat equipped with an EXP-2100g mounted grenade launcher.
-#  price: 34220
-#  category: Small
-#  group: Security
-#  access: Security
-#  mapchecker_group_override: Security  # Treat this as a security vessel for mapchecker purposes
-#  shuttlePath: /Maps/_NF/Shuttles/Nfsd/paladin.yml
-#  guidebookPage: Null
-#  class:
-#  - Fighter
-#  engine:
-#  - APU
-=======
 - type: vessel
   id: Paladin
   parent: BaseVessel
@@ -32,21 +14,20 @@
   - Fighter
   engine:
   - APU
->>>>>>> 3b71b0f8
 
-#- type: gameMap
-#  id: Paladin
-#  mapName: 'NSF Paladin'
-#  mapPath: /Maps/_NF/Shuttles/Nfsd/paladin.yml
-#  minPlayers: 0
-#  stations:
-#    Paladin:
-#      stationProto: StandardFrontierSecurityVessel
-#      components:
-#        - type: StationNameSetup
-#          mapNameTemplate: 'Paladin {1}'
-#          nameGenerator:
-#            !type:NanotrasenNameGenerator
-#            prefixCreator: '14'
-#        - type: StationJobs
-#          availableJobs: {}+- type: gameMap
+  id: Paladin
+  mapName: 'NSF Paladin'
+  mapPath: /Maps/_NF/Shuttles/Nfsd/paladin.yml
+  minPlayers: 0
+  stations:
+    Paladin:
+      stationProto: StandardFrontierSecurityVessel
+      components:
+        - type: StationNameSetup
+          mapNameTemplate: 'Paladin {1}'
+          nameGenerator:
+            !type:NanotrasenNameGenerator
+            prefixCreator: '14'
+        - type: StationJobs
+          availableJobs: {}