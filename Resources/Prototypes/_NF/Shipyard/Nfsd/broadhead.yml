# # Author Info
# # GitHub: Tych0theSynth
# # Discord: Tych0

# # Maintainer Info
# # GitHub: Tych0theSynth
# # Discord: Tych0

<<<<<<< HEAD
# # Shuttle Notes:
# #
# - type: vessel
  # id: Broadhead
  # name: NSF Broadhead
  # description: A medium size detective ship with facilities for autopsies, interrogations and detailed investigations.
  # price: 60000 # TODO: fix these values, getting tests to pass - Whatstone
  # category: Medium
  # group: Security
  # access: Detective
  # shuttlePath: /Maps/_NF/Shuttles/Nfsd/broadhead.yml
  # guidebookPage: Null
  # class:
  # - Detective
  # engine:
  # - Uranium
=======
# Shuttle Notes:
#
- type: vessel
  id: Broadhead
  parent: BaseVessel
  name: NSF Broadhead
  description: A medium size detective ship with facilities for autopsies, interrogations and detailed investigations.
  price: 60000 # TODO: fix these values, getting tests to pass - Whatstone
  category: Medium
  group: Security
  access: Detective
  shuttlePath: /Maps/_NF/Shuttles/Nfsd/broadhead.yml
  guidebookPage: Null
  class:
  - Detective
  engine:
  - Uranium
>>>>>>> 8b707fd6

# - type: gameMap
  # id: Broadhead
  # mapName: 'NSF Broadhead'
  # mapPath: /Maps/_NF/Shuttles/Nfsd/broadhead.yml
  # minPlayers: 0
  # stations:
    # Broadhead:
      # stationProto: StandardFrontierSecurityVessel
      # components:
        # - type: StationNameSetup
          # mapNameTemplate: 'Broadhead {1}'
          # nameGenerator:
            # !type:NanotrasenNameGenerator
            # prefixCreator: '14'
        # - type: StationJobs
          # availableJobs: {}<|MERGE_RESOLUTION|>--- conflicted
+++ resolved
@@ -1,12 +1,11 @@
-# # Author Info
-# # GitHub: Tych0theSynth
-# # Discord: Tych0
+# Author Info
+# GitHub: Tych0theSynth
+# Discord: Tych0
 
-# # Maintainer Info
-# # GitHub: Tych0theSynth
-# # Discord: Tych0
+# Maintainer Info
+# GitHub: Tych0theSynth
+# Discord: Tych0
 
-<<<<<<< HEAD
 # # Shuttle Notes:
 # #
 # - type: vessel
@@ -23,25 +22,6 @@
   # - Detective
   # engine:
   # - Uranium
-=======
-# Shuttle Notes:
-#
-- type: vessel
-  id: Broadhead
-  parent: BaseVessel
-  name: NSF Broadhead
-  description: A medium size detective ship with facilities for autopsies, interrogations and detailed investigations.
-  price: 60000 # TODO: fix these values, getting tests to pass - Whatstone
-  category: Medium
-  group: Security
-  access: Detective
-  shuttlePath: /Maps/_NF/Shuttles/Nfsd/broadhead.yml
-  guidebookPage: Null
-  class:
-  - Detective
-  engine:
-  - Uranium
->>>>>>> 8b707fd6
 
 # - type: gameMap
   # id: Broadhead
