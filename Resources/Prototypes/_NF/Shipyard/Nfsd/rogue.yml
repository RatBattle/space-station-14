--- conflicted
+++ resolved
@@ -1,4 +1,3 @@
-<<<<<<< HEAD
 # - type: vessel
 #   id: Rogue
 #   name: NSF Плут
@@ -12,7 +11,7 @@
 #   guidebookPage: Null
 #   class:
 #   - Fighter
-# 
+#
 # - type: gameMap
 #   id: Rogue
 #   mapName: 'NSF Плут'
@@ -28,38 +27,4 @@
 #             !type:NanotrasenNameGenerator
 #             prefixCreator: '14'
 #         - type: StationJobs
-#           availableJobs: {}
-=======
-- type: vessel
-  id: Rogue
-  name: NSF Rogue
-  description: Micro assault vessel with a toggle for going dark in deep space.
-  price: 12200 #the appraisal is 9100$
-  category: Micro
-  group: Custom
-  access: Security
-  mapchecker_group_override: Security  # Treat this as a security vessel for mapchecker purposes
-  shuttlePath: /Maps/_NF/Shuttles/Nfsd/rogue.yml
-  guidebookPage: Null
-  class:
-  - Fighter
-  engine:
-  - APU
-
-- type: gameMap
-  id: Rogue
-  mapName: 'NSF Rogue'
-  mapPath: /Maps/_NF/Shuttles/Nfsd/rogue.yml
-  minPlayers: 0
-  stations:
-    Rogue:
-      stationProto: StandardFrontierSecurityVessel
-      components:
-        - type: StationNameSetup
-          mapNameTemplate: 'Rogue {1}'
-          nameGenerator:
-            !type:NanotrasenNameGenerator
-            prefixCreator: '14'
-        - type: StationJobs
-          availableJobs: {}
->>>>>>> d01816f0
+#           availableJobs: {}