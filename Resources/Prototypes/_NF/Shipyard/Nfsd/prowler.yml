--- conflicted
+++ resolved
@@ -1,4 +1,3 @@
-<<<<<<< HEAD
 # - type: vessel
 #   id: Prowler
 #   name: NSF Бродяга
@@ -11,7 +10,7 @@
 #   guidebookPage: Null
 #   class:
 #   - Stealth
-# 
+#
 # - type: gameMap
 #   id: Prowler
 #   mapName: 'NSF Бродяга'
@@ -27,37 +26,4 @@
 #             !type:NanotrasenNameGenerator
 #             prefixCreator: '14'
 #         - type: StationJobs
-#           availableJobs: {}
-=======
-- type: vessel
-  id: Prowler
-  name: NSF Prowler
-  description: A medium-sized patrol craft, the Prowler class is a dedicated deep space pursuit vessel with an advanced sensor suite. 
-  price: 42000 #Appraises on purchase at ~35000. 20% markup applied due to the presence of the radar. 
-  category: Medium
-  group: Security
-  access: Sergeant
-  shuttlePath: /Maps/_NF/Shuttles/Nfsd/prowler.yml
-  guidebookPage: Null
-  class:
-  - Patrol
-  engine:
-  - AME
-
-- type: gameMap
-  id: Prowler
-  mapName: 'NSF Prowler'
-  mapPath: /Maps/_NF/Shuttles/Nfsd/prowler.yml
-  minPlayers: 0
-  stations:
-    Prowler:
-      stationProto: StandardFrontierSecurityVessel
-      components:
-        - type: StationNameSetup
-          mapNameTemplate: 'Prowler {1}'
-          nameGenerator:
-            !type:NanotrasenNameGenerator
-            prefixCreator: '14'
-        - type: StationJobs
-          availableJobs: {}
->>>>>>> d01816f0
+#           availableJobs: {}