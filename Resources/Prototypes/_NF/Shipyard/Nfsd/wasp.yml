--- conflicted
+++ resolved
@@ -1,4 +1,3 @@
-<<<<<<< HEAD
 # - type: vessel
 #   id: Wasp
 #   name: NSF Шершень
@@ -13,7 +12,7 @@
 #   - Capital
 #   - Detainment
 #   - Expedition
-# 
+#
 # - type: gameMap
 #   id: Wasp
 #   mapName: 'NSF Шершень'
@@ -30,40 +29,4 @@
 #             prefixCreator: '14'
 #         - type: StationJobs
 #           availableJobs:
-#             Prisoner: [ 0, 0 ]
-=======
-- type: vessel
-  id: Wasp
-  name: NSF Wasp
-  description: A large expedition oriented ship for holding prisoners and making them work planetside.
-  price: 135000
-  category: Large
-  group: Security
-  access: Bailiff
-  shuttlePath: /Maps/_NF/Shuttles/Nfsd/wasp.yml
-  guidebookPage: Null
-  class:
-  - Capital
-  - Detainment
-  - Expedition
-  engine:
-  - AME
-
-- type: gameMap
-  id: Wasp
-  mapName: 'NSF Wasp'
-  mapPath: /Maps/_NF/Shuttles/Nfsd/wasp.yml
-  minPlayers: 0
-  stations:
-    Wasp:
-      stationProto: StandardFrontierExpeditionVessel
-      components:
-        - type: StationNameSetup
-          mapNameTemplate: 'Wasp {1}'
-          nameGenerator:
-            !type:NanotrasenNameGenerator
-            prefixCreator: '14'
-        - type: StationJobs
-          availableJobs:
-            Prisoner: [ 0, 0 ]
->>>>>>> d01816f0
+#             Prisoner: [ 0, 0 ]