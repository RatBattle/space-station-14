--- conflicted
+++ resolved
@@ -1,4 +1,3 @@
-<<<<<<< HEAD
 # - type: vessel
 #   id: Templar
 #   name: NSF Тамплиер
@@ -11,7 +10,7 @@
 #   guidebookPage: Null
 #   class:
 #   - Fighter
-# 
+#
 # - type: gameMap
 #   id: Templar
 #   mapName: 'NSF Тамплиер'
@@ -27,37 +26,4 @@
 #             !type:NanotrasenNameGenerator
 #             prefixCreator: '14'
 #         - type: StationJobs
-#           availableJobs: {}
-=======
-- type: vessel
-  id: Templar
-  name: NSF Templar
-  description: A small security assault craft designed for combat interdiction operations.
-  price: 24220
-  category: Small
-  group: Security
-  access: Security
-  shuttlePath: /Maps/_NF/Shuttles/Nfsd/templar.yml
-  guidebookPage: Null
-  class:
-  - Pursuit
-  engine:
-  - APU
-
-- type: gameMap
-  id: Templar
-  mapName: 'NSF Templar'
-  mapPath: /Maps/_NF/Shuttles/Nfsd/templar.yml
-  minPlayers: 0
-  stations:
-    Templar:
-      stationProto: StandardFrontierVessel
-      components:
-        - type: StationNameSetup
-          mapNameTemplate: 'Templar {1}'
-          nameGenerator:
-            !type:NanotrasenNameGenerator
-            prefixCreator: '14'
-        - type: StationJobs
-          availableJobs: {}
->>>>>>> d01816f0
+#           availableJobs: {}