--- conflicted
+++ resolved
@@ -1,11 +1,10 @@
-# # Maintainer Info
-# # GitHub: dvir001
-# # Discord: dvir01 (84770870936997888)
+# Maintainer Info
+# GitHub: dvir001
+# Discord: dvir01 (84770870936997888)
 
-# # Shuttle Notes:
-# # 
+# Shuttle Notes:
+#
 
-<<<<<<< HEAD
 # - type: vessel
   # id: McDelivery
   # name: DC McDelivery
@@ -19,22 +18,6 @@
   # - Civilian
   # engine:
   # - Welding
-=======
-- type: vessel
-  id: McDelivery
-  parent: BaseVessel
-  name: DC McDelivery
-  description: "Fast food fast ship, bring the McCargo meals to the people"
-  price: 10000
-  category: Micro
-  group: Custom
-  shuttlePath: /Maps/_NF/Shuttles/mcdelivery.yml
-  guidebookPage: ShipyardMcDelivery
-  class:
-  - Civilian
-  engine:
-  - Welding
->>>>>>> 8b707fd6
 
 # - type: gameMap
   # id: McDelivery
