--- conflicted
+++ resolved
@@ -1,12 +1,11 @@
-# # Author Info
-# # GitHub: Wolfhauler
-# # Discord: wolfhauler
+# Author Info
+# GitHub: Wolfhauler
+# Discord: wolfhauler
 
-# # Maintainer Info
-# # GitHub: ThatOneGoblin25 
-# # Discord: thedaarkgoblin
+# Maintainer Info
+# GitHub: ThatOneGoblin25
+# Discord: thedaarkgoblin
 
-<<<<<<< HEAD
 # # Shuttle Notes:
 # #
 # - type: vessel
@@ -22,24 +21,6 @@
   # - Science
   # engine:
   # - AME
-=======
-# Shuttle Notes:
-#
-- type: vessel
-  id: Spectre
-  parent: BaseVessel
-  name: NR Spectre
-  description: A large, attractive but dated vessel with a pure focus on research and development. It is capable of generating anomalies.
-  price: 185000 # Anomaly spawner
-  category: Large
-  group: Shipyard
-  shuttlePath: /Maps/_NF/Shuttles/spectre.yml
-  guidebookPage: Null
-  class:
-  - Science
-  engine:
-  - AME
->>>>>>> 8b707fd6
 
 # - type: gameMap
   # id: Spectre
