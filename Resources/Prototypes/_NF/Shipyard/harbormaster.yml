# # Author Info
# # GitHub: erhardsteinhauer
# # Discord: erhardsteinhauer

# # Maintainer Info
# # GitHub: erhardsteinhauer
# # Discord: erhardsteinhauer

<<<<<<< HEAD
# # Shuttle Notes:
# # 
# - type: vessel
  # id: Harbormaster
  # name: LVHI Harbormaster
  # description: A small tugboat. Manufactured by Langstad-Voigt Heavy Industries.
  # price: 27000 # ~23375$ on mapinit + ~3500$ from 15% markup
  # category: Small
  # group: Shipyard
  # shuttlePath: /Maps/_NF/Shuttles/harbormaster.yml
  # guidebookPage: ShipyardHarbormaster
  # class:
  # - Civilian
  # engine:
  # - Plasma
=======
# Shuttle Notes:
# 
- type: vessel
  id: Harbormaster
  parent: BaseVessel
  name: LVHI Harbormaster
  description: A small tugboat. Manufactured by Langstad-Voigt Heavy Industries.
  price: 31500 # ~27196$ on mapinit + 15% markup
  category: Small
  group: Shipyard
  shuttlePath: /Maps/_NF/Shuttles/harbormaster.yml
  guidebookPage: ShipyardHarbormaster
  class:
  - Civilian
  engine:
  - Plasma
>>>>>>> 8b707fd6

# - type: gameMap
  # id: Harbormaster
  # mapName: 'Harbormaster'
  # mapPath: /Maps/_NF/Shuttles/harbormaster.yml
  # minPlayers: 0
  # stations: 
    # Harbormaster:
      # stationProto: StandardFrontierVessel
      # components:
        # - type: StationNameSetup
          # mapNameTemplate: 'Harbormaster {1}'
          # nameGenerator:
            # !type:NanotrasenNameGenerator
            # prefixCreator: '14'
        # - type: StationJobs
          # availableJobs:
            # Contractor: [ 0, 0 ]
            # Pilot: [ 0, 0 ]
            # Mercenary: [ 0, 0 ]<|MERGE_RESOLUTION|>--- conflicted
+++ resolved
@@ -1,14 +1,13 @@
-# # Author Info
-# # GitHub: erhardsteinhauer
-# # Discord: erhardsteinhauer
+# Author Info
+# GitHub: erhardsteinhauer
+# Discord: erhardsteinhauer
 
-# # Maintainer Info
-# # GitHub: erhardsteinhauer
-# # Discord: erhardsteinhauer
+# Maintainer Info
+# GitHub: erhardsteinhauer
+# Discord: erhardsteinhauer
 
-<<<<<<< HEAD
 # # Shuttle Notes:
-# # 
+# #
 # - type: vessel
   # id: Harbormaster
   # name: LVHI Harbormaster
@@ -22,31 +21,13 @@
   # - Civilian
   # engine:
   # - Plasma
-=======
-# Shuttle Notes:
-# 
-- type: vessel
-  id: Harbormaster
-  parent: BaseVessel
-  name: LVHI Harbormaster
-  description: A small tugboat. Manufactured by Langstad-Voigt Heavy Industries.
-  price: 31500 # ~27196$ on mapinit + 15% markup
-  category: Small
-  group: Shipyard
-  shuttlePath: /Maps/_NF/Shuttles/harbormaster.yml
-  guidebookPage: ShipyardHarbormaster
-  class:
-  - Civilian
-  engine:
-  - Plasma
->>>>>>> 8b707fd6
 
 # - type: gameMap
   # id: Harbormaster
   # mapName: 'Harbormaster'
   # mapPath: /Maps/_NF/Shuttles/harbormaster.yml
   # minPlayers: 0
-  # stations: 
+  # stations:
     # Harbormaster:
       # stationProto: StandardFrontierVessel
       # components:
