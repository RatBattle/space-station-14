# Author Info
# GitHub: arimah
# Discord: arimah

# Maintainer Info
# GitHub: arimah
# Discord: arimah

# Shuttle Notes:
#
- type: vessel
  id: PTS
<<<<<<< HEAD
  name: NC Бомбила
  description: Малогабаритный транспортный шаттл на 5 пассажиров. Рекомендованный состав команды 1-3 человека.
  price: 13900
=======
  name: NC Personal Transport
  description: A small transport shuttle with space for 4 passengers. Comes with the latest audio entertainment technology.
  price: 13000 # $11594 after appraisal + $1406 (~12% markup)
>>>>>>> e025d748
  category: Small
  group: Civilian
  shuttlePath: /Maps/_NF/Shuttles/pts.yml

- type: gameMap
  id: PTS
  mapName: 'NC Бомбила'
  mapPath: /Maps/_NF/Shuttles/pts.yml
  minPlayers: 0
  stations:
    PTS:
      stationProto: StandardFrontierVessel
      components:
        - type: StationNameSetup
          mapNameTemplate: 'Бомбила {1}'
          nameGenerator:
            !type:NanotrasenNameGenerator
            prefixCreator: '14'
        - type: StationJobs
          availableJobs:
            Contractor: [ 0, 0 ]
            Pilot: [ 0, 0 ]
            Mercenary: [ 0, 0 ]<|MERGE_RESOLUTION|>--- conflicted
+++ resolved
@@ -10,15 +10,9 @@
 #
 - type: vessel
   id: PTS
-<<<<<<< HEAD
   name: NC Бомбила
   description: Малогабаритный транспортный шаттл на 5 пассажиров. Рекомендованный состав команды 1-3 человека.
-  price: 13900
-=======
-  name: NC Personal Transport
-  description: A small transport shuttle with space for 4 passengers. Comes with the latest audio entertainment technology.
-  price: 13000 # $11594 after appraisal + $1406 (~12% markup)
->>>>>>> e025d748
+  price: 13000
   category: Small
   group: Civilian
   shuttlePath: /Maps/_NF/Shuttles/pts.yml
