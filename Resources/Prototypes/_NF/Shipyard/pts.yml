# # Author Info
# # GitHub: arimah
# # Discord: arimah

# # Maintainer Info
# # GitHub: arimah
# # Discord: arimah

<<<<<<< HEAD
# # Shuttle Notes:
# #
# - type: vessel
  # id: PTS
  # name: NC Personal Transport
  # description: A small transport shuttle with space for 4 passengers. Comes with the latest audio entertainment technology.
  # price: 16500 # $14325 after appraisal + $1200 (~5% markup)
  # category: Small
  # group: Shipyard
  # shuttlePath: /Maps/_NF/Shuttles/pts.yml
  # guidebookPage: Null
  # class:
  # - Civilian
  # engine:
  # - Plasma

# - type: gameMap
  # id: PTS
  # mapName: 'NC Personal Transport'
  # mapPath: /Maps/_NF/Shuttles/pts.yml
  # minPlayers: 0
  # stations:
    # PTS:
      # stationProto: StandardFrontierVessel
      # components:
        # - type: StationNameSetup
          # mapNameTemplate: 'PTS {1}'
          # nameGenerator:
            # !type:NanotrasenNameGenerator
            # prefixCreator: '14'
        # - type: StationJobs
          # availableJobs:
            # Contractor: [ 0, 0 ]
            # Pilot: [ 0, 0 ]
            # Mercenary: [ 0, 0 ]
=======
# Shuttle Notes:
#
- type: vessel
  id: PTS
  parent: BaseVessel
  name: NC Personal Transport
  description: A small transport shuttle with space for 4 passengers. Comes with the latest audio entertainment technology.
  price: 17500 # $16634 after appraisal + ~5% markup
  category: Small
  group: Shipyard
  shuttlePath: /Maps/_NF/Shuttles/pts.yml
  guidebookPage: Null
  class:
  - Civilian
  engine:
  - Plasma

- type: gameMap
  id: PTS
  mapName: 'NC Personal Transport'
  mapPath: /Maps/_NF/Shuttles/pts.yml
  minPlayers: 0
  stations:
    PTS:
      stationProto: StandardFrontierVessel
      components:
      - type: StationNameSetup
        mapNameTemplate: 'PTS {1}'
        nameGenerator: !type:NanotrasenNameGenerator
          prefixCreator: '14'
      - type: StationJobs
        availableJobs:
          Contractor: [ 0, 0 ]
          Pilot: [ 0, 0 ]
          Mercenary: [ 0, 0 ]
>>>>>>> 8b707fd6
<|MERGE_RESOLUTION|>--- conflicted
+++ resolved
@@ -1,12 +1,11 @@
-# # Author Info
-# # GitHub: arimah
-# # Discord: arimah
+# Author Info
+# GitHub: arimah
+# Discord: arimah
 
-# # Maintainer Info
-# # GitHub: arimah
-# # Discord: arimah
+# Maintainer Info
+# GitHub: arimah
+# Discord: arimah
 
-<<<<<<< HEAD
 # # Shuttle Notes:
 # #
 # - type: vessel
@@ -41,41 +40,4 @@
           # availableJobs:
             # Contractor: [ 0, 0 ]
             # Pilot: [ 0, 0 ]
-            # Mercenary: [ 0, 0 ]
-=======
-# Shuttle Notes:
-#
-- type: vessel
-  id: PTS
-  parent: BaseVessel
-  name: NC Personal Transport
-  description: A small transport shuttle with space for 4 passengers. Comes with the latest audio entertainment technology.
-  price: 17500 # $16634 after appraisal + ~5% markup
-  category: Small
-  group: Shipyard
-  shuttlePath: /Maps/_NF/Shuttles/pts.yml
-  guidebookPage: Null
-  class:
-  - Civilian
-  engine:
-  - Plasma
-
-- type: gameMap
-  id: PTS
-  mapName: 'NC Personal Transport'
-  mapPath: /Maps/_NF/Shuttles/pts.yml
-  minPlayers: 0
-  stations:
-    PTS:
-      stationProto: StandardFrontierVessel
-      components:
-      - type: StationNameSetup
-        mapNameTemplate: 'PTS {1}'
-        nameGenerator: !type:NanotrasenNameGenerator
-          prefixCreator: '14'
-      - type: StationJobs
-        availableJobs:
-          Contractor: [ 0, 0 ]
-          Pilot: [ 0, 0 ]
-          Mercenary: [ 0, 0 ]
->>>>>>> 8b707fd6
+            # Mercenary: [ 0, 0 ]