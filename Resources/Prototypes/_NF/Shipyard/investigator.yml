--- conflicted
+++ resolved
@@ -1,12 +1,11 @@
-# # Author Info
-# # GitHub: UbaserB (https://github.com/UbaserB)
-# # Discord: ???
+# Author Info
+# GitHub: UbaserB (https://github.com/UbaserB)
+# Discord: ???
 
-# # Maintainer Info
-# # GitHub: ???
-# # Discord: ???
+# Maintainer Info
+# GitHub: ???
+# Discord: ???
 
-<<<<<<< HEAD
 # # Shuttle Notes:
 # #
 # - type: vessel
@@ -23,25 +22,6 @@
   # engine:
   # - Solar
   # - Plasma
-=======
-# Shuttle Notes:
-#
-- type: vessel
-  id: Investigator
-  parent: BaseVessel
-  name: NR Investigator
-  description: A medium research shuttle designed for xenoarcheological studies.
-  price: 42100 # ~36540$ on mapinit + ~5480$ from 15% markup
-  category: Medium
-  group: Shipyard
-  shuttlePath: /Maps/_NF/Shuttles/investigator.yml
-  guidebookPage: ShipyardInvestigator
-  class:
-  - Science
-  engine:
-  - Solar
-  - Plasma
->>>>>>> 8b707fd6
 
 # - type: gameMap
   # id: Investigator
