# Author Info
# GitHub: UbaserB (https://github.com/UbaserB)
# Discord: ???
# 
# Maintainer Info
# GitHub: ???
# Discord: ???
# 
# Shuttle Notes:
#
<<<<<<< HEAD
# - type: vessel
#   id: Investigator
#   name: NR Исследователь
#   description: Среднегабаритный исследовательский шаттл. Рекомендованный состав команды 1-2 человека.
#   price: 42100 # ~36540$ on mapinit + ~5480$ from 15% markup
#   category: Medium
#   group: Shipyard
#   shuttlePath: /Maps/_NF/Shuttles/investigator.yml
#   guidebookPage: ShipyardInvestigator
#   class:
#   - Science
# 
# - type: gameMap
#   id: Investigator
#   mapName: 'NR Исследователь'
#   mapPath: /Maps/_NF/Shuttles/investigator.yml
#   minPlayers: 0
#   stations:
#     Investigator:
#       stationProto: StandardFrontierVessel
#       components:
#         - type: StationNameSetup
#           mapNameTemplate: 'Исследователь {1}'
#           nameGenerator:
#             !type:NanotrasenNameGenerator
#             prefixCreator: '14'
#         - type: StationJobs
#           availableJobs:
#             Contractor: [ 0, 0 ]
#             Pilot: [ 0, 0 ]
#             Mercenary: [ 0, 0 ]
=======
- type: vessel
  id: Investigator
  name: NR Investigator
  description: A medium research shuttle designed for xenoarcheological studies.
  price: 42100 # ~36540$ on mapinit + ~5480$ from 15% markup
  category: Medium
  group: Shipyard
  shuttlePath: /Maps/_NF/Shuttles/investigator.yml
  guidebookPage: ShipyardInvestigator
  class:
  - Science
  engine:
  - Solar
  - Plasma

- type: gameMap
  id: Investigator
  mapName: 'NR Investigator'
  mapPath: /Maps/_NF/Shuttles/investigator.yml
  minPlayers: 0
  stations:
    Investigator:
      stationProto: StandardFrontierVessel
      components:
        - type: StationNameSetup
          mapNameTemplate: 'Investigator {1}'
          nameGenerator:
            !type:NanotrasenNameGenerator
            prefixCreator: '14'
        - type: StationJobs
          availableJobs:
            Contractor: [ 0, 0 ]
            Pilot: [ 0, 0 ]
            Mercenary: [ 0, 0 ]
>>>>>>> d01816f0
<|MERGE_RESOLUTION|>--- conflicted
+++ resolved
@@ -1,14 +1,13 @@
 # Author Info
 # GitHub: UbaserB (https://github.com/UbaserB)
 # Discord: ???
-# 
+#
 # Maintainer Info
 # GitHub: ???
 # Discord: ???
-# 
+#
 # Shuttle Notes:
 #
-<<<<<<< HEAD
 # - type: vessel
 #   id: Investigator
 #   name: NR Исследователь
@@ -20,7 +19,7 @@
 #   guidebookPage: ShipyardInvestigator
 #   class:
 #   - Science
-# 
+#
 # - type: gameMap
 #   id: Investigator
 #   mapName: 'NR Исследователь'
@@ -39,40 +38,4 @@
 #           availableJobs:
 #             Contractor: [ 0, 0 ]
 #             Pilot: [ 0, 0 ]
-#             Mercenary: [ 0, 0 ]
-=======
-- type: vessel
-  id: Investigator
-  name: NR Investigator
-  description: A medium research shuttle designed for xenoarcheological studies.
-  price: 42100 # ~36540$ on mapinit + ~5480$ from 15% markup
-  category: Medium
-  group: Shipyard
-  shuttlePath: /Maps/_NF/Shuttles/investigator.yml
-  guidebookPage: ShipyardInvestigator
-  class:
-  - Science
-  engine:
-  - Solar
-  - Plasma
-
-- type: gameMap
-  id: Investigator
-  mapName: 'NR Investigator'
-  mapPath: /Maps/_NF/Shuttles/investigator.yml
-  minPlayers: 0
-  stations:
-    Investigator:
-      stationProto: StandardFrontierVessel
-      components:
-        - type: StationNameSetup
-          mapNameTemplate: 'Investigator {1}'
-          nameGenerator:
-            !type:NanotrasenNameGenerator
-            prefixCreator: '14'
-        - type: StationJobs
-          availableJobs:
-            Contractor: [ 0, 0 ]
-            Pilot: [ 0, 0 ]
-            Mercenary: [ 0, 0 ]
->>>>>>> d01816f0
+#             Mercenary: [ 0, 0 ]