# Author Info
# GitHub: erhardsteinhauer
# Discord: erhardsteinhauer

# Maintainer Info
# GitHub: erhardsteinhauer
# Discord: erhardsteinhauer

# Shuttle Notes:
#
- type: vessel
  id: Searchlight
<<<<<<< HEAD
  name: NM Прожектор
  description: Малогабаритный медицинский шаттл. Рекомендованный состав команды 1-3 человека.
=======
  name: LVHI Searchlight
  description: A small vessel outfitted for the search and recovery of wounded NT personnel. Primarily for recovery. Search though? Well. You got that medical tracker implanted, right?
>>>>>>> 229ef48a
  price: 29050 # ~26400$ on mapinit + ~2640$ from 10% markup
  category: Small
  group: Civilian
  shuttlePath: /Maps/_NF/Shuttles/searchlight.yml

- type: gameMap
  id: Searchlight
<<<<<<< HEAD
  mapName: 'NM Прожектор'
=======
  mapName: 'Searchlight'
>>>>>>> 229ef48a
  mapPath: /Maps/_NF/Shuttles/searchlight.yml
  minPlayers: 0
  stations:
    Searchlight:
      stationProto: StandardFrontierVessel
      components:
        - type: StationNameSetup
          mapNameTemplate: 'Прожектор {1}'
          nameGenerator:
            !type:NanotrasenNameGenerator
            prefixCreator: '14'
        - type: StationJobs
          availableJobs:
            Contractor: [ 0, 0 ]
            Pilot: [ 0, 0 ]
            Mercenary: [ 0, 0 ]<|MERGE_RESOLUTION|>--- conflicted
+++ resolved
@@ -10,13 +10,8 @@
 #
 - type: vessel
   id: Searchlight
-<<<<<<< HEAD
-  name: NM Прожектор
+  name: LVHI Прожектор
   description: Малогабаритный медицинский шаттл. Рекомендованный состав команды 1-3 человека.
-=======
-  name: LVHI Searchlight
-  description: A small vessel outfitted for the search and recovery of wounded NT personnel. Primarily for recovery. Search though? Well. You got that medical tracker implanted, right?
->>>>>>> 229ef48a
   price: 29050 # ~26400$ on mapinit + ~2640$ from 10% markup
   category: Small
   group: Civilian
@@ -24,11 +19,7 @@
 
 - type: gameMap
   id: Searchlight
-<<<<<<< HEAD
-  mapName: 'NM Прожектор'
-=======
-  mapName: 'Searchlight'
->>>>>>> 229ef48a
+  mapName: 'Прожектор'
   mapPath: /Maps/_NF/Shuttles/searchlight.yml
   minPlayers: 0
   stations:
