--- conflicted
+++ resolved
@@ -1,14 +1,13 @@
 # Author Info
 # GitHub: erhardsteinhauer
 # Discord: erhardsteinhauer
-# 
+#
 # Maintainer Info
 # GitHub: erhardsteinhauer
 # Discord: erhardsteinhauer
-# 
+#
 # Shuttle Notes:
 #
-<<<<<<< HEAD
 # - type: vessel
 #   id: Searchlight
 #   name: LVHI Прожектор
@@ -20,7 +19,7 @@
 #   guidebookPage: ShipyardSearchlight
 #   class:
 #   - Medical
-# 
+#
 # - type: gameMap
 #   id: Searchlight
 #   mapName: 'Прожектор'
@@ -39,39 +38,4 @@
 #           availableJobs:
 #             Contractor: [ 0, 0 ]
 #             Pilot: [ 0, 0 ]
-#             Mercenary: [ 0, 0 ]
-=======
-- type: vessel
-  id: Searchlight
-  name: LVHI Searchlight
-  description: A small vessel outfitted for the search and recovery of wounded NT personnel. Manufactured by Langstad-Voigt Heavy Industries.
-  price: 25700 # ~22400$ on mapinit + ~3360$ from 15% markup
-  category: Small
-  group: Shipyard
-  shuttlePath: /Maps/_NF/Shuttles/searchlight.yml
-  guidebookPage: ShipyardSearchlight
-  class:
-  - Medical
-  engine:
-  - Plasma
-
-- type: gameMap
-  id: Searchlight
-  mapName: 'Searchlight'
-  mapPath: /Maps/_NF/Shuttles/searchlight.yml
-  minPlayers: 0
-  stations:
-    Searchlight:
-      stationProto: StandardFrontierVessel
-      components:
-        - type: StationNameSetup
-          mapNameTemplate: 'Searchlight {1}'
-          nameGenerator:
-            !type:NanotrasenNameGenerator
-            prefixCreator: '14'
-        - type: StationJobs
-          availableJobs:
-            Contractor: [ 0, 0 ]
-            Pilot: [ 0, 0 ]
-            Mercenary: [ 0, 0 ]
->>>>>>> d01816f0
+#             Mercenary: [ 0, 0 ]