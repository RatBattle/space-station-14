--- conflicted
+++ resolved
@@ -1,12 +1,11 @@
-# # Author Info
-# # GitHub: ???
-# # Discord: ???
+# Author Info
+# GitHub: ???
+# Discord: ???
 
-# # Maintainer Info
-# # GitHub: ???
-# # Discord: ???
+# Maintainer Info
+# GitHub: ???
+# Discord: ???
 
-<<<<<<< HEAD
 # # Shuttle Notes:
 # #
 # - type: vessel
@@ -23,25 +22,6 @@
   # - Engineering
   # engine:
   # - Plasma
-=======
-# Shuttle Notes:
-#
-- type: vessel
-  id: Sparrow
-  parent: BaseVessel
-  name: NR Sparrow
-  description: A small research and engineering vessel.
-  price: 41000 # TODO: review ship values - Whatstone
-  category: Small
-  group: Shipyard
-  shuttlePath: /Maps/_NF/Shuttles/sparrow.yml
-  guidebookPage: ShipyardSparrow
-  class:
-  - Science
-  - Engineering
-  engine:
-  - Plasma
->>>>>>> 8b707fd6
 
 # - type: gameMap
   # id: Sparrow
