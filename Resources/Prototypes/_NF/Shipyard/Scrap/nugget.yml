# # Author Info
# # GitHub: ???
# # Discord: ???

# # Maintainer Info
# # GitHub: ???
# # Discord: ???

<<<<<<< HEAD
# # Shuttle Notes:
# #
# - type: vessel
  # id: Nugget
  # name: SV Nugget
  # description: A flying hunk of wood and metal disguised as a kitchen shuttle. Not FDA approved.
  # price: 15950 # +1450 from 10% Markup
  # category: Small
  # group: Scrap
  # shuttlePath: /Maps/_NF/Shuttles/Scrap/nugget.yml
  # guidebookPage: Null
  # class:
  # - Scrapyard
  # - Kitchen
  # engine:
  # - Plasma
=======
# Shuttle Notes:
#
- type: vessel
  id: Nugget
  parent: BaseVessel
  name: SV Nugget
  description: A flying hunk of wood and metal disguised as a kitchen shuttle. Not FDA approved.
  price: 15950 # +1450 from 10% Markup
  category: Small
  group: Scrap
  shuttlePath: /Maps/_NF/Shuttles/Scrap/nugget.yml
  guidebookPage: Null
  class:
  - Scrapyard
  - Kitchen
  engine:
  - Plasma
>>>>>>> 8b707fd6

# - type: gameMap
  # id: Nugget
  # mapName: 'SV Nugget'
  # mapPath: /Maps/_NF/Shuttles/Scrap/nugget.yml
  # minPlayers: 0
  # stations:
    # Nugget:
      # stationProto: StandardFrontierVessel
      # components:
        # - type: StationNameSetup
          # mapNameTemplate: 'Nugget {1}'
          # nameGenerator:
            # !type:NanotrasenNameGenerator
            # prefixCreator: '14'
        # - type: StationJobs
          # availableJobs:
            # Contractor: [ 0, 0 ]
            # Pilot: [ 0, 0 ]
            # Mercenary: [ 0, 0 ]<|MERGE_RESOLUTION|>--- conflicted
+++ resolved
@@ -1,12 +1,11 @@
-# # Author Info
-# # GitHub: ???
-# # Discord: ???
+# Author Info
+# GitHub: ???
+# Discord: ???
 
-# # Maintainer Info
-# # GitHub: ???
-# # Discord: ???
+# Maintainer Info
+# GitHub: ???
+# Discord: ???
 
-<<<<<<< HEAD
 # # Shuttle Notes:
 # #
 # - type: vessel
@@ -23,25 +22,6 @@
   # - Kitchen
   # engine:
   # - Plasma
-=======
-# Shuttle Notes:
-#
-- type: vessel
-  id: Nugget
-  parent: BaseVessel
-  name: SV Nugget
-  description: A flying hunk of wood and metal disguised as a kitchen shuttle. Not FDA approved.
-  price: 15950 # +1450 from 10% Markup
-  category: Small
-  group: Scrap
-  shuttlePath: /Maps/_NF/Shuttles/Scrap/nugget.yml
-  guidebookPage: Null
-  class:
-  - Scrapyard
-  - Kitchen
-  engine:
-  - Plasma
->>>>>>> 8b707fd6
 
 # - type: gameMap
   # id: Nugget
