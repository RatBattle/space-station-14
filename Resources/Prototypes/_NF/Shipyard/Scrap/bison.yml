--- conflicted
+++ resolved
@@ -1,4 +1,3 @@
-<<<<<<< HEAD
 # - type: vessel
   # id: Bison
   # name: NT Bison
@@ -14,31 +13,13 @@
   # - Civilian
   # engine:
   # - Plasma
-=======
-- type: vessel
-  id: Bison
-  parent: BaseVessel
-  name: NT Bison
-  description: A heavy duty ship breaker with a durable hull and a substantial amount of living space, built for long journeys with self-sufficiency.
-  price: 166138
-  category: Large
-  group: Scrap
-  shuttlePath: /Maps/_NF/Shuttles/Scrap/bison.yml
-  guidebookPage: Null
-  class:
-  - Scrapyard
-  - Salvage
-  - Civilian
-  engine:
-  - Plasma
->>>>>>> 8b707fd6
 
 # - type: gameMap
   # id: Bison
   # mapName: 'NT Bison'
   # mapPath: /Maps/_NF/Shuttles/Scrap/bison.yml
   # minPlayers: 0
-  # stations: 
+  # stations:
     # Bison:
       # stationProto: StandardFrontierVessel
       # components:
