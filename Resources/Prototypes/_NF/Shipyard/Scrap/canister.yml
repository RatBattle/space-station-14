# Author Info
# GitHub: Cu1r (https://github.com/Cu1r/)
# Discord: cu1r
#
<<<<<<< HEAD
# - type: vessel
#   id: Canister
#   name: UAC Канистра
#   description: Малогабаритный транспортный шаттл. Рекомендуется для 1 игрока.
#   price: 8000
#   category: Micro
#   group: Scrap
#   shuttlePath: /Maps/_NF/Shuttles/Scrap/canister.yml
#   guidebookPage: Null
#   class:
#   - Scrapyard
#   - Civilian
# 
# - type: gameMap
#   id: Canister
#   mapName: 'UAC Канистра'
#   mapPath: /Maps/_NF/Shuttles/Scrap/canister.yml
#   minPlayers: 0
#   stations:
#     Canister:
#       stationProto: StandardFrontierVessel
#       components:
#         - type: StationNameSetup
#           mapNameTemplate: 'Канистра {1}'
#           nameGenerator:
#             !type:NanotrasenNameGenerator
#             prefixCreator: '14'
#         - type: StationJobs
#           availableJobs:
#             Contractor: [ 0, 0 ]
#             Pilot: [ 0, 0 ]
#             Mercenary: [ 0, 0 ]
=======
- type: vessel
  id: Canister
  name: UAC Canister
  description: Whatever you're bringing, it won't fit. Seats two. Gravity included.
  price: 8000
  category: Micro
  group: Scrap
  shuttlePath: /Maps/_NF/Shuttles/Scrap/canister.yml
  guidebookPage: Null
  class:
  - Scrapyard
  - Civilian
  engine:
  - Plasma

- type: gameMap
  id: Canister
  mapName: 'UAC Canister'
  mapPath: /Maps/_NF/Shuttles/Scrap/canister.yml
  minPlayers: 0
  stations:
    Canister:
      stationProto: StandardFrontierVessel
      components:
        - type: StationNameSetup
          mapNameTemplate: 'Canister {1}'
          nameGenerator:
            !type:NanotrasenNameGenerator
            prefixCreator: '14'
        - type: StationJobs
          availableJobs:
            Contractor: [ 0, 0 ]
            Pilot: [ 0, 0 ]
            Mercenary: [ 0, 0 ]
>>>>>>> d01816f0
<|MERGE_RESOLUTION|>--- conflicted
+++ resolved
@@ -2,7 +2,6 @@
 # GitHub: Cu1r (https://github.com/Cu1r/)
 # Discord: cu1r
 #
-<<<<<<< HEAD
 # - type: vessel
 #   id: Canister
 #   name: UAC Канистра
@@ -15,7 +14,7 @@
 #   class:
 #   - Scrapyard
 #   - Civilian
-# 
+#
 # - type: gameMap
 #   id: Canister
 #   mapName: 'UAC Канистра'
@@ -34,40 +33,4 @@
 #           availableJobs:
 #             Contractor: [ 0, 0 ]
 #             Pilot: [ 0, 0 ]
-#             Mercenary: [ 0, 0 ]
-=======
-- type: vessel
-  id: Canister
-  name: UAC Canister
-  description: Whatever you're bringing, it won't fit. Seats two. Gravity included.
-  price: 8000
-  category: Micro
-  group: Scrap
-  shuttlePath: /Maps/_NF/Shuttles/Scrap/canister.yml
-  guidebookPage: Null
-  class:
-  - Scrapyard
-  - Civilian
-  engine:
-  - Plasma
-
-- type: gameMap
-  id: Canister
-  mapName: 'UAC Canister'
-  mapPath: /Maps/_NF/Shuttles/Scrap/canister.yml
-  minPlayers: 0
-  stations:
-    Canister:
-      stationProto: StandardFrontierVessel
-      components:
-        - type: StationNameSetup
-          mapNameTemplate: 'Canister {1}'
-          nameGenerator:
-            !type:NanotrasenNameGenerator
-            prefixCreator: '14'
-        - type: StationJobs
-          availableJobs:
-            Contractor: [ 0, 0 ]
-            Pilot: [ 0, 0 ]
-            Mercenary: [ 0, 0 ]
->>>>>>> d01816f0
+#             Mercenary: [ 0, 0 ]