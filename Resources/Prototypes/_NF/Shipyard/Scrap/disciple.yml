--- conflicted
+++ resolved
@@ -1,12 +1,11 @@
-# # Author Info
-# # GitHub: Nyozzl https://github.com/nyozzl
-# # Discord: Nyozzl
+# Author Info
+# GitHub: Nyozzl https://github.com/nyozzl
+# Discord: Nyozzl
 
-# # Maintainer Info
-# # GitHub: Nyozzl https://github.com/nyozzl
-# # Discord: Nyozzl
+# Maintainer Info
+# GitHub: Nyozzl https://github.com/nyozzl
+# Discord: Nyozzl
 
-<<<<<<< HEAD
 # # Shuttle Notes:I liked the idea of a scrap church also 9kw is probably all thats needed to run it
 # #
 # - type: vessel
@@ -23,25 +22,6 @@
   # - Civilian
   # engine:
   # - Plasma
-=======
-# Shuttle Notes:I liked the idea of a scrap church also 9kw is probably all thats needed to run it
-#
-- type: vessel
-  id: Disciple
-  parent: BaseVessel
-  name: NSV Disciple
-  description: A cheaply made amalgamation of religious ships. For the seasoned religious assistant.
-  price: 15000 # Appraises at 12179, ~25% margin - TODO: fix this value, getting tests to pass - Whatstone
-  category: Small
-  group: Scrap
-  shuttlePath: /Maps/_NF/Shuttles/Scrap/disciple.yml
-  guidebookPage: Null
-  class:
-  - Scrapyard
-  - Civilian
-  engine:
-  - Plasma
->>>>>>> 8b707fd6
 
 # - type: gameMap
   # id: Disciple
