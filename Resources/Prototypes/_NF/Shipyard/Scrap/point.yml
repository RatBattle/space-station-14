--- conflicted
+++ resolved
@@ -1,4 +1,3 @@
-<<<<<<< HEAD
 # - type: vessel
 #   id: Point
 #   name: SV Пунктир
@@ -11,7 +10,7 @@
 #   class:
 #   - Scrapyard
 #   - Science
-# 
+#
 # - type: gameMap
 #   id: Point
 #   mapName: 'SV Пунктир'
@@ -30,40 +29,4 @@
 #           availableJobs:
 #             Contractor: [ 0, 0 ]
 #             Pilot: [ 0, 0 ]
-#             Mercenary: [ 0, 0 ]
-=======
-- type: vessel
-  id: Point
-  name: SV Point
-  description: Two wrecks welded together that are somehow capable of research. 
-  price: 16100
-  category: Small
-  group: Scrap
-  shuttlePath: /Maps/_NF/Shuttles/Scrap/point.yml
-  guidebookPage: Null
-  class:
-  - Scrapyard
-  - Science
-  engine:
-  - Plasma
-
-- type: gameMap
-  id: Point
-  mapName: 'SV Point'
-  mapPath: /Maps/_NF/Shuttles/Scrap/point.yml
-  minPlayers: 0
-  stations:
-    Point:
-      stationProto: StandardFrontierVessel
-      components:
-        - type: StationNameSetup
-          mapNameTemplate: 'Point {1}'
-          nameGenerator:
-            !type:NanotrasenNameGenerator
-            prefixCreator: '14'
-        - type: StationJobs
-          availableJobs:
-            Contractor: [ 0, 0 ]
-            Pilot: [ 0, 0 ]
-            Mercenary: [ 0, 0 ]
->>>>>>> d01816f0
+#             Mercenary: [ 0, 0 ]