--- conflicted
+++ resolved
@@ -1,8 +1,7 @@
-<<<<<<< HEAD
 # - type: vessel
   # id: Point
   # name: SV Point
-  # description: Two wrecks welded together that are somehow capable of research. 
+  # description: Two wrecks welded together that are somehow capable of research.
   # price: 16100
   # category: Small
   # group: Scrap
@@ -13,23 +12,6 @@
   # - Science
   # engine:
   # - Plasma
-=======
-- type: vessel
-  id: Point
-  parent: BaseVessel
-  name: SV Point
-  description: Two wrecks welded together that are somehow capable of research. 
-  price: 16100
-  category: Small
-  group: Scrap
-  shuttlePath: /Maps/_NF/Shuttles/Scrap/point.yml
-  guidebookPage: Null
-  class:
-  - Scrapyard
-  - Science
-  engine:
-  - Plasma
->>>>>>> 8b707fd6
 
 # - type: gameMap
   # id: Point
