--- conflicted
+++ resolved
@@ -1,12 +1,11 @@
-# # Author Info
-# # GitHub: kennedytcooper (https://github.com/kennedytcooper)
-# # Discord: ???
+# Author Info
+# GitHub: kennedytcooper (https://github.com/kennedytcooper)
+# Discord: ???
 
-# # Maintainer Info
-# # GitHub: erhardsteinhauer
-# # Discord: erhardsteinhauer
+# Maintainer Info
+# GitHub: erhardsteinhauer
+# Discord: erhardsteinhauer
 
-<<<<<<< HEAD
 # # Shuttle Notes:
 # #
 # - type: vessel
@@ -22,24 +21,6 @@
   # - Kitchen
   # engine:
   # - Plasma
-=======
-# Shuttle Notes:
-#
-- type: vessel
-  id: Bocadillo
-  parent: BaseVessel
-  name: NC Bocadillo
-  description: A tiny food truck perfect for a solo chef.
-  price: 25000 # TODO: fix this value, getting tests to pass - Whatstone
-  category: Small
-  group: Shipyard
-  shuttlePath: /Maps/_NF/Shuttles/bocadillo.yml
-  guidebookPage: ShipyardBocadillo
-  class:
-  - Kitchen
-  engine:
-  - Plasma
->>>>>>> 8b707fd6
 
 # - type: gameMap
   # id: Bocadillo
