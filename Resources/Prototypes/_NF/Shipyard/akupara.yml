# Author Info
# GitHub: tonotom1
# Discord: rws

# Maintainer Info
# GitHub: tonotom1
# Discord: rws

<<<<<<< HEAD
# # Shuttle Notes:
# # hi
# - type: vessel
  # id: Akupara
  # name: UW Akupara
  # description: A medium full-feature botanical research biodome equipped to help a botanist fully interact with their plants in almost any way conceivable.
  # price: 50000 #~41500
  # category: Medium
  # group: Shipyard
  # shuttlePath: /Maps/_NF/Shuttles/akupara.yml
  # guidebookPage: ShipyardAkupara
  # class:
  # - Botany
  # engine:
  # - Uranium
=======
# Shuttle Notes:
# hi
- type: vessel
  id: Akupara
  parent: BaseVessel
  name: UW Akupara
  description: A medium full-feature botanical research biodome equipped to help a botanist fully interact with their plants in almost any way conceivable.
  price: 52000
  category: Medium
  group: Medical
  shuttlePath: /Maps/_NF/Shuttles/akupara.yml
  guidebookPage: ShipyardAkupara
  class:
  - Botany
  engine:
  - Uranium
>>>>>>> 59d7ce7d

# - type: gameMap
  # id: Akupara
  # mapName: 'Akupara'
  # mapPath: /Maps/_NF/Shuttles/akupara.yml
  # minPlayers: 0
  # stations:
    # Akupara:
      # stationProto: StandardFrontierVessel
      # components:
        # - type: StationNameSetup
          # mapNameTemplate: 'Akupara {1}'
          # nameGenerator:
            # !type:NanotrasenNameGenerator
            # prefixCreator: '14'
        # - type: StationJobs
          # availableJobs:
            # Contractor: [ 0, 0 ]
            # Pilot: [ 0, 0 ]
            # Mercenary: [ 0, 0 ]<|MERGE_RESOLUTION|>--- conflicted
+++ resolved
@@ -6,40 +6,22 @@
 # GitHub: tonotom1
 # Discord: rws
 
-<<<<<<< HEAD
 # # Shuttle Notes:
 # # hi
 # - type: vessel
   # id: Akupara
+  # parent: BaseVessel
   # name: UW Akupara
   # description: A medium full-feature botanical research biodome equipped to help a botanist fully interact with their plants in almost any way conceivable.
-  # price: 50000 #~41500
+  # price: 52000 #~41500
   # category: Medium
-  # group: Shipyard
+  # group: Medical
   # shuttlePath: /Maps/_NF/Shuttles/akupara.yml
   # guidebookPage: ShipyardAkupara
   # class:
   # - Botany
   # engine:
   # - Uranium
-=======
-# Shuttle Notes:
-# hi
-- type: vessel
-  id: Akupara
-  parent: BaseVessel
-  name: UW Akupara
-  description: A medium full-feature botanical research biodome equipped to help a botanist fully interact with their plants in almost any way conceivable.
-  price: 52000
-  category: Medium
-  group: Medical
-  shuttlePath: /Maps/_NF/Shuttles/akupara.yml
-  guidebookPage: ShipyardAkupara
-  class:
-  - Botany
-  engine:
-  - Uranium
->>>>>>> 59d7ce7d
 
 # - type: gameMap
   # id: Akupara
