--- conflicted
+++ resolved
@@ -1,12 +1,11 @@
-# # Author Info
-# # GitHub: tonotom1
-# # Discord: rws
+# Author Info
+# GitHub: tonotom1
+# Discord: rws
 
-# # Maintainer Info
-# # GitHub: tonotom1
-# # Discord: rws
+# Maintainer Info
+# GitHub: tonotom1
+# Discord: rws
 
-<<<<<<< HEAD
 # # Shuttle Notes:
 # # hi
 # - type: vessel
@@ -22,24 +21,6 @@
   # - Botany
   # engine:
   # - Uranium
-=======
-# Shuttle Notes:
-# hi
-- type: vessel
-  id: Akupara
-  parent: BaseVessel
-  name: UW Akupara
-  description: A medium full-feature botanical research biodome equipped to help a botanist fully interact with their plants in almost any way conceivable.
-  price: 52000
-  category: Medium
-  group: Shipyard
-  shuttlePath: /Maps/_NF/Shuttles/akupara.yml
-  guidebookPage: ShipyardAkupara
-  class:
-  - Botany
-  engine:
-  - Uranium
->>>>>>> 8b707fd6
 
 # - type: gameMap
   # id: Akupara
