--- conflicted
+++ resolved
@@ -1,12 +1,11 @@
-# # Author Info
-# # GitHub: https://github.com/MoistBiscuits
-# # Discord: moistbiscuits
+# Author Info
+# GitHub: https://github.com/MoistBiscuits
+# Discord: moistbiscuits
 
-# # Maintainer Info
-# # GitHub: https://github.com/MoistBiscuits
-# # Discord: moistbiscuits
+# Maintainer Info
+# GitHub: https://github.com/MoistBiscuits
+# Discord: moistbiscuits
 
-<<<<<<< HEAD
 # # Shuttle Notes:
 # #
 # - type: vessel
@@ -22,24 +21,6 @@
   # - Kitchen
   # engine:
   # - Plasma
-=======
-# Shuttle Notes:
-#
-- type: vessel
-  id: Piecrust
-  parent: BaseVessel
-  name: NC Piecrust
-  description: A combination animal ranch and pie bakery
-  price: 35000 # TODO: fix this value, getting tests to pass - Whatstone
-  category: Small
-  group: Shipyard
-  shuttlePath: /Maps/_NF/Shuttles/piecrust.yml
-  guidebookPage: Null
-  class:
-  - Kitchen
-  engine:
-  - Plasma
->>>>>>> 8b707fd6
 
 # - type: gameMap
   # id: Piecrust
