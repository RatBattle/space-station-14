# Author Info
# GitHub: https://github.com/MoistBiscuits
# Discord: moistbiscuits
# 
# Maintainer Info
# GitHub: https://github.com/MoistBiscuits
# Discord: moistbiscuits
# 
# Shuttle Notes:
#
<<<<<<< HEAD
# - type: vessel
#   id: Piecrust
#   name: NC Пирожок
#   description: Малогабаритный шаттл ресторан с зоопарком. Рекомендованный состав команды 1-2 человека.
#   price: 27500
#   category: Small
#   group: Shipyard
#   shuttlePath: /Maps/_NF/Shuttles/piecrust.yml
#   guidebookPage: Null
#   class:
#   - Kitchen
# 
# - type: gameMap
#   id: Piecrust
#   mapName: 'NT Пирожок'
#   mapPath: /Maps/_NF/Shuttles/piecrust.yml
#   minPlayers: 0
#   stations:
#     Piecrust:
#       stationProto: StandardFrontierVessel
#       components:
#         - type: StationNameSetup
#           mapNameTemplate: 'Пирожок {1}'
#           nameGenerator:
#             !type:NanotrasenNameGenerator
#             prefixCreator: '14'
#         - type: StationJobs
#           availableJobs:
#             Contractor: [ 0, 0 ]
#             Pilot: [ 0, 0 ]
#             Mercenary: [ 0, 0 ]
=======
- type: vessel
  id: Piecrust
  name: NC Piecrust
  description: A combination animal ranch and pie bakery
  price: 33000 # TODO: fix this value, getting tests to pass - Whatstone
  category: Small
  group: Shipyard
  shuttlePath: /Maps/_NF/Shuttles/piecrust.yml
  guidebookPage: Null
  class:
  - Kitchen
  engine:
  - Plasma

- type: gameMap
  id: Piecrust
  mapName: 'NT Piecrust'
  mapPath: /Maps/_NF/Shuttles/piecrust.yml
  minPlayers: 0
  stations:
    Piecrust:
      stationProto: StandardFrontierVessel
      components:
        - type: StationNameSetup
          mapNameTemplate: 'Piecrust {1}'
          nameGenerator:
            !type:NanotrasenNameGenerator
            prefixCreator: '14'
        - type: StationJobs
          availableJobs:
            Contractor: [ 0, 0 ]
            Pilot: [ 0, 0 ]
            Mercenary: [ 0, 0 ]
>>>>>>> d01816f0
<|MERGE_RESOLUTION|>--- conflicted
+++ resolved
@@ -1,14 +1,13 @@
 # Author Info
 # GitHub: https://github.com/MoistBiscuits
 # Discord: moistbiscuits
-# 
+#
 # Maintainer Info
 # GitHub: https://github.com/MoistBiscuits
 # Discord: moistbiscuits
-# 
+#
 # Shuttle Notes:
 #
-<<<<<<< HEAD
 # - type: vessel
 #   id: Piecrust
 #   name: NC Пирожок
@@ -20,7 +19,7 @@
 #   guidebookPage: Null
 #   class:
 #   - Kitchen
-# 
+#
 # - type: gameMap
 #   id: Piecrust
 #   mapName: 'NT Пирожок'
@@ -39,39 +38,4 @@
 #           availableJobs:
 #             Contractor: [ 0, 0 ]
 #             Pilot: [ 0, 0 ]
-#             Mercenary: [ 0, 0 ]
-=======
-- type: vessel
-  id: Piecrust
-  name: NC Piecrust
-  description: A combination animal ranch and pie bakery
-  price: 33000 # TODO: fix this value, getting tests to pass - Whatstone
-  category: Small
-  group: Shipyard
-  shuttlePath: /Maps/_NF/Shuttles/piecrust.yml
-  guidebookPage: Null
-  class:
-  - Kitchen
-  engine:
-  - Plasma
-
-- type: gameMap
-  id: Piecrust
-  mapName: 'NT Piecrust'
-  mapPath: /Maps/_NF/Shuttles/piecrust.yml
-  minPlayers: 0
-  stations:
-    Piecrust:
-      stationProto: StandardFrontierVessel
-      components:
-        - type: StationNameSetup
-          mapNameTemplate: 'Piecrust {1}'
-          nameGenerator:
-            !type:NanotrasenNameGenerator
-            prefixCreator: '14'
-        - type: StationJobs
-          availableJobs:
-            Contractor: [ 0, 0 ]
-            Pilot: [ 0, 0 ]
-            Mercenary: [ 0, 0 ]
->>>>>>> d01816f0
+#             Mercenary: [ 0, 0 ]