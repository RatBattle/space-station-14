# # Author Info
# # GitHub: arimah
# # Discord: arimah

# # Maintainer Info
# # GitHub: arimah
# # Discord: arimah

<<<<<<< HEAD
# # Shuttle Notes:
# #
# - type: vessel
  # id: Ceres
  # name: SBB Ceres
  # description: A medium-size, high-class restaurant ship with ample seating, integrated botany and a dining room for VIP guests
  # price: 60000 # ~5% markup - TODO: fix this value, just getting tests to pass - Whatstone
  # category: Medium
  # group: Shipyard
  # shuttlePath: /Maps/_NF/Shuttles/ceres.yml
  # guidebookPage: ShipyardCeres
  # class:
  # - Kitchen
  # engine:
  # - Uranium
=======
# Shuttle Notes:
#
- type: vessel
  id: Ceres
  parent: BaseVessel
  name: SBB Ceres
  description: A medium-size, high-class restaurant ship with ample seating, integrated botany and a dining room for VIP guests
  price: 60000 # ~5% markup - TODO: fix this value, just getting tests to pass - Whatstone
  category: Medium
  group: Shipyard
  shuttlePath: /Maps/_NF/Shuttles/ceres.yml
  guidebookPage: ShipyardCeres
  class:
  - Kitchen
  engine:
  - Uranium
>>>>>>> 8b707fd6

# - type: gameMap
  # id: Ceres
  # mapName: 'SBB Ceres'
  # mapPath: /Maps/_NF/Shuttles/ceres.yml
  # minPlayers: 0
  # stations:
    # Ceres:
      # stationProto: StandardFrontierVessel
      # components:
        # - type: StationNameSetup
          # mapNameTemplate: 'Ceres {1}'
          # nameGenerator:
            # !type:NanotrasenNameGenerator
            # prefixCreator: '14'
        # - type: StationJobs
          # availableJobs:
            # Contractor: [ 0, 0 ]
            # Pilot: [ 0, 0 ]
            # Mercenary: [ 0, 0 ]<|MERGE_RESOLUTION|>--- conflicted
+++ resolved
@@ -1,12 +1,11 @@
-# # Author Info
-# # GitHub: arimah
-# # Discord: arimah
+# Author Info
+# GitHub: arimah
+# Discord: arimah
 
-# # Maintainer Info
-# # GitHub: arimah
-# # Discord: arimah
+# Maintainer Info
+# GitHub: arimah
+# Discord: arimah
 
-<<<<<<< HEAD
 # # Shuttle Notes:
 # #
 # - type: vessel
@@ -22,24 +21,6 @@
   # - Kitchen
   # engine:
   # - Uranium
-=======
-# Shuttle Notes:
-#
-- type: vessel
-  id: Ceres
-  parent: BaseVessel
-  name: SBB Ceres
-  description: A medium-size, high-class restaurant ship with ample seating, integrated botany and a dining room for VIP guests
-  price: 60000 # ~5% markup - TODO: fix this value, just getting tests to pass - Whatstone
-  category: Medium
-  group: Shipyard
-  shuttlePath: /Maps/_NF/Shuttles/ceres.yml
-  guidebookPage: ShipyardCeres
-  class:
-  - Kitchen
-  engine:
-  - Uranium
->>>>>>> 8b707fd6
 
 # - type: gameMap
   # id: Ceres
