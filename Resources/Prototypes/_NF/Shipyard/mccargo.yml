--- conflicted
+++ resolved
@@ -1,10 +1,10 @@
 # Maintainer Info
 # GitHub: dvir001
 # Discord: dvir01 (84770870936997888)
-# 
+#
 # Shuttle Notes:
 #
-# 
+#
 # - type: vessel
 #   id: McCargo
 #   name: DC Каргония
@@ -16,8 +16,7 @@
 #   guidebookPage: ShipyardMcCargo
 #   class:
 #   - Kitchen
-# 
-<<<<<<< HEAD
+#
 # - type: gameMap
 #   id: McCargo
 #   mapName: 'DC Каргония'
@@ -36,40 +35,4 @@
 #           availableJobs:
 #             Contractor: [ 0, 0 ]
 #             Pilot: [ 0, 0 ]
-#             Mercenary: [ 0, 0 ]
-=======
-
-- type: vessel
-  id: McCargo
-  name: DC McCargo
-  description: "Your very own McCargo™ franchise! Comes fully stocked and ready for production of McMeals."
-  price: 75000 # appraises at 67456, ~10% margin - TODO: fix these values, getting tests to pass - Whatstone
-  category: Medium
-  group: Shipyard
-  shuttlePath: /Maps/_NF/Shuttles/mccargo.yml
-  guidebookPage: ShipyardMcCargo
-  class:
-  - Kitchen
-  engine:
-  - Plasma
-
-- type: gameMap
-  id: McCargo
-  mapName: 'DC McCargo'
-  mapPath: /Maps/_NF/Shuttles/mccargo.yml
-  minPlayers: 0
-  stations:
-    McCargo:
-      stationProto: StandardFrontierVessel
-      components:
-        - type: StationNameSetup
-          mapNameTemplate: 'McCargo {1}'
-          nameGenerator:
-            !type:NanotrasenNameGenerator
-            prefixCreator: '14'
-        - type: StationJobs
-          availableJobs:
-            Contractor: [ 0, 0 ]
-            Pilot: [ 0, 0 ]
-            Mercenary: [ 0, 0 ]
->>>>>>> d01816f0
+#             Mercenary: [ 0, 0 ]