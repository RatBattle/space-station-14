<<<<<<< HEAD
# - type: vessel
#   id: caduceus
#   name: NM Кадуцей
#   description: Крупногабаритный медицинский шаттл. Рекомендованный размер команды 4-8 человек.
#   price: 105000
#   category: Large
#   group: Shipyard
#   shuttlePath: /Maps/_NF/Shuttles/caduceus.yml
#   guidebookPage: Null
#   class:
#   - Medical
#   - Chemistry
# 
# - type: gameMap
#   id: caduceus
#   mapName: 'NM Кадуцей'
#   mapPath: /Maps/_NF/Shuttles/caduceus.yml
#   minPlayers: 0
#   stations:
#     caduceus:
#       stationProto: StandardFrontierVessel
#       components:
#         - type: StationNameSetup
#           mapNameTemplate: 'Кадуцей {1}'
#           nameGenerator:
#             !type:NanotrasenNameGenerator
#             prefixCreator: '14'
#         - type: StationJobs
#           availableJobs:
#             Contractor: [ 0, 0 ]
#             Pilot: [ 0, 0 ]
#             Mercenary: [ 0, 0 ]
=======
- type: vessel
  id: Caduceus
  name: NM Caduceus
  description: A former humanitarian vessel, the Caduceus now works as the best mobile hospital money can buy.
  price: 109000 # TODO: fix this value, getting tests to pass - Whatstone
  category: Large
  group: Shipyard
  shuttlePath: /Maps/_NF/Shuttles/caduceus.yml
  guidebookPage: Null
  class:
  - Medical
  - Chemistry
  engine:
  - AME

- type: gameMap
  id: Caduceus
  mapName: 'NM Caduceus'
  mapPath: /Maps/_NF/Shuttles/caduceus.yml
  minPlayers: 0
  stations:
    Caduceus:
      stationProto: StandardFrontierVessel
      components:
        - type: StationNameSetup
          mapNameTemplate: 'Caduceus {1}'
          nameGenerator:
            !type:NanotrasenNameGenerator
            prefixCreator: '14'
        - type: StationJobs
          availableJobs:
            Contractor: [ 0, 0 ]
            Pilot: [ 0, 0 ]
            Mercenary: [ 0, 0 ]
>>>>>>> d01816f0
<|MERGE_RESOLUTION|>--- conflicted
+++ resolved
@@ -1,4 +1,3 @@
-<<<<<<< HEAD
 # - type: vessel
 #   id: caduceus
 #   name: NM Кадуцей
@@ -11,7 +10,7 @@
 #   class:
 #   - Medical
 #   - Chemistry
-# 
+#
 # - type: gameMap
 #   id: caduceus
 #   mapName: 'NM Кадуцей'
@@ -30,40 +29,4 @@
 #           availableJobs:
 #             Contractor: [ 0, 0 ]
 #             Pilot: [ 0, 0 ]
-#             Mercenary: [ 0, 0 ]
-=======
-- type: vessel
-  id: Caduceus
-  name: NM Caduceus
-  description: A former humanitarian vessel, the Caduceus now works as the best mobile hospital money can buy.
-  price: 109000 # TODO: fix this value, getting tests to pass - Whatstone
-  category: Large
-  group: Shipyard
-  shuttlePath: /Maps/_NF/Shuttles/caduceus.yml
-  guidebookPage: Null
-  class:
-  - Medical
-  - Chemistry
-  engine:
-  - AME
-
-- type: gameMap
-  id: Caduceus
-  mapName: 'NM Caduceus'
-  mapPath: /Maps/_NF/Shuttles/caduceus.yml
-  minPlayers: 0
-  stations:
-    Caduceus:
-      stationProto: StandardFrontierVessel
-      components:
-        - type: StationNameSetup
-          mapNameTemplate: 'Caduceus {1}'
-          nameGenerator:
-            !type:NanotrasenNameGenerator
-            prefixCreator: '14'
-        - type: StationJobs
-          availableJobs:
-            Contractor: [ 0, 0 ]
-            Pilot: [ 0, 0 ]
-            Mercenary: [ 0, 0 ]
->>>>>>> d01816f0
+#             Mercenary: [ 0, 0 ]