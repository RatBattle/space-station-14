# # Author Info
# # GitHub: DustScoundrel (https://github.com/DustScoundrel)
# # Discord: ???

# # Maintainer Info
# # GitHub: erhardsteinhauer
# # Discord: erhardsteinhauer

<<<<<<< HEAD
# # Shuttle Notes:
# # 
# - type: vessel
  # id: Garden
  # name: HS Garden
  # description: A small botany vessel dedicated to horiticultural experimentation.
  # price: 26000
  # category: Small
  # group: Shipyard
  # shuttlePath: /Maps/_NF/Shuttles/garden.yml
  # guidebookPage: ShipyardGarden
  # class:
  # - Botany
  # engine:
  # - Plasma
=======
# Shuttle Notes:
# 
- type: vessel
  id: Garden
  parent: BaseVessel
  name: HS Garden
  description: A small botany vessel dedicated to horiticultural experimentation.
  price: 28000
  category: Small
  group: Shipyard
  shuttlePath: /Maps/_NF/Shuttles/garden.yml
  guidebookPage: ShipyardGarden
  class:
  - Botany
  engine:
  - Plasma
>>>>>>> 8b707fd6

# - type: gameMap
  # id: Garden
  # mapName: 'HS Garden'
  # mapPath: /Maps/_NF/Shuttles/garden.yml
  # minPlayers: 0
  # stations:
    # Garden:
      # stationProto: StandardFrontierVessel
      # components:
        # - type: StationNameSetup
          # mapNameTemplate: 'Garden {1}'
          # nameGenerator:
            # !type:NanotrasenNameGenerator
            # prefixCreator: '14'
        # - type: StationJobs
          # availableJobs:
            # Contractor: [ 0, 0 ]
            # Pilot: [ 0, 0 ]
            # Mercenary: [ 0, 0 ]<|MERGE_RESOLUTION|>--- conflicted
+++ resolved
@@ -1,14 +1,13 @@
-# # Author Info
-# # GitHub: DustScoundrel (https://github.com/DustScoundrel)
-# # Discord: ???
+# Author Info
+# GitHub: DustScoundrel (https://github.com/DustScoundrel)
+# Discord: ???
 
-# # Maintainer Info
-# # GitHub: erhardsteinhauer
-# # Discord: erhardsteinhauer
+# Maintainer Info
+# GitHub: erhardsteinhauer
+# Discord: erhardsteinhauer
 
-<<<<<<< HEAD
 # # Shuttle Notes:
-# # 
+# #
 # - type: vessel
   # id: Garden
   # name: HS Garden
@@ -22,24 +21,6 @@
   # - Botany
   # engine:
   # - Plasma
-=======
-# Shuttle Notes:
-# 
-- type: vessel
-  id: Garden
-  parent: BaseVessel
-  name: HS Garden
-  description: A small botany vessel dedicated to horiticultural experimentation.
-  price: 28000
-  category: Small
-  group: Shipyard
-  shuttlePath: /Maps/_NF/Shuttles/garden.yml
-  guidebookPage: ShipyardGarden
-  class:
-  - Botany
-  engine:
-  - Plasma
->>>>>>> 8b707fd6
 
 # - type: gameMap
   # id: Garden
