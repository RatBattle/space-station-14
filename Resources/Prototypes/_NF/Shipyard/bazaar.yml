# Author Info
# GitHub: YumiGumi (https://github.com/YumiGumi)
# Discord: ???
# 
# Maintainer Info
# GitHub: ???
# Discord: ???
# 
# Shuttle Notes:
# 
<<<<<<< HEAD
# - type: vessel
#   id: Bazaar
#   name: SLI Барахолка
#   description: Среднегабаритный торговый шаттл. Рекомендованный размер команды 2-4 человека.
#   price: 65555 # on init ~57005$ + 8550$ from 15% markup
#   category: Medium
#   group: Shipyard
#   shuttlePath: /Maps/_NF/Shuttles/bazaar.yml
#   guidebookPage: ShipyardBazaar
#   class:
#   - Cargo
#   - Civilian
#   
# - type: gameMap
#   id: Bazaar
#   mapName: 'SLI Барахолка'
#   mapPath: /Maps/_NF/Shuttles/bazaar.yml
#   minPlayers: 0
#   stations: 
#     Bazaar:
#       stationProto: StandardFrontierVessel
#       components:
#         - type: StationNameSetup
#           mapNameTemplate: 'SLI Барахолка {1}'
#           nameGenerator:
#             !type:NanotrasenNameGenerator
#             prefixCreator: '14'
#         - type: StationJobs
#           availableJobs:
#             Contractor: [ 0, 0 ]
#             Pilot: [ 0, 0 ]
#             Mercenary: [ 0, 0 ]
=======
- type: vessel
  id: Bazaar
  name: SLI Bazaar
  description: The Bazaar is a personal service vessel designed to provide a platform for merchants to sell their goods, it features two locking cargo docks, a spacious cargo hold, and a mercenary post for shop security.
  price: 77000 # on init ~72808$ + ~5000$ from ~5% markup - TODO: fix this number, just getting tests to pass - Whatstone
  category: Medium
  group: Shipyard
  shuttlePath: /Maps/_NF/Shuttles/bazaar.yml
  guidebookPage: ShipyardBazaar
  class:
  - Cargo
  - Civilian
  engine:
  - Uranium

- type: gameMap
  id: Bazaar
  mapName: 'SLI Bazaar'
  mapPath: /Maps/_NF/Shuttles/bazaar.yml
  minPlayers: 0
  stations: 
    Bazaar:
      stationProto: StandardFrontierVessel
      components:
        - type: StationNameSetup
          mapNameTemplate: 'SLI Bazaar {1}'
          nameGenerator:
            !type:NanotrasenNameGenerator
            prefixCreator: '14'
        - type: StationJobs
          availableJobs:
            Contractor: [ 0, 0 ]
            Pilot: [ 0, 0 ]
            Mercenary: [ 0, 0 ]
>>>>>>> d01816f0
<|MERGE_RESOLUTION|>--- conflicted
+++ resolved
@@ -1,14 +1,13 @@
 # Author Info
 # GitHub: YumiGumi (https://github.com/YumiGumi)
 # Discord: ???
-# 
+#
 # Maintainer Info
 # GitHub: ???
 # Discord: ???
-# 
+#
 # Shuttle Notes:
-# 
-<<<<<<< HEAD
+#
 # - type: vessel
 #   id: Bazaar
 #   name: SLI Барахолка
@@ -21,13 +20,13 @@
 #   class:
 #   - Cargo
 #   - Civilian
-#   
+#
 # - type: gameMap
 #   id: Bazaar
 #   mapName: 'SLI Барахолка'
 #   mapPath: /Maps/_NF/Shuttles/bazaar.yml
 #   minPlayers: 0
-#   stations: 
+#   stations:
 #     Bazaar:
 #       stationProto: StandardFrontierVessel
 #       components:
@@ -40,40 +39,4 @@
 #           availableJobs:
 #             Contractor: [ 0, 0 ]
 #             Pilot: [ 0, 0 ]
-#             Mercenary: [ 0, 0 ]
-=======
-- type: vessel
-  id: Bazaar
-  name: SLI Bazaar
-  description: The Bazaar is a personal service vessel designed to provide a platform for merchants to sell their goods, it features two locking cargo docks, a spacious cargo hold, and a mercenary post for shop security.
-  price: 77000 # on init ~72808$ + ~5000$ from ~5% markup - TODO: fix this number, just getting tests to pass - Whatstone
-  category: Medium
-  group: Shipyard
-  shuttlePath: /Maps/_NF/Shuttles/bazaar.yml
-  guidebookPage: ShipyardBazaar
-  class:
-  - Cargo
-  - Civilian
-  engine:
-  - Uranium
-
-- type: gameMap
-  id: Bazaar
-  mapName: 'SLI Bazaar'
-  mapPath: /Maps/_NF/Shuttles/bazaar.yml
-  minPlayers: 0
-  stations: 
-    Bazaar:
-      stationProto: StandardFrontierVessel
-      components:
-        - type: StationNameSetup
-          mapNameTemplate: 'SLI Bazaar {1}'
-          nameGenerator:
-            !type:NanotrasenNameGenerator
-            prefixCreator: '14'
-        - type: StationJobs
-          availableJobs:
-            Contractor: [ 0, 0 ]
-            Pilot: [ 0, 0 ]
-            Mercenary: [ 0, 0 ]
->>>>>>> d01816f0
+#             Mercenary: [ 0, 0 ]