--- conflicted
+++ resolved
@@ -1,12 +1,11 @@
-# # Author Info
-# # GitHub: dustylens (https://github.com/dustylens)
-# # Discord: dustylens
+# Author Info
+# GitHub: dustylens (https://github.com/dustylens)
+# Discord: dustylens
 
-# # Maintainer Info
-# # GitHub: dustylens (https://github.com/dustylens)
-# # Discord: dustylens
+# Maintainer Info
+# GitHub: dustylens (https://github.com/dustylens)
+# Discord: dustylens
 
-<<<<<<< HEAD
 # # Shuttle Notes:
 # #
 # - type: vessel
@@ -29,7 +28,7 @@
   # mapName: 'FSB Apothecary'
   # mapPath: /Maps/_NF/Shuttles/apothecary.yml
   # minPlayers: 0
-  # stations: 
+  # stations:
     # Apothecary:
       # stationProto: StandardFrontierVessel
       # components:
@@ -42,43 +41,4 @@
           # availableJobs:
             # Contractor: [ 0, 0 ]
             # Pilot: [ 0, 0 ]
-            # Mercenary: [ 0, 0 ]
-=======
-# Shuttle Notes:
-#
-- type: vessel
-  id: Apothecary
-  parent: BaseVessel
-  name: FSB Apothecary
-  description: A small medical and chemistry support vessel. Deployed by the Far Star Biotech company to provide aid and medical services to the Frontier.
-  price: 36500 # Appraises at ~34k, 7% margin; TODO: fix this value, gettings to pass - Whatstone
-  category: Small
-  group: Shipyard
-  shuttlePath: /Maps/_NF/Shuttles/apothecary.yml
-  guidebookPage: ShipyardApothecary
-  class:
-  - Medical
-  - Chemistry
-  engine:
-  - Uranium
-
-- type: gameMap
-  id: Apothecary
-  mapName: 'FSB Apothecary'
-  mapPath: /Maps/_NF/Shuttles/apothecary.yml
-  minPlayers: 0
-  stations:
-    Apothecary:
-      stationProto: StandardFrontierVessel
-      components:
-        - type: StationNameSetup
-          mapNameTemplate: 'Apothecary {1}'
-          nameGenerator:
-            !type:NanotrasenNameGenerator
-            prefixCreator: '14'
-        - type: StationJobs
-          availableJobs:
-            Contractor: [ 0, 0 ]
-            Pilot: [ 0, 0 ]
-            Mercenary: [ 0, 0 ]
->>>>>>> 8b707fd6
+            # Mercenary: [ 0, 0 ]