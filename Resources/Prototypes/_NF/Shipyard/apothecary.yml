--- conflicted
+++ resolved
@@ -1,14 +1,13 @@
 # Author Info
 # GitHub: dustylens (https://github.com/dustylens)
 # Discord: dustylens
-# 
+#
 # Maintainer Info
 # GitHub: dustylens (https://github.com/dustylens)
 # Discord: dustylens
-# 
+#
 # Shuttle Notes:
 #
-<<<<<<< HEAD
 # - type: vessel
 #   id: Apothecary
 #   name: NM Апотекарий
@@ -21,7 +20,7 @@
 #   class:
 #   - Medical
 #   - Chemistry
-# 
+#
 # - type: gameMap
 #   id: Apothecary
 #   mapName: 'NM Апотекарий'
@@ -40,40 +39,4 @@
 #           availableJobs:
 #             Contractor: [ 0, 0 ]
 #             Pilot: [ 0, 0 ]
-#             Mercenary: [ 0, 0 ]
-=======
-- type: vessel
-  id: Apothecary
-  name: FSB Apothecary
-  description: A small medical and chemistry support vessel. Deployed by the Far Star Biotech company to provide aid and medical services to the Frontier.
-  price: 35500 # TODO: fix this value, gettings to pass - Whatstone
-  category: Small
-  group: Shipyard
-  shuttlePath: /Maps/_NF/Shuttles/apothecary.yml
-  guidebookPage: ShipyardApothecary
-  class:
-  - Medical
-  - Chemistry
-  engine:
-  - Uranium
-
-- type: gameMap
-  id: Apothecary
-  mapName: 'FSB Apothecary'
-  mapPath: /Maps/_NF/Shuttles/apothecary.yml
-  minPlayers: 0
-  stations: 
-    Apothecary:
-      stationProto: StandardFrontierVessel
-      components:
-        - type: StationNameSetup
-          mapNameTemplate: 'Apothecary {1}'
-          nameGenerator:
-            !type:NanotrasenNameGenerator
-            prefixCreator: '14'
-        - type: StationJobs
-          availableJobs:
-            Contractor: [ 0, 0 ]
-            Pilot: [ 0, 0 ]
-            Mercenary: [ 0, 0 ]
->>>>>>> d01816f0
+#             Mercenary: [ 0, 0 ]