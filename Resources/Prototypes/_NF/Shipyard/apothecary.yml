--- conflicted
+++ resolved
@@ -10,15 +10,9 @@
 #
 - type: vessel
   id: Apothecary
-<<<<<<< HEAD
   name: NM Апотекарий
   description: Малогабаритный медицинский шаттл. Рекомендованный состав команды 1-2 человека.
-  price: 30000 #Appraise value 17782 with markup for chemistry equipment and rounding. Feel free to adjust on the backend. Medics are always poor.
-=======
-  name: NM Apothecary
-  description: A small medical and chemistry support vessel.
   price: 31000 #Appraise value 27000 with markup for chemistry equipment and rounding. Feel free to adjust on the backend. Medics are always poor.
->>>>>>> 229ef48a
   category: Small
   group: Civilian
   shuttlePath: /Maps/_NF/Shuttles/apothecary.yml
