--- conflicted
+++ resolved
@@ -1,14 +1,13 @@
 # Author Info
 # GitHub: ???
 # Discord: ???
-# 
+#
 # Maintainer Info
 # GitHub: ???
 # Discord: ???
-# 
+#
 # Shuttle Notes:
 #
-<<<<<<< HEAD
 # - type: vessel
 #   id: Skipper
 #   name: NC Шкипер
@@ -20,7 +19,7 @@
 #   guidebookPage: Null
 #   class:
 #   - Kitchen
-# 
+#
 # - type: gameMap
 #   id: Skipper
 #   mapName: 'NC Шкипер'
@@ -39,39 +38,4 @@
 #           availableJobs:
 #             Contractor: [ 0, 0 ]
 #             Pilot: [ 0, 0 ]
-#             Mercenary: [ 0, 0 ]
-=======
-- type: vessel
-  id: Skipper
-  name: NC Skipper
-  description: A small service ship with a full service kitchen and hydroponics garden.
-  price: 31500
-  category: Small
-  group: Shipyard
-  shuttlePath: /Maps/_NF/Shuttles/skipper.yml
-  guidebookPage: ShipyardSkipper
-  class:
-  - Kitchen
-  engine:
-  - Plasma
-
-- type: gameMap
-  id: Skipper
-  mapName: 'NC Skipper'
-  mapPath: /Maps/_NF/Shuttles/skipper.yml
-  minPlayers: 0
-  stations:
-    Skipper:
-      stationProto: StandardFrontierVessel
-      components:
-        - type: StationNameSetup
-          mapNameTemplate: 'Skipper {1}'
-          nameGenerator:
-            !type:NanotrasenNameGenerator
-            prefixCreator: '14'
-        - type: StationJobs
-          availableJobs:
-            Contractor: [ 0, 0 ]
-            Pilot: [ 0, 0 ]
-            Mercenary: [ 0, 0 ]
->>>>>>> d01816f0
+#             Mercenary: [ 0, 0 ]