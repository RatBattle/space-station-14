--- conflicted
+++ resolved
@@ -5,7 +5,6 @@
 # Shuttle Notes:
 #
 
-<<<<<<< HEAD
 # - type: vessel
 #   id: Cleithro
 #   name: DC Клейтро
@@ -33,34 +32,4 @@
 #           availableJobs:
 #             Contractor: [ 0, 0 ]
 #             Pilot: [ 0, 0 ]
-#             Mercenary: [ 0, 0 ]
-=======
-- type: vessel
-  id: Cleithro
-  name: DC Клейтро
-  description: Малогабаритный сервисный шаттл. Рекомендованный размер команды 2-4 человека.
-  price: 30000 # 10+% up from sell
-  category: Medium
-  group: Civilian
-  shuttlePath: /Maps/_NF/Shuttles/cleithro.yml
-
-- type: gameMap
-  id: Cleithro
-  mapName: 'DC Клейтро'
-  mapPath: /Maps/_NF/Shuttles/cleithro.yml
-  minPlayers: 0
-  stations:
-    Cleithro:
-      stationProto: StandardFrontierVessel
-      components:
-        - type: StationNameSetup
-          mapNameTemplate: 'Клейтро {1}'
-          nameGenerator:
-            !type:NanotrasenNameGenerator
-            prefixCreator: '14'
-        - type: StationJobs
-          availableJobs:
-            Contractor: [ 0, 0 ]
-            Pilot: [ 0, 0 ]
-            Mercenary: [ 0, 0 ]
->>>>>>> d4f90c98
+#             Mercenary: [ 0, 0 ]