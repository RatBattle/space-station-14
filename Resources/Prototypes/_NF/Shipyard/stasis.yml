--- conflicted
+++ resolved
@@ -1,12 +1,11 @@
-# # Author Info
-# # GitHub: dustylens (https://github.com/dustylens)
-# # Discord: dustylens
+# Author Info
+# GitHub: dustylens (https://github.com/dustylens)
+# Discord: dustylens
 
-# # Maintainer Info
-# # GitHub: dustylens (https://github.com/dustylens)
-# # Discord: dustylens
+# Maintainer Info
+# GitHub: dustylens (https://github.com/dustylens)
+# Discord: dustylens
 
-<<<<<<< HEAD
 # # Shuttle Notes:
 # #
 # - type: vessel
@@ -28,7 +27,7 @@
   # mapName: 'FSB Stasis'
   # mapPath: /Maps/_NF/Shuttles/stasis.yml
   # minPlayers: 0
-  # stations: 
+  # stations:
     # Stasis:
       # stationProto: StandardFrontierVessel
       # components:
@@ -41,42 +40,4 @@
           # availableJobs:
             # Contractor: [ 0, 0 ]
             # Pilot: [ 0, 0 ]
-            # Mercenary: [ 0, 0 ]
-=======
-# Shuttle Notes:
-#
-- type: vessel
-  id: Stasis
-  parent: BaseVessel
-  name: FSB Stasis
-  description: A medium medical vessel providing cryogenic and support medical services for the traumas of deep space operations. Designed, developed and deployed by the Far Star Biotech company to render aid wherever it is needed.
-  price: 56000 # Appraises at ~52660, margin of ~6% TODO: fix this value, getting tests to pass - Whatstone
-  category: Medium
-  group: Shipyard
-  shuttlePath: /Maps/_NF/Shuttles/stasis.yml
-  guidebookPage: ShipyardStasis
-  class:
-  - Medical
-  engine:
-  - Uranium
-
-- type: gameMap
-  id: Stasis
-  mapName: 'FSB Stasis'
-  mapPath: /Maps/_NF/Shuttles/stasis.yml
-  minPlayers: 0
-  stations:
-    Stasis:
-      stationProto: StandardFrontierVessel
-      components:
-        - type: StationNameSetup
-          mapNameTemplate: 'Stasis {1}'
-          nameGenerator:
-            !type:NanotrasenNameGenerator
-            prefixCreator: '14'
-        - type: StationJobs
-          availableJobs:
-            Contractor: [ 0, 0 ]
-            Pilot: [ 0, 0 ]
-            Mercenary: [ 0, 0 ]
->>>>>>> 8b707fd6
+            # Mercenary: [ 0, 0 ]