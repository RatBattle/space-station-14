# Author Info
# GitHub: erhardsteinhauer
# Discord: erhardsteinhauer
# 
# Maintainer Info
# GitHub: erhardsteinhauer
# Discord: erhardsteinhauer
# 
# Shuttle Notes:
#
<<<<<<< HEAD
# - type: vessel
#   id: gasbender
#   name: NT Газовый Гигант
#   description: Крупногабаритный инженерный шаттл. Рекомендованный размер команды 3-6 человек.
#   price: 88500 # ~68140$ on mapinit + 20500$ from 30% markup
#   category: Medium
#   group: Expedition
#   shuttlePath: /Maps/_NF/Shuttles/Expedition/gasbender.yml
#   guidebookPage: ShipyardGasbender
#   class:
#   - Expedition
#   - Atmospherics
# 
# - type: gameMap
#   id: gasbender
#   mapName: 'NT Газовый Гигант'
#   mapPath: /Maps/_NF/Shuttles/Expedition/gasbender.yml
#   minPlayers: 0
#   stations:
#     gasbender:
#       stationProto: StandardFrontierExpeditionVessel
#       components:
#         - type: StationNameSetup
#           mapNameTemplate: 'Газовый Гигант {1}'
#           nameGenerator:
#             !type:NanotrasenNameGenerator
#             prefixCreator: '14'
#         - type: StationJobs
#           availableJobs:
#             Contractor: [ 0, 0 ]
#             Pilot: [ 0, 0 ]
#             Mercenary: [ 0, 0 ]
=======
- type: vessel
  id: Gasbender
  name: LVHI Gasbender
  description: The Gasbender is a medium-sized engineering vessel outfitted for deep space construction projects. Features atmospherics setup with mixing/ignition chamber. Designed to work in pair with smaller salvage ship. Manufactured by Langstad-Voigt Heavy Industries.
  price: 82500 # ~63330$ on mapinit + 19000$ from 30% markup
  category: Medium
  group: Expedition
  shuttlePath: /Maps/_NF/Shuttles/Expedition/gasbender.yml
  guidebookPage: ShipyardGasbender
  class:
  - Expedition
  - Atmospherics
  engine:
  - AME

- type: gameMap
  id: Gasbender
  mapName: 'Gasbender'
  mapPath: /Maps/_NF/Shuttles/Expedition/gasbender.yml
  minPlayers: 0
  stations:
    Gasbender:
      stationProto: StandardFrontierExpeditionVessel
      components:
        - type: StationNameSetup
          mapNameTemplate: 'Gasbender {1}'
          nameGenerator:
            !type:NanotrasenNameGenerator
            prefixCreator: '14'
        - type: StationJobs
          availableJobs:
            Contractor: [ 0, 0 ]
            Pilot: [ 0, 0 ]
            Mercenary: [ 0, 0 ]
>>>>>>> d01816f0
<|MERGE_RESOLUTION|>--- conflicted
+++ resolved
@@ -1,14 +1,13 @@
 # Author Info
 # GitHub: erhardsteinhauer
 # Discord: erhardsteinhauer
-# 
+#
 # Maintainer Info
 # GitHub: erhardsteinhauer
 # Discord: erhardsteinhauer
-# 
+#
 # Shuttle Notes:
 #
-<<<<<<< HEAD
 # - type: vessel
 #   id: gasbender
 #   name: NT Газовый Гигант
@@ -21,7 +20,7 @@
 #   class:
 #   - Expedition
 #   - Atmospherics
-# 
+#
 # - type: gameMap
 #   id: gasbender
 #   mapName: 'NT Газовый Гигант'
@@ -40,40 +39,4 @@
 #           availableJobs:
 #             Contractor: [ 0, 0 ]
 #             Pilot: [ 0, 0 ]
-#             Mercenary: [ 0, 0 ]
-=======
-- type: vessel
-  id: Gasbender
-  name: LVHI Gasbender
-  description: The Gasbender is a medium-sized engineering vessel outfitted for deep space construction projects. Features atmospherics setup with mixing/ignition chamber. Designed to work in pair with smaller salvage ship. Manufactured by Langstad-Voigt Heavy Industries.
-  price: 82500 # ~63330$ on mapinit + 19000$ from 30% markup
-  category: Medium
-  group: Expedition
-  shuttlePath: /Maps/_NF/Shuttles/Expedition/gasbender.yml
-  guidebookPage: ShipyardGasbender
-  class:
-  - Expedition
-  - Atmospherics
-  engine:
-  - AME
-
-- type: gameMap
-  id: Gasbender
-  mapName: 'Gasbender'
-  mapPath: /Maps/_NF/Shuttles/Expedition/gasbender.yml
-  minPlayers: 0
-  stations:
-    Gasbender:
-      stationProto: StandardFrontierExpeditionVessel
-      components:
-        - type: StationNameSetup
-          mapNameTemplate: 'Gasbender {1}'
-          nameGenerator:
-            !type:NanotrasenNameGenerator
-            prefixCreator: '14'
-        - type: StationJobs
-          availableJobs:
-            Contractor: [ 0, 0 ]
-            Pilot: [ 0, 0 ]
-            Mercenary: [ 0, 0 ]
->>>>>>> d01816f0
+#             Mercenary: [ 0, 0 ]