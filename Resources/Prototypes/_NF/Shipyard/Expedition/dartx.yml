# Author Info
# GitHub: Checkraze???
# Discord: ???

# Maintainer Info
# GitHub: ???
# Discord: ???

# Shuttle Notes:
# 
- type: vessel
  id: DartX
<<<<<<< HEAD
  name: NT Копьё-X
  description: Среднегабаритный экспедиционный шаттл. Рекомендованный размер команды 3-6 человек.
  price: 83500 #~72400 after mapinit +15% (10860)
=======
  name: NT Dart-X
  description: A light emergency response cruiser outfitted for extended rescue missions.
  price: 83500 # ~64000$ on mapinit + ~19200$ from 30% markup
>>>>>>> 229ef48a
  category: Medium
  group: Expedition
  shuttlePath: /Maps/_NF/Shuttles/Expedition/dartx.yml

- type: gameMap
  id: DartX
  mapName: 'NT Копьё-X'
  mapPath: /Maps/_NF/Shuttles/Expedition/dartx.yml
  minPlayers: 0
  stations:
    DartX:
      stationProto: StandardFrontierExpeditionVessel
      components:
        - type: StationNameSetup
          mapNameTemplate: 'Копьё-X {1}'
          nameGenerator:
            !type:NanotrasenNameGenerator
            prefixCreator: '14'
        - type: StationJobs
          availableJobs:
            Contractor: [ 0, 0 ]
            Pilot: [ 0, 0 ]
            Mercenary: [ 0, 0 ]<|MERGE_RESOLUTION|>--- conflicted
+++ resolved
@@ -10,15 +10,9 @@
 # 
 - type: vessel
   id: DartX
-<<<<<<< HEAD
   name: NT Копьё-X
   description: Среднегабаритный экспедиционный шаттл. Рекомендованный размер команды 3-6 человек.
-  price: 83500 #~72400 after mapinit +15% (10860)
-=======
-  name: NT Dart-X
-  description: A light emergency response cruiser outfitted for extended rescue missions.
   price: 83500 # ~64000$ on mapinit + ~19200$ from 30% markup
->>>>>>> 229ef48a
   category: Medium
   group: Expedition
   shuttlePath: /Maps/_NF/Shuttles/Expedition/dartx.yml
