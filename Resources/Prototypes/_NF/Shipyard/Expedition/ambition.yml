--- conflicted
+++ resolved
@@ -1,14 +1,13 @@
-# # Author Info
-# # GitHub: Cu1r (https://github.com/Cu1r/)
-# # Discord: cu1r
+# Author Info
+# GitHub: Cu1r (https://github.com/Cu1r/)
+# Discord: cu1r
 
-# # Maintainer Info
-# # GitHub: ???
-# # Discord: ???
+# Maintainer Info
+# GitHub: ???
+# Discord: ???
 
-<<<<<<< HEAD
 # # Shuttle Notes:
-# # 
+# #
 # - type: vessel
   # id: Ambition
   # name: UAC Ambition
@@ -23,25 +22,6 @@
   # - Atmospherics
   # engine:
   # - AME
-=======
-# Shuttle Notes:
-# 
-- type: vessel
-  id: Ambition
-  parent: BaseVessel
-  name: UAC Ambition
-  description: Declassified gas production and distribution platform seized in a hostile takeover of an Atmosian conglomerate. For the ultimate insurgent.
-  price: 156000 # ~120000$ on mapinit + ~36000$ from 30% markup
-  category: Large
-  group: Expedition
-  shuttlePath: /Maps/_NF/Shuttles/Expedition/ambition.yml
-  guidebookPage: ShipyardAmbition
-  class:
-  - Expedition
-  - Atmospherics
-  engine:
-  - AME
->>>>>>> 8b707fd6
 
 # - type: gameMap
   # id: Ambition
