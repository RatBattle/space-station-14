# Author Info
# GitHub: crystalHex (https://github.com/crystalHex)
# Discord: ???

# Maintainer Info
# GitHub: crystalHex (https://github.com/crystalHex)
# Discord: ???

# Shuttle Notes:
# 
- type: vessel
  id: DecadeDove
<<<<<<< HEAD
  name: DYS Голубь
  description: Среднегабаритный экспедиционный шаттл. Рекомендованный размер команды 2-6 человек.
  price: 75000
=======
  name: DYS Dove
  description: Versatile expedition-capable multi-purpose light freighter.
  price: 78500 # ~60100$ on mapinit + ~18000$ from 30% markup
>>>>>>> 229ef48a
  category: Medium
  group: Expedition
  shuttlePath: /Maps/_NF/Shuttles/Expedition/decadedove.yml

- type: gameMap
  id: DecadeDove
  mapName: 'DYS Голубь'
  mapPath: /Maps/_NF/Shuttles/Expedition/decadedove.yml
  minPlayers: 0
  stations:
    DecadeDove:
      stationProto: StandardFrontierExpeditionVessel
      components:
        - type: StationNameSetup
          mapNameTemplate: 'Голубь {1}'
          nameGenerator:
            !type:NanotrasenNameGenerator
            prefixCreator: '14'
        - type: StationJobs
          availableJobs:
            Contractor: [ 0, 0 ]
            Pilot: [ 0, 0 ]
            Mercenary: [ 0, 0 ]<|MERGE_RESOLUTION|>--- conflicted
+++ resolved
@@ -10,15 +10,9 @@
 # 
 - type: vessel
   id: DecadeDove
-<<<<<<< HEAD
   name: DYS Голубь
   description: Среднегабаритный экспедиционный шаттл. Рекомендованный размер команды 2-6 человек.
-  price: 75000
-=======
-  name: DYS Dove
-  description: Versatile expedition-capable multi-purpose light freighter.
   price: 78500 # ~60100$ on mapinit + ~18000$ from 30% markup
->>>>>>> 229ef48a
   category: Medium
   group: Expedition
   shuttlePath: /Maps/_NF/Shuttles/Expedition/decadedove.yml
