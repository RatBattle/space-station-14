--- conflicted
+++ resolved
@@ -1,14 +1,13 @@
-# # Author Info
-# # GitHub: crystalHex (https://github.com/crystalHex)
-# # Discord: ???
+# Author Info
+# GitHub: crystalHex (https://github.com/crystalHex)
+# Discord: ???
 
-# # Maintainer Info
-# # GitHub: crystalHex (https://github.com/crystalHex)
-# # Discord: ???
+# Maintainer Info
+# GitHub: crystalHex (https://github.com/crystalHex)
+# Discord: ???
 
-<<<<<<< HEAD
 # # Shuttle Notes:
-# # 
+# #
 # - type: vessel
   # id: DecadeDove
   # name: DYS Dove
@@ -22,24 +21,6 @@
   # - Expedition
   # engine:
   # - AME
-=======
-# Shuttle Notes:
-# 
-- type: vessel
-  id: DecadeDove
-  parent: BaseVessel
-  name: DYS Dove
-  description: Versatile expedition-capable multi-purpose light freighter.
-  price: 78500 # ~60100$ on mapinit + ~18000$ from 30% markup
-  category: Medium
-  group: Expedition
-  shuttlePath: /Maps/_NF/Shuttles/Expedition/decadedove.yml
-  guidebookPage: Null
-  class:
-  - Expedition
-  engine:
-  - AME
->>>>>>> 8b707fd6
 
 # - type: gameMap
   # id: DecadeDove
