# Author Info
# GitHub: Kesiath (https://github.com/Kesiath)
# Discord: ???
# 
# Maintainer Info
# GitHub: ???
# Discord: ???
# 
# Shuttle Notes:
#
<<<<<<< HEAD
# - type: vessel
#   id: Anchor
#   name: KC Якорь
#   description: Крупногабаритный экспедиционный шаттл. Рекомендованный размер команды 4-8 человек.
#   price: 105300 # $81000 +30%
#   category: Large
#   group: Expedition
#   shuttlePath: /Maps/_NF/Shuttles/Expedition/anchor.yml
#   guidebookPage: Null
#   class:
#   - Expedition
#   - Civilian
# 
# - type: gameMap
#   id: Anchor
#   mapName: 'KC Якорь'
#   mapPath: /Maps/_NF/Shuttles/Expedition/anchor.yml
#   minPlayers: 0
#   stations:
#     Anchor:
#       stationProto: StandardFrontierExpeditionVessel
#       components:
#         - type: StationNameSetup
#           mapNameTemplate: 'Якорь {1}'
#           nameGenerator:
#             !type:NanotrasenNameGenerator
#             prefixCreator: '14'
#         - type: StationJobs
#           availableJobs:
#             Contractor: [ 0, 0 ]
#             Pilot: [ 0, 0 ]
#             Mercenary: [ 0, 0 ]
=======
- type: vessel
  id: Anchor
  name: KC Anchor
  description: A large luxury cruiser capable of long ranged travel acrossed the sector, expedition capable.
  price: 140000 # $108432 after appraisal +30ish% (~32000)
  category: Large
  group: Expedition
  shuttlePath: /Maps/_NF/Shuttles/Expedition/anchor.yml
  guidebookPage: Null
  class:
  - Expedition
  - Civilian
  engine:
  - AME

- type: gameMap
  id: Anchor
  mapName: 'KC Anchor'
  mapPath: /Maps/_NF/Shuttles/Expedition/anchor.yml
  minPlayers: 0
  stations:
    Anchor:
      stationProto: StandardFrontierExpeditionVessel
      components:
        - type: StationNameSetup
          mapNameTemplate: 'Anchor {1}'
          nameGenerator:
            !type:NanotrasenNameGenerator
            prefixCreator: '14'
        - type: StationJobs
          availableJobs:
            Contractor: [ 0, 0 ]
            Pilot: [ 0, 0 ]
            Mercenary: [ 0, 0 ]
>>>>>>> d01816f0
<|MERGE_RESOLUTION|>--- conflicted
+++ resolved
@@ -1,14 +1,13 @@
 # Author Info
 # GitHub: Kesiath (https://github.com/Kesiath)
 # Discord: ???
-# 
+#
 # Maintainer Info
 # GitHub: ???
 # Discord: ???
-# 
+#
 # Shuttle Notes:
 #
-<<<<<<< HEAD
 # - type: vessel
 #   id: Anchor
 #   name: KC Якорь
@@ -21,7 +20,7 @@
 #   class:
 #   - Expedition
 #   - Civilian
-# 
+#
 # - type: gameMap
 #   id: Anchor
 #   mapName: 'KC Якорь'
@@ -40,40 +39,4 @@
 #           availableJobs:
 #             Contractor: [ 0, 0 ]
 #             Pilot: [ 0, 0 ]
-#             Mercenary: [ 0, 0 ]
-=======
-- type: vessel
-  id: Anchor
-  name: KC Anchor
-  description: A large luxury cruiser capable of long ranged travel acrossed the sector, expedition capable.
-  price: 140000 # $108432 after appraisal +30ish% (~32000)
-  category: Large
-  group: Expedition
-  shuttlePath: /Maps/_NF/Shuttles/Expedition/anchor.yml
-  guidebookPage: Null
-  class:
-  - Expedition
-  - Civilian
-  engine:
-  - AME
-
-- type: gameMap
-  id: Anchor
-  mapName: 'KC Anchor'
-  mapPath: /Maps/_NF/Shuttles/Expedition/anchor.yml
-  minPlayers: 0
-  stations:
-    Anchor:
-      stationProto: StandardFrontierExpeditionVessel
-      components:
-        - type: StationNameSetup
-          mapNameTemplate: 'Anchor {1}'
-          nameGenerator:
-            !type:NanotrasenNameGenerator
-            prefixCreator: '14'
-        - type: StationJobs
-          availableJobs:
-            Contractor: [ 0, 0 ]
-            Pilot: [ 0, 0 ]
-            Mercenary: [ 0, 0 ]
->>>>>>> d01816f0
+#             Mercenary: [ 0, 0 ]