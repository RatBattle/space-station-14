# Author Info
# GitHub: YumiGumi (https://github.com/YumiGumi)
# Discord: ???

# Maintainer Info
# GitHub: ???
# Discord: ???

# Shuttle Notes:
#
- type: vessel
  id: Gourd
<<<<<<< HEAD
  name: SLI Цукини
  description: Крупногабаритный экспедиционный шаттл. Рекомендованный размер команды 4-8 человек.
  price: 135000 # ~115000$ on mapinit + ~17000$ from 15% markup
=======
  name: SLI Gourd
  description: The Gourd is a Science/Expedition vessel with a dedicated blast chamber.
  price: 150000 # ~115000$ on mapinit + ~34000$ from 30% markup
>>>>>>> 229ef48a
  category: Large
  group: Expedition
  shuttlePath: /Maps/_NF/Shuttles/Expedition/gourd.yml

- type: gameMap
  id: Gourd
  mapName: 'SLI Цукини'
  mapPath: /Maps/_NF/Shuttles/Expedition/gourd.yml
  minPlayers: 0
  stations:
    Gourd:
      stationProto: StandardFrontierExpeditionVessel
      components:
        - type: StationNameSetup
          mapNameTemplate: 'Цукини {1}'
          nameGenerator:
            !type:NanotrasenNameGenerator
            prefixCreator: '14'
        - type: StationJobs
          availableJobs:
            Contractor: [ 0, 0 ]
            Pilot: [ 0, 0 ]
            Mercenary: [ 0, 0 ]<|MERGE_RESOLUTION|>--- conflicted
+++ resolved
@@ -10,15 +10,9 @@
 #
 - type: vessel
   id: Gourd
-<<<<<<< HEAD
   name: SLI Цукини
   description: Крупногабаритный экспедиционный шаттл. Рекомендованный размер команды 4-8 человек.
-  price: 135000 # ~115000$ on mapinit + ~17000$ from 15% markup
-=======
-  name: SLI Gourd
-  description: The Gourd is a Science/Expedition vessel with a dedicated blast chamber.
   price: 150000 # ~115000$ on mapinit + ~34000$ from 30% markup
->>>>>>> 229ef48a
   category: Large
   group: Expedition
   shuttlePath: /Maps/_NF/Shuttles/Expedition/gourd.yml
