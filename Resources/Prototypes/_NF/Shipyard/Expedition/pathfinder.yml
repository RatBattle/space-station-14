--- conflicted
+++ resolved
@@ -1,14 +1,13 @@
 # Author Info
 # GitHub: Kesiath (https://github.com/Kesiath)
 # Discord: @kesiath
-# 
+#
 # Maintainer Info
 # GitHub: ???
 # Discord: ???
-# 
+#
 # Shuttle Notes:
 #
-<<<<<<< HEAD
 # - type: vessel
 #   id: Pathfinder
 #   name: KC Следопыт
@@ -20,13 +19,13 @@
 #   guidebookPage: ShipyardPathfinder
 #   class:
 #   - Expedition
-#   
+#
 # - type: gameMap
 #   id: Pathfinder
 #   mapName: 'KC Следопыт'
 #   mapPath: /Maps/_NF/Shuttles/Expedition/pathfinder.yml
 #   minPlayers: 0
-#   stations: 
+#   stations:
 #     Pathfinder:
 #       stationProto: StandardFrontierExpeditionVessel
 #       components:
@@ -39,39 +38,4 @@
 #           availableJobs:
 #             Contractor: [ 0, 0 ]
 #             Pilot: [ 0, 0 ]
-#             Mercenary: [ 0, 0 ]
-=======
-- type: vessel
-  id: Pathfinder
-  name: KC Pathfinder
-  description: Once a scout ship serving with the Nanotrasen Marine Expeditionary Forces, this now decommissioned expedition capable ship can be yours!
-  price: 52920
-  category: Small
-  group: Expedition
-  shuttlePath: /Maps/_NF/Shuttles/Expedition/pathfinder.yml
-  guidebookPage: ShipyardPathfinder
-  class:
-  - Expedition
-  engine:
-  - AME
-
-- type: gameMap
-  id: Pathfinder
-  mapName: 'KC Pathfinder'
-  mapPath: /Maps/_NF/Shuttles/Expedition/pathfinder.yml
-  minPlayers: 0
-  stations: 
-    Pathfinder:
-      stationProto: StandardFrontierExpeditionVessel
-      components:
-        - type: StationNameSetup
-          mapNameTemplate: 'Pathfinder {1}'
-          nameGenerator:
-            !type:NanotrasenNameGenerator
-            prefixCreator: '14'
-        - type: StationJobs
-          availableJobs:
-            Contractor: [ 0, 0 ]
-            Pilot: [ 0, 0 ]
-            Mercenary: [ 0, 0 ]
->>>>>>> d01816f0
+#             Mercenary: [ 0, 0 ]