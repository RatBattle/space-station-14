# Author Info
# GitHub: Kesiath (https://github.com/Kesiath)
# Discord: @kesiath

# Maintainer Info
# GitHub: ???
# Discord: ???

# Shuttle Notes:
#
- type: vessel
  id: Sprinter
<<<<<<< HEAD
  name: KC Спринтер
  description: Среднегабаритный экспедиционный шаттл. Рекомендованный состав команды 3-6 человек.
  price: 61500 # 15% tax
=======
  name: KC Sprinter
  description: A light freighter often picked by bounty hunters due to its quick acceleration, expedition capable.
  price: 66500 # ~51200$ on mapinit + ~15360$ from 30% markup
>>>>>>> 229ef48a
  category: Medium
  group: Expedition
  shuttlePath: /Maps/_NF/Shuttles/Expedition/sprinter.yml

- type: gameMap
  id: Sprinter
  mapName: 'KC Спринтер'
  mapPath: /Maps/_NF/Shuttles/Expedition/sprinter.yml
  minPlayers: 0
  stations:
    Sprinter:
      stationProto: StandardFrontierExpeditionVessel
      components:
        - type: StationNameSetup
          mapNameTemplate: 'Спринтер {1}'
          nameGenerator:
            !type:NanotrasenNameGenerator
            prefixCreator: '14'
        - type: StationJobs
          availableJobs:
            Contractor: [ 0, 0 ]
            Pilot: [ 0, 0 ]
            Mercenary: [ 0, 0 ]<|MERGE_RESOLUTION|>--- conflicted
+++ resolved
@@ -10,15 +10,9 @@
 #
 - type: vessel
   id: Sprinter
-<<<<<<< HEAD
   name: KC Спринтер
   description: Среднегабаритный экспедиционный шаттл. Рекомендованный состав команды 3-6 человек.
-  price: 61500 # 15% tax
-=======
-  name: KC Sprinter
-  description: A light freighter often picked by bounty hunters due to its quick acceleration, expedition capable.
   price: 66500 # ~51200$ on mapinit + ~15360$ from 30% markup
->>>>>>> 229ef48a
   category: Medium
   group: Expedition
   shuttlePath: /Maps/_NF/Shuttles/Expedition/sprinter.yml
