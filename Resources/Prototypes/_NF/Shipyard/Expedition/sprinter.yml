--- conflicted
+++ resolved
@@ -1,14 +1,13 @@
 # Author Info
 # GitHub: Kesiath (https://github.com/Kesiath)
 # Discord: @kesiath
-# 
+#
 # Maintainer Info
 # GitHub: ???
 # Discord: ???
-# 
+#
 # Shuttle Notes:
 #
-<<<<<<< HEAD
 # - type: vessel
 #   id: Sprinter
 #   name: KC Спринтер
@@ -20,7 +19,7 @@
 #   guidebookPage: Null
 #   class:
 #   - Expedition
-# 
+#
 # - type: gameMap
 #   id: Sprinter
 #   mapName: 'KC Спринтер'
@@ -39,39 +38,4 @@
 #           availableJobs:
 #             Contractor: [ 0, 0 ]
 #             Pilot: [ 0, 0 ]
-#             Mercenary: [ 0, 0 ]
-=======
-- type: vessel
-  id: Sprinter
-  name: KC Sprinter
-  description: A light freighter often picked by bounty hunters due to its quick acceleration, expedition capable.
-  price: 56800 # ~$43700 on mapinit plus ~30% markup
-  category: Medium
-  group: Expedition
-  shuttlePath: /Maps/_NF/Shuttles/Expedition/sprinter.yml
-  guidebookPage: Null
-  class:
-  - Expedition
-  engine:
-  - AME
-
-- type: gameMap
-  id: Sprinter
-  mapName: 'KC Sprinter'
-  mapPath: /Maps/_NF/Shuttles/Expedition/sprinter.yml
-  minPlayers: 0
-  stations:
-    Sprinter:
-      stationProto: StandardFrontierExpeditionVessel
-      components:
-        - type: StationNameSetup
-          mapNameTemplate: 'Sprinter {1}'
-          nameGenerator:
-            !type:NanotrasenNameGenerator
-            prefixCreator: '14'
-        - type: StationJobs
-          availableJobs:
-            Contractor: [ 0, 0 ]
-            Pilot: [ 0, 0 ]
-            Mercenary: [ 0, 0 ]
->>>>>>> d01816f0
+#             Mercenary: [ 0, 0 ]