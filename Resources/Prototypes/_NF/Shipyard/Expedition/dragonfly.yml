# # Author Info
# # GitHub: crystalHex (https://github.com/crystalHex)
# # Discord: ???

# # Maintainer Info
# # GitHub: crystalHex (https://github.com/crystalHex)
# # Discord: ???

<<<<<<< HEAD
# # Shuttle Notes:
# # 
# - type: vessel
  # id: Dragonfly
  # name: DYS Dragonfly
  # description: Highly modular salvaging vessel welded together from smaller re-purposed hulls.
  # price: 81000 # ~62075$ on mapinit + ~18650$ from 30% markup
  # category: Medium
  # group: Expedition
  # shuttlePath: /Maps/_NF/Shuttles/Expedition/dragonfly.yml
  # guidebookPage: Null
  # class:
  # - Expedition
  # engine:
  # - AME
=======
# Shuttle Notes:
# 
- type: vessel
  id: Dragonfly
  parent: BaseVessel
  name: DYS Dragonfly
  description: Highly modular salvaging vessel welded together from smaller re-purposed hulls.
  price: 81000 # ~62075$ on mapinit + ~18650$ from 30% markup
  category: Medium
  group: Expedition
  shuttlePath: /Maps/_NF/Shuttles/Expedition/dragonfly.yml
  guidebookPage: Null
  class:
  - Expedition
  engine:
  - AME
>>>>>>> 8b707fd6

# - type: gameMap
  # id: Dragonfly
  # mapName: 'DYS Dragonfly'
  # mapPath: /Maps/_NF/Shuttles/Expedition/dragonfly.yml
  # minPlayers: 0
  # stations:
    # Dragonfly:
      # stationProto: StandardFrontierExpeditionVessel
      # components:
        # - type: StationNameSetup
          # mapNameTemplate: 'Dragonfly {1}'
          # nameGenerator:
            # !type:NanotrasenNameGenerator
            # prefixCreator: '14'
        # - type: StationJobs
          # availableJobs:
            # Contractor: [ 0, 0 ]
            # Pilot: [ 0, 0 ]
            # Mercenary: [ 0, 0 ]<|MERGE_RESOLUTION|>--- conflicted
+++ resolved
@@ -1,14 +1,13 @@
-# # Author Info
-# # GitHub: crystalHex (https://github.com/crystalHex)
-# # Discord: ???
+# Author Info
+# GitHub: crystalHex (https://github.com/crystalHex)
+# Discord: ???
 
-# # Maintainer Info
-# # GitHub: crystalHex (https://github.com/crystalHex)
-# # Discord: ???
+# Maintainer Info
+# GitHub: crystalHex (https://github.com/crystalHex)
+# Discord: ???
 
-<<<<<<< HEAD
 # # Shuttle Notes:
-# # 
+# #
 # - type: vessel
   # id: Dragonfly
   # name: DYS Dragonfly
@@ -22,24 +21,6 @@
   # - Expedition
   # engine:
   # - AME
-=======
-# Shuttle Notes:
-# 
-- type: vessel
-  id: Dragonfly
-  parent: BaseVessel
-  name: DYS Dragonfly
-  description: Highly modular salvaging vessel welded together from smaller re-purposed hulls.
-  price: 81000 # ~62075$ on mapinit + ~18650$ from 30% markup
-  category: Medium
-  group: Expedition
-  shuttlePath: /Maps/_NF/Shuttles/Expedition/dragonfly.yml
-  guidebookPage: Null
-  class:
-  - Expedition
-  engine:
-  - AME
->>>>>>> 8b707fd6
 
 # - type: gameMap
   # id: Dragonfly
