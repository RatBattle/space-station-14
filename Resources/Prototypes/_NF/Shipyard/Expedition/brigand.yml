# Author Info
# GitHub: erhardsteinhauer
# Discord: erhardsteinhauer
# 
# Maintainer Info
# GitHub: erhardsteinhauer
# Discord: erhardsteinhauer
# 
# Shuttle Notes:
#
<<<<<<< HEAD
# - type: vessel
#   id: Brigand
#   name: NT Разбойник
#   description: Среднегабаритный экспедиционный шаттл. Рекомендованный размер команды 3-6 человек.
#   price: 61000 # ~47835$ on mapinit + ~7175$ from 15% markup
#   category: Medium
#   group: Expedition
#   shuttlePath: /Maps/_NF/Shuttles/Expedition/brigand.yml
#   guidebookPage: ShipyardBrigand
#   class:
#   - Expedition
# 
# - type: gameMap
#   id: Brigand
#   mapName: 'NT Разбойник'
#   mapPath: /Maps/_NF/Shuttles/Expedition/brigand.yml
#   minPlayers: 0
#   stations:
#     Brigand:
#       stationProto: StandardFrontierExpeditionVessel
#       components:
#         - type: StationNameSetup
#           mapNameTemplate: 'Разбойник {1}'
#           nameGenerator:
#             !type:NanotrasenNameGenerator
#             prefixCreator: '14'
#         - type: StationJobs
#           availableJobs:
#             Contractor: [ 0, 0 ]
#             Pilot: [ 0, 0 ]
#             Mercenary: [ 0, 0 ]
=======
- type: vessel
  id: Brigand
  name: LVHI Brigand
  description: Civilian conversion of an old military light frigate from the early days of humanity's expansion to the stars, predating FTL technology. Manufactured by Langstad-Voigt Heavy Industries.
  price: 55500 # ~42645$ on mapinit + ~12800$ from 30% markup
  category: Medium
  group: Expedition
  shuttlePath: /Maps/_NF/Shuttles/Expedition/brigand.yml
  guidebookPage: ShipyardBrigand
  class:
  - Expedition
  engine:
  - AME

- type: gameMap
  id: Brigand
  mapName: 'Brigand'
  mapPath: /Maps/_NF/Shuttles/Expedition/brigand.yml
  minPlayers: 0
  stations: 
    Brigand:
      stationProto: StandardFrontierExpeditionVessel
      components:
        - type: StationNameSetup
          mapNameTemplate: 'Brigand {1}'
          nameGenerator:
            !type:NanotrasenNameGenerator
            prefixCreator: '14'
        - type: StationJobs
          availableJobs:
            Contractor: [ 0, 0 ]
            Pilot: [ 0, 0 ]
            Mercenary: [ 0, 0 ]
>>>>>>> d01816f0
<|MERGE_RESOLUTION|>--- conflicted
+++ resolved
@@ -1,14 +1,13 @@
 # Author Info
 # GitHub: erhardsteinhauer
 # Discord: erhardsteinhauer
-# 
+#
 # Maintainer Info
 # GitHub: erhardsteinhauer
 # Discord: erhardsteinhauer
-# 
+#
 # Shuttle Notes:
 #
-<<<<<<< HEAD
 # - type: vessel
 #   id: Brigand
 #   name: NT Разбойник
@@ -20,7 +19,7 @@
 #   guidebookPage: ShipyardBrigand
 #   class:
 #   - Expedition
-# 
+#
 # - type: gameMap
 #   id: Brigand
 #   mapName: 'NT Разбойник'
@@ -39,39 +38,4 @@
 #           availableJobs:
 #             Contractor: [ 0, 0 ]
 #             Pilot: [ 0, 0 ]
-#             Mercenary: [ 0, 0 ]
-=======
-- type: vessel
-  id: Brigand
-  name: LVHI Brigand
-  description: Civilian conversion of an old military light frigate from the early days of humanity's expansion to the stars, predating FTL technology. Manufactured by Langstad-Voigt Heavy Industries.
-  price: 55500 # ~42645$ on mapinit + ~12800$ from 30% markup
-  category: Medium
-  group: Expedition
-  shuttlePath: /Maps/_NF/Shuttles/Expedition/brigand.yml
-  guidebookPage: ShipyardBrigand
-  class:
-  - Expedition
-  engine:
-  - AME
-
-- type: gameMap
-  id: Brigand
-  mapName: 'Brigand'
-  mapPath: /Maps/_NF/Shuttles/Expedition/brigand.yml
-  minPlayers: 0
-  stations: 
-    Brigand:
-      stationProto: StandardFrontierExpeditionVessel
-      components:
-        - type: StationNameSetup
-          mapNameTemplate: 'Brigand {1}'
-          nameGenerator:
-            !type:NanotrasenNameGenerator
-            prefixCreator: '14'
-        - type: StationJobs
-          availableJobs:
-            Contractor: [ 0, 0 ]
-            Pilot: [ 0, 0 ]
-            Mercenary: [ 0, 0 ]
->>>>>>> d01816f0
+#             Mercenary: [ 0, 0 ]