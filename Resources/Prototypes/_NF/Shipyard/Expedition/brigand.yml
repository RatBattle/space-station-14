--- conflicted
+++ resolved
@@ -10,26 +10,16 @@
 #
 - type: vessel
   id: Brigand
-<<<<<<< HEAD
   name: NT Разбойник
   description: Среднегабаритный экспедиционный шаттл. Рекомендованный размер команды 3-6 человек.
-  price: 55010 # ~47835$ on mapinit + ~7175$ from 15% markup
-=======
-  name: LVHI Brigand
-  description: Civilian conversion of an old military light frigate from the early days of humanity's expansion to the stars, predating FTL technology.
-  price: 61000 # ~46525$ on mapinit + ~14000$ from 30% markup
->>>>>>> 229ef48a
+  price: 61000 # ~47835$ on mapinit + ~7175$ from 15% markup
   category: Medium
   group: Expedition
   shuttlePath: /Maps/_NF/Shuttles/Expedition/brigand.yml
   
 - type: gameMap
   id: Brigand
-<<<<<<< HEAD
   mapName: 'NT Разбойник'
-=======
-  mapName: 'Brigand'
->>>>>>> 229ef48a
   mapPath: /Maps/_NF/Shuttles/Expedition/brigand.yml
   minPlayers: 0
   stations: 
