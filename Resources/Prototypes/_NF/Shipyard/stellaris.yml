--- conflicted
+++ resolved
@@ -1,4 +1,3 @@
-<<<<<<< HEAD
 # - type: vessel
 #   id: Stellaris
 #   name: NT Межзвёздный
@@ -10,7 +9,7 @@
 #   guidebookPage: Null
 #   class:
 #   - Civilian
-# 
+#
 # - type: gameMap
 #   id: Stellaris
 #   mapName: 'NT Межзвёздный'
@@ -29,39 +28,4 @@
 #           availableJobs:
 #             Contractor: [ 0, 0 ]
 #             Pilot: [ 0, 0 ]
-#             Mercenary: [ 0, 0 ]
-=======
-- type: vessel
-  id: Stellaris
-  name: NT Stellaris
-  description: A mobile theatre perfect for putting on any show.
-  price: 48000 # Appraises for 45469, margin of 7% - TODO: fix this value, getting tests to pass - Whatstone
-  category: Medium
-  group: Shipyard
-  shuttlePath: /Maps/_NF/Shuttles/stellaris.yml
-  guidebookPage: Null
-  class:
-  - Civilian
-  engine:
-  - Plasma
-
-- type: gameMap
-  id: Stellaris
-  mapName: 'NT Stellaris'
-  mapPath: /Maps/_NF/Shuttles/stellaris.yml
-  minPlayers: 0
-  stations:
-    Stellaris:
-      stationProto: StandardFrontierVessel
-      components:
-        - type: StationNameSetup
-          mapNameTemplate: 'Stellaris {1}'
-          nameGenerator:
-            !type:NanotrasenNameGenerator
-            prefixCreator: '14'
-        - type: StationJobs
-          availableJobs:
-            Contractor: [ 0, 0 ]
-            Pilot: [ 0, 0 ]
-            Mercenary: [ 0, 0 ]
->>>>>>> d01816f0
+#             Mercenary: [ 0, 0 ]