--- conflicted
+++ resolved
@@ -1,12 +1,11 @@
-# # Author Info
-# # GitHub: Kesiath (https://github.com/Kesiath)
-# # Discord: @kesiath
+# Author Info
+# GitHub: Kesiath (https://github.com/Kesiath)
+# Discord: @kesiath
 
-# # Maintainer Info
-# # GitHub: ???
-# # Discord: ???
+# Maintainer Info
+# GitHub: ???
+# Discord: ???
 
-<<<<<<< HEAD
 # # Shuttle Notes:
 # #
 # - type: vessel
@@ -24,26 +23,6 @@
   # - Civilian
   # engine:
   # - AME
-=======
-# Shuttle Notes:
-#
-- type: vessel
-  id: Crescent
-  parent: BaseVessel
-  name: KC Crescent
-  description: The Crescent, named for its exterior shape, is a vessel focused on providing service, medical aide, and scientific breakthroughs for smaller vessels.
-  price: 350020 # It do be like this.
-  category: Large
-  group: Shipyard
-  shuttlePath: /Maps/_NF/Shuttles/crescent.yml
-  guidebookPage: Null
-  class:
-  - Science
-  - Chemistry
-  - Civilian
-  engine:
-  - AME
->>>>>>> 8b707fd6
 
 # - type: gameMap
   # id: Crescent
