# # Author Info
# # GitHub: erhardsteinhauer
# # Discord: erhardsteinhauer

# # Maintainer Info
# # GitHub: erhardsteinhauer
# # Discord: erhardsteinhauer

<<<<<<< HEAD
# # Shuttle Notes:
# # 
# - type: vessel
  # id: Kilderkin
  # name: LVHI Kilderkin
  # description: "Spaceworthy bar/microbrewery with everything one needs to facilitate poor life choices: lots of booze, smokes, and lack of food. Manufactured by Langstad-Voigt Heavy Industries."
  # price: 47000 # ~39600$ on mapinit + ~5950$ from 15% markup
  # category: Medium
  # group: Shipyard
  # shuttlePath: /Maps/_NF/Shuttles/kilderkin.yml
  # guidebookPage: ShipyardKilderkin
  # class:
  # - Civilian
  # engine:
  # - Plasma

# - type: gameMap
  # id: Kilderkin
  # mapName: 'Kilderkin'
  # mapPath: /Maps/_NF/Shuttles/kilderkin.yml
  # minPlayers: 0
  # stations:
    # Kilderkin:
      # stationProto: StandardFrontierVessel
      # components:
        # - type: StationNameSetup
          # mapNameTemplate: 'Kilderkin {1}'
          # nameGenerator:
            # !type:NanotrasenNameGenerator
            # prefixCreator: '14'
        # - type: StationJobs
          # availableJobs:
            # Contractor: [ 0, 0 ]
            # Pilot: [ 0, 0 ]
            # Mercenary: [ 0, 0 ]
=======
# Shuttle Notes:
#
- type: vessel
  id: Kilderkin
  parent: BaseVessel
  name: LVHI Kilderkin
  description: "Spaceworthy bar/microbrewery with everything one needs to facilitate poor life choices: lots of booze, smokes, and lack of food. Manufactured by Langstad-Voigt Heavy Industries."
  price: 49500 # ~46564$ on mapinit + 5% markup + some extra
  category: Medium
  group: Shipyard
  shuttlePath: /Maps/_NF/Shuttles/kilderkin.yml
  guidebookPage: ShipyardKilderkin
  class:
  - Civilian
  engine:
  - Plasma

- type: gameMap
  id: Kilderkin
  mapName: 'Kilderkin'
  mapPath: /Maps/_NF/Shuttles/kilderkin.yml
  minPlayers: 0
  stations:
    Kilderkin:
      stationProto: StandardFrontierVessel
      components:
      - type: StationNameSetup
        mapNameTemplate: 'Kilderkin {1}'
        nameGenerator: !type:NanotrasenNameGenerator
          prefixCreator: '14'
      - type: StationJobs
        availableJobs:
          Contractor: [ 0, 0 ]
          Pilot: [ 0, 0 ]
          Mercenary: [ 0, 0 ]
>>>>>>> 8b707fd6
<|MERGE_RESOLUTION|>--- conflicted
+++ resolved
@@ -1,14 +1,13 @@
-# # Author Info
-# # GitHub: erhardsteinhauer
-# # Discord: erhardsteinhauer
+# Author Info
+# GitHub: erhardsteinhauer
+# Discord: erhardsteinhauer
 
-# # Maintainer Info
-# # GitHub: erhardsteinhauer
-# # Discord: erhardsteinhauer
+# Maintainer Info
+# GitHub: erhardsteinhauer
+# Discord: erhardsteinhauer
 
-<<<<<<< HEAD
 # # Shuttle Notes:
-# # 
+# #
 # - type: vessel
   # id: Kilderkin
   # name: LVHI Kilderkin
@@ -41,41 +40,4 @@
           # availableJobs:
             # Contractor: [ 0, 0 ]
             # Pilot: [ 0, 0 ]
-            # Mercenary: [ 0, 0 ]
-=======
-# Shuttle Notes:
-#
-- type: vessel
-  id: Kilderkin
-  parent: BaseVessel
-  name: LVHI Kilderkin
-  description: "Spaceworthy bar/microbrewery with everything one needs to facilitate poor life choices: lots of booze, smokes, and lack of food. Manufactured by Langstad-Voigt Heavy Industries."
-  price: 49500 # ~46564$ on mapinit + 5% markup + some extra
-  category: Medium
-  group: Shipyard
-  shuttlePath: /Maps/_NF/Shuttles/kilderkin.yml
-  guidebookPage: ShipyardKilderkin
-  class:
-  - Civilian
-  engine:
-  - Plasma
-
-- type: gameMap
-  id: Kilderkin
-  mapName: 'Kilderkin'
-  mapPath: /Maps/_NF/Shuttles/kilderkin.yml
-  minPlayers: 0
-  stations:
-    Kilderkin:
-      stationProto: StandardFrontierVessel
-      components:
-      - type: StationNameSetup
-        mapNameTemplate: 'Kilderkin {1}'
-        nameGenerator: !type:NanotrasenNameGenerator
-          prefixCreator: '14'
-      - type: StationJobs
-        availableJobs:
-          Contractor: [ 0, 0 ]
-          Pilot: [ 0, 0 ]
-          Mercenary: [ 0, 0 ]
->>>>>>> 8b707fd6
+            # Mercenary: [ 0, 0 ]