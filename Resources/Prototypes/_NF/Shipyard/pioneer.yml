# # Author Info
# # GitHub: erhardsteinhauer
# # Discord: erhardsteinhauer

# # Maintainer Info
# # GitHub: erhardsteinhauer
# # Discord: erhardsteinhauer

<<<<<<< HEAD
# # Shuttle Notes:
# #
# - type: vessel
  # id: Pioneer
  # name: LVHI Pioneer
  # description: A cargo container outfitted to be space-capable and equipped for salvaging and mining either on its own or as part of a fleet. Manufactured by Langstad-Voigt Heavy Industries.
  # price: 10000 # ~8670$ on mapinit + ~1300$ from 15% markup
  # category: Small
  # group: Shipyard
  # shuttlePath: /Maps/_NF/Shuttles/pioneer.yml
  # guidebookPage: ShipyardPioneer
  # class:
  # - Salvage
  # engine:
  # - Plasma

# - type: gameMap
  # id: Pioneer
  # mapName: 'Pioneer'
  # mapPath: /Maps/_NF/Shuttles/pioneer.yml
  # minPlayers: 0
  # stations:
    # Pioneer:
      # stationProto: StandardFrontierVessel
      # components:
        # - type: StationNameSetup
          # mapNameTemplate: 'Pioneer {1}'
          # nameGenerator:
            # !type:NanotrasenNameGenerator
            # prefixCreator: '14'
        # - type: StationJobs
          # availableJobs:
            # Contractor: [ 0, 0 ]
            # Pilot: [ 0, 0 ]
            # Mercenary: [ 0, 0 ]
=======
# Shuttle Notes:
#
- type: vessel
  id: Pioneer
  parent: BaseVessel
  name: LVHI Pioneer
  description: A cargo container outfitted to be space-capable and equipped for salvaging and mining either on its own or as part of a fleet. Manufactured by Langstad-Voigt Heavy Industries.
  price: 11250 # ~9781$ on mapinit + 15% markup
  category: Small
  group: Shipyard
  shuttlePath: /Maps/_NF/Shuttles/pioneer.yml
  guidebookPage: ShipyardPioneer
  class:
  - Salvage
  engine:
  - Plasma

- type: gameMap
  id: Pioneer
  mapName: 'Pioneer'
  mapPath: /Maps/_NF/Shuttles/pioneer.yml
  minPlayers: 0
  stations:
    Pioneer:
      stationProto: StandardFrontierVessel
      components:
      - type: StationNameSetup
        mapNameTemplate: 'Pioneer {1}'
        nameGenerator: !type:NanotrasenNameGenerator
          prefixCreator: '14'
      - type: StationJobs
        availableJobs:
          Contractor: [ 0, 0 ]
          Pilot: [ 0, 0 ]
          Mercenary: [ 0, 0 ]
>>>>>>> 8b707fd6
<|MERGE_RESOLUTION|>--- conflicted
+++ resolved
@@ -1,12 +1,11 @@
-# # Author Info
-# # GitHub: erhardsteinhauer
-# # Discord: erhardsteinhauer
+# Author Info
+# GitHub: erhardsteinhauer
+# Discord: erhardsteinhauer
 
-# # Maintainer Info
-# # GitHub: erhardsteinhauer
-# # Discord: erhardsteinhauer
+# Maintainer Info
+# GitHub: erhardsteinhauer
+# Discord: erhardsteinhauer
 
-<<<<<<< HEAD
 # # Shuttle Notes:
 # #
 # - type: vessel
@@ -41,41 +40,4 @@
           # availableJobs:
             # Contractor: [ 0, 0 ]
             # Pilot: [ 0, 0 ]
-            # Mercenary: [ 0, 0 ]
-=======
-# Shuttle Notes:
-#
-- type: vessel
-  id: Pioneer
-  parent: BaseVessel
-  name: LVHI Pioneer
-  description: A cargo container outfitted to be space-capable and equipped for salvaging and mining either on its own or as part of a fleet. Manufactured by Langstad-Voigt Heavy Industries.
-  price: 11250 # ~9781$ on mapinit + 15% markup
-  category: Small
-  group: Shipyard
-  shuttlePath: /Maps/_NF/Shuttles/pioneer.yml
-  guidebookPage: ShipyardPioneer
-  class:
-  - Salvage
-  engine:
-  - Plasma
-
-- type: gameMap
-  id: Pioneer
-  mapName: 'Pioneer'
-  mapPath: /Maps/_NF/Shuttles/pioneer.yml
-  minPlayers: 0
-  stations:
-    Pioneer:
-      stationProto: StandardFrontierVessel
-      components:
-      - type: StationNameSetup
-        mapNameTemplate: 'Pioneer {1}'
-        nameGenerator: !type:NanotrasenNameGenerator
-          prefixCreator: '14'
-      - type: StationJobs
-        availableJobs:
-          Contractor: [ 0, 0 ]
-          Pilot: [ 0, 0 ]
-          Mercenary: [ 0, 0 ]
->>>>>>> 8b707fd6
+            # Mercenary: [ 0, 0 ]