# Author Info
# GitHub: erhardsteinhauer
# Discord: erhardsteinhauer

# Maintainer Info
# GitHub: erhardsteinhauer
# Discord: erhardsteinhauer

# Shuttle Notes:
#
- type: vessel
  id: Pioneer
<<<<<<< HEAD
  name: NC Пионер
  description: Одноместный грузовой контейнер, переоборудованный под выход в открытый космос.
=======
  name: LVHI Pioneer
  description: A cargo container outfitted to be space-capable and equipped for salvaging and mining either on its own or as part of a fleet.
>>>>>>> 229ef48a
  price: 12200 # ~10600$ on mapinit + ~1600$ from 15% markup
  category: Small
  group: Civilian
  shuttlePath: /Maps/_NF/Shuttles/pioneer.yml

- type: gameMap
  id: Pioneer
<<<<<<< HEAD
  mapName: 'NC Пионер'
=======
  mapName: 'Pioneer'
>>>>>>> 229ef48a
  mapPath: /Maps/_NF/Shuttles/pioneer.yml
  minPlayers: 0
  stations:
    Pioneer:
      stationProto: StandardFrontierVessel
      components:
        - type: StationNameSetup
          mapNameTemplate: 'Пионер {1}'
          nameGenerator:
            !type:NanotrasenNameGenerator
            prefixCreator: '14'
        - type: StationJobs
          availableJobs:
            Contractor: [ 0, 0 ]
            Pilot: [ 0, 0 ]
            Mercenary: [ 0, 0 ]<|MERGE_RESOLUTION|>--- conflicted
+++ resolved
@@ -10,13 +10,8 @@
 #
 - type: vessel
   id: Pioneer
-<<<<<<< HEAD
-  name: NC Пионер
+  name: LVHI Пионер
   description: Одноместный грузовой контейнер, переоборудованный под выход в открытый космос.
-=======
-  name: LVHI Pioneer
-  description: A cargo container outfitted to be space-capable and equipped for salvaging and mining either on its own or as part of a fleet.
->>>>>>> 229ef48a
   price: 12200 # ~10600$ on mapinit + ~1600$ from 15% markup
   category: Small
   group: Civilian
@@ -24,11 +19,7 @@
 
 - type: gameMap
   id: Pioneer
-<<<<<<< HEAD
-  mapName: 'NC Пионер'
-=======
-  mapName: 'Pioneer'
->>>>>>> 229ef48a
+  mapName: 'Пионер'
   mapPath: /Maps/_NF/Shuttles/pioneer.yml
   minPlayers: 0
   stations:
