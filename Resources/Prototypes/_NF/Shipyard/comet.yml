# Author Info
# GitHub: Shodhans
# Discord: ???
# 
# Maintainer Info
# GitHub: ???
# Discord: ???
# 
# Shuttle Notes:
#
<<<<<<< HEAD
# - type: vessel
#   id: Comet
#   name: NT Комета
#   description: Среднегабаритный инженерный шаттл. Рекомендованный размер команды 3-6 человек.
#   price: 55000
#   category: Medium
#   group: Shipyard
#   shuttlePath: /Maps/_NF/Shuttles/comet.yml
#   guidebookPage: ShipyardComet
#   class:
#   - Salvage
#   - Engineering
# 
# - type: gameMap
#   id: Comet
#   mapName: 'NT Комета'
#   mapPath: /Maps/_NF/Shuttles/comet.yml
#   minPlayers: 0
#   stations: 
#     Comet:
#       stationProto: StandardFrontierVessel
#       components:
#         - type: StationNameSetup
#           mapNameTemplate: 'Комета {1}'
#           nameGenerator:
#             !type:NanotrasenNameGenerator
#             prefixCreator: '14'
#         - type: StationJobs
#           availableJobs:
#             Contractor: [ 0, 0 ]
#             Pilot: [ 0, 0 ]
#             Mercenary: [ 0, 0 ]
=======
- type: vessel
  id: Comet
  name: NT Comet
  description: A mining and construction vessel intended to help build or repair quickly.
  price: 55000
  category: Medium
  group: Shipyard
  shuttlePath: /Maps/_NF/Shuttles/comet.yml
  guidebookPage: ShipyardComet
  class:
  - Salvage
  - Engineering
  engine:
  - AME

- type: gameMap
  id: Comet
  mapName: 'NT Comet'
  mapPath: /Maps/_NF/Shuttles/comet.yml
  minPlayers: 0
  stations: 
    Comet:
      stationProto: StandardFrontierVessel
      components:
        - type: StationNameSetup
          mapNameTemplate: 'Comet {1}'
          nameGenerator:
            !type:NanotrasenNameGenerator
            prefixCreator: '14'
        - type: StationJobs
          availableJobs:
            Contractor: [ 0, 0 ]
            Pilot: [ 0, 0 ]
            Mercenary: [ 0, 0 ]
>>>>>>> d01816f0
<|MERGE_RESOLUTION|>--- conflicted
+++ resolved
@@ -1,14 +1,13 @@
 # Author Info
 # GitHub: Shodhans
 # Discord: ???
-# 
+#
 # Maintainer Info
 # GitHub: ???
 # Discord: ???
-# 
+#
 # Shuttle Notes:
 #
-<<<<<<< HEAD
 # - type: vessel
 #   id: Comet
 #   name: NT Комета
@@ -21,13 +20,13 @@
 #   class:
 #   - Salvage
 #   - Engineering
-# 
+#
 # - type: gameMap
 #   id: Comet
 #   mapName: 'NT Комета'
 #   mapPath: /Maps/_NF/Shuttles/comet.yml
 #   minPlayers: 0
-#   stations: 
+#   stations:
 #     Comet:
 #       stationProto: StandardFrontierVessel
 #       components:
@@ -40,40 +39,4 @@
 #           availableJobs:
 #             Contractor: [ 0, 0 ]
 #             Pilot: [ 0, 0 ]
-#             Mercenary: [ 0, 0 ]
-=======
-- type: vessel
-  id: Comet
-  name: NT Comet
-  description: A mining and construction vessel intended to help build or repair quickly.
-  price: 55000
-  category: Medium
-  group: Shipyard
-  shuttlePath: /Maps/_NF/Shuttles/comet.yml
-  guidebookPage: ShipyardComet
-  class:
-  - Salvage
-  - Engineering
-  engine:
-  - AME
-
-- type: gameMap
-  id: Comet
-  mapName: 'NT Comet'
-  mapPath: /Maps/_NF/Shuttles/comet.yml
-  minPlayers: 0
-  stations: 
-    Comet:
-      stationProto: StandardFrontierVessel
-      components:
-        - type: StationNameSetup
-          mapNameTemplate: 'Comet {1}'
-          nameGenerator:
-            !type:NanotrasenNameGenerator
-            prefixCreator: '14'
-        - type: StationJobs
-          availableJobs:
-            Contractor: [ 0, 0 ]
-            Pilot: [ 0, 0 ]
-            Mercenary: [ 0, 0 ]
->>>>>>> d01816f0
+#             Mercenary: [ 0, 0 ]