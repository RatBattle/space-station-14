--- conflicted
+++ resolved
@@ -1,4 +1,3 @@
-<<<<<<< HEAD
 # - type: vessel
 #   id: Hunter
 #   name: Охотник
@@ -10,7 +9,7 @@
 #   guidebookPage: Null
 #   class:
 #   - Syndicate
-# 
+#
 # - type: gameMap
 #   id: Hunter
 #   mapName: 'Охотник'
@@ -26,36 +25,4 @@
 #             !type:NanotrasenNameGenerator
 #             prefixCreator: '14'
 #         - type: StationJobs
-#           availableJobs: {}
-=======
-- type: vessel
-  id: Hunter
-  name: Hunter
-  description: A small armored Syndicate assault shuttle, perfect for devious operations!
-  price: 50000
-  category: Small
-  group: Syndicate
-  shuttlePath: /Maps/_NF/Shuttles/Syndicate/hunter.yml
-  guidebookPage: Null
-  class:
-  - Syndicate
-  engine:
-  - Plasma
-
-- type: gameMap
-  id: Hunter
-  mapName: 'Hunter'
-  mapPath: /Maps/_NF/Shuttles/Syndicate/hunter.yml
-  minPlayers: 0
-  stations:
-    Hunter:
-      stationProto: StandardFrontierVessel
-      components:
-        - type: StationNameSetup
-          mapNameTemplate: 'Hunter {1}'
-          nameGenerator:
-            !type:NanotrasenNameGenerator
-            prefixCreator: '14'
-        - type: StationJobs
-          availableJobs: {}
->>>>>>> d01816f0
+#           availableJobs: {}