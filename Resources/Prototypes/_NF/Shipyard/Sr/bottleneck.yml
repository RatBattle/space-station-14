--- conflicted
+++ resolved
@@ -8,7 +8,6 @@
 
 # Shuttle Notes:
 #
-<<<<<<< HEAD
 # - type: vessel
   # id: Bottleneck
   # name: NT Bottleneck
@@ -23,23 +22,6 @@
   # - Civilian
   # engine:
   # - Plasma
-=======
-- type: vessel
-  id: Bottleneck
-  parent: BaseVessel
-  name: NT Bottleneck
-  description: A personal transport and mobile office for the station representative.
-  price: 18000 # TODO: fix this value, getting tests to pass - Whatstone
-  category: Small
-  group: Sr
-  access: HeadOfPersonnel
-  shuttlePath: /Maps/_NF/Shuttles/Sr/bottleneck.yml
-  guidebookPage: Null
-  class:
-  - Civilian
-  engine:
-  - Plasma
->>>>>>> 8b707fd6
 
 # - type: gameMap
   # id: Bottleneck
