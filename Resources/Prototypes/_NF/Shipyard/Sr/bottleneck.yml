# Author Info
# GitHub: Tych0theSynth
# Discord: Tych0

# Maintainer Info
# GitHub: Tych0theSynth
# Discord: Tych0

# Shuttle Notes:
#
- type: vessel
  id: Bottleneck
<<<<<<< HEAD
  name: NT Пробка
  description: Персональный шаттл Представителя Фронтира.
  price: 14000
=======
  name: NT Bottleneck
  description: A personal transport and mobile office for the station representative.
  price: 16000 #Appraises at ~14477, margin of ~10% - TODO: fix this value, getting tests to pass - Whatstone
>>>>>>> d01816f0
  category: Small
  group: Sr
  access: HeadOfPersonnel
  shuttlePath: /Maps/_NF/Shuttles/Sr/bottleneck.yml
  guidebookPage: Null
  class:
  - Civilian
<<<<<<< HEAD
=======
  engine:
  - Plasma
>>>>>>> d01816f0

- type: gameMap
  id: Bottleneck
  mapName: 'NT Пробка'
  mapPath: /Maps/_NF/Shuttles/Sr/bottleneck.yml
  minPlayers: 0
  stations:
    Bottleneck:
      stationProto: StandardFrontierVessel
      components:
        - type: StationNameSetup
          mapNameTemplate: 'Пробка {1}'
          nameGenerator:
            !type:NanotrasenNameGenerator
            prefixCreator: '14'<|MERGE_RESOLUTION|>--- conflicted
+++ resolved
@@ -10,15 +10,9 @@
 #
 - type: vessel
   id: Bottleneck
-<<<<<<< HEAD
   name: NT Пробка
   description: Персональный шаттл Представителя Фронтира.
-  price: 14000
-=======
-  name: NT Bottleneck
-  description: A personal transport and mobile office for the station representative.
   price: 16000 #Appraises at ~14477, margin of ~10% - TODO: fix this value, getting tests to pass - Whatstone
->>>>>>> d01816f0
   category: Small
   group: Sr
   access: HeadOfPersonnel
@@ -26,11 +20,8 @@
   guidebookPage: Null
   class:
   - Civilian
-<<<<<<< HEAD
-=======
   engine:
   - Plasma
->>>>>>> d01816f0
 
 - type: gameMap
   id: Bottleneck
