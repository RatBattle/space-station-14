# # Author Info
# # GitHub: arimah
# # Discord: arimah

# # Maintainer Info
# # GitHub: ???
# # Discord: ???

# # Shuttle Notes:
# # Placeholder for a Valet-specific ship, duplicated the PTS for now. Sorry, Arimah.

<<<<<<< HEAD
# - type: vessel
  # id: Chauffeur
  # name: NC Chauffeur
  # description: A small transport shuttle with space for 4 passengers. Comes with the latest audio entertainment technology.
  # price: 16500 # $14325 after appraisal + ~$1200 (~5% markup) - TODO: fix this value, getting tests to pass - Whatstone
  # category: Small
  # group: Sr
  # access: Service
  # shuttlePath: /Maps/_NF/Shuttles/pts.yml
  # guidebookPage: Null
  # class:
  # - Civilian
  # engine:
  # - Plasma

# - type: gameMap
  # id: Chauffeur
  # mapName: 'NC Chauffeur'
  # mapPath: /Maps/_NF/Shuttles/pts.yml
  # minPlayers: 0
  # stations:
    # Chauffeur:
      # stationProto: StandardFrontierVessel
      # components:
        # - type: StationNameSetup
          # mapNameTemplate: 'Chauffeur {1}'
          # nameGenerator:
            # !type:NanotrasenNameGenerator
            # prefixCreator: '14'
=======
- type: vessel
  id: Chauffeur
  parent: BaseVessel
  name: NC Chauffeur
  description: A small transport shuttle with space for 4 passengers. Comes with the latest audio entertainment technology.
  price: 17500 # $14325 after appraisal + ~$1200 (~5% markup) - TODO: fix this value, getting tests to pass - Whatstone
  category: Small
  group: Sr
  access: Service
  shuttlePath: /Maps/_NF/Shuttles/pts.yml
  guidebookPage: Null
  class:
  - Civilian
  engine:
  - Plasma

- type: gameMap
  id: Chauffeur
  mapName: 'NC Chauffeur'
  mapPath: /Maps/_NF/Shuttles/Sr/chauffeur.yml
  minPlayers: 0
  stations:
    Chauffeur:
      stationProto: StandardFrontierVessel
      components:
      - type: StationNameSetup
        mapNameTemplate: 'Chauffeur {1}'
        nameGenerator: !type:NanotrasenNameGenerator
          prefixCreator: '14'
>>>>>>> 8b707fd6
<|MERGE_RESOLUTION|>--- conflicted
+++ resolved
@@ -1,15 +1,14 @@
-# # Author Info
-# # GitHub: arimah
-# # Discord: arimah
+# Author Info
+# GitHub: arimah
+# Discord: arimah
 
-# # Maintainer Info
-# # GitHub: ???
-# # Discord: ???
+# Maintainer Info
+# GitHub: ???
+# Discord: ???
 
-# # Shuttle Notes:
-# # Placeholder for a Valet-specific ship, duplicated the PTS for now. Sorry, Arimah.
+# Shuttle Notes:
+# Placeholder for a Valet-specific ship, duplicated the PTS for now. Sorry, Arimah.
 
-<<<<<<< HEAD
 # - type: vessel
   # id: Chauffeur
   # name: NC Chauffeur
@@ -38,35 +37,4 @@
           # mapNameTemplate: 'Chauffeur {1}'
           # nameGenerator:
             # !type:NanotrasenNameGenerator
-            # prefixCreator: '14'
-=======
-- type: vessel
-  id: Chauffeur
-  parent: BaseVessel
-  name: NC Chauffeur
-  description: A small transport shuttle with space for 4 passengers. Comes with the latest audio entertainment technology.
-  price: 17500 # $14325 after appraisal + ~$1200 (~5% markup) - TODO: fix this value, getting tests to pass - Whatstone
-  category: Small
-  group: Sr
-  access: Service
-  shuttlePath: /Maps/_NF/Shuttles/pts.yml
-  guidebookPage: Null
-  class:
-  - Civilian
-  engine:
-  - Plasma
-
-- type: gameMap
-  id: Chauffeur
-  mapName: 'NC Chauffeur'
-  mapPath: /Maps/_NF/Shuttles/Sr/chauffeur.yml
-  minPlayers: 0
-  stations:
-    Chauffeur:
-      stationProto: StandardFrontierVessel
-      components:
-      - type: StationNameSetup
-        mapNameTemplate: 'Chauffeur {1}'
-        nameGenerator: !type:NanotrasenNameGenerator
-          prefixCreator: '14'
->>>>>>> 8b707fd6
+            # prefixCreator: '14'