# # Author Info
# # GitHub: ???
# # Discord: ???

# # Maintainer Info
# # GitHub: ???
# # Discord: ???

<<<<<<< HEAD
# # Shuttle Notes:
# # 
# - type: vessel
  # id: Placebo
  # name: NC Placebo
  # description: A small psychology vessel. Named after the famous Placebo effect.
  # price: 20000
  # category: Small
  # group: Shipyard
  # shuttlePath: /Maps/_NF/Shuttles/placebo.yml
  # guidebookPage: ShipyardPlacebo
  # class:
  # - Medical
  # engine:
  # - Plasma
=======
# Shuttle Notes:
# 
- type: vessel
  id: Placebo
  parent: BaseVessel
  name: NC Placebo
  description: A small psychology vessel. Named after the famous Placebo effect.
  price: 20000
  category: Small
  group: Shipyard
  shuttlePath: /Maps/_NF/Shuttles/placebo.yml
  guidebookPage: ShipyardPlacebo
  class:
  - Medical
  engine:
  - Plasma
>>>>>>> 8b707fd6

# - type: gameMap
  # id: Placebo
  # mapName: 'NC Placebo'
  # mapPath: /Maps/_NF/Shuttles/placebo.yml
  # minPlayers: 0
  # stations:
    # Placebo:
      # stationProto: StandardFrontierVessel
      # components:
        # - type: StationNameSetup
          # mapNameTemplate: 'Placebo {1}'
          # nameGenerator:
            # !type:NanotrasenNameGenerator
            # prefixCreator: '14'
        # - type: StationJobs
          # availableJobs:
            # Contractor: [ 0, 0 ]
            # Pilot: [ 0, 0 ]
            # Mercenary: [ 0, 0 ]<|MERGE_RESOLUTION|>--- conflicted
+++ resolved
@@ -1,14 +1,13 @@
-# # Author Info
-# # GitHub: ???
-# # Discord: ???
+# Author Info
+# GitHub: ???
+# Discord: ???
 
-# # Maintainer Info
-# # GitHub: ???
-# # Discord: ???
+# Maintainer Info
+# GitHub: ???
+# Discord: ???
 
-<<<<<<< HEAD
 # # Shuttle Notes:
-# # 
+# #
 # - type: vessel
   # id: Placebo
   # name: NC Placebo
@@ -22,24 +21,6 @@
   # - Medical
   # engine:
   # - Plasma
-=======
-# Shuttle Notes:
-# 
-- type: vessel
-  id: Placebo
-  parent: BaseVessel
-  name: NC Placebo
-  description: A small psychology vessel. Named after the famous Placebo effect.
-  price: 20000
-  category: Small
-  group: Shipyard
-  shuttlePath: /Maps/_NF/Shuttles/placebo.yml
-  guidebookPage: ShipyardPlacebo
-  class:
-  - Medical
-  engine:
-  - Plasma
->>>>>>> 8b707fd6
 
 # - type: gameMap
   # id: Placebo
