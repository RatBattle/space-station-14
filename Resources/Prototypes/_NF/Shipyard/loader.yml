# Author Info
# GitHub: SurfinNinja1
# Discord: ???
# 
# Maintainer Info
# GitHub: ???
# Discord: ???
# 
# Shuttle Notes:
#
<<<<<<< HEAD
# - type: vessel
#   id: Loader
#   name: NC Такелажник
#   description: Малогабаритный грузовой шаттл. Рекомендованный состав команды 1-2 человека.
#   price: 18000
#   category: Small
#   group: Shipyard
#   shuttlePath: /Maps/_NF/Shuttles/loader.yml
#   guidebookPage: ShipyardLoader
#   class:
#   - Cargo
# 
# - type: gameMap
#   id: Loader
#   mapName: 'NC Такелажник'
#   mapPath: /Maps/_NF/Shuttles/loader.yml
#   minPlayers: 0
#   stations:
#     Loader:
#       stationProto: StandardFrontierVessel
#       components:
#         - type: StationNameSetup
#           mapNameTemplate: 'Такелажник {1}'
#           nameGenerator:
#             !type:NanotrasenNameGenerator
#             prefixCreator: '14'
#         - type: StationJobs
#           availableJobs:
#             Contractor: [ 0, 0 ]
#             Pilot: [ 0, 0 ]
#             Mercenary: [ 0, 0 ]
=======
- type: vessel
  id: Loader
  name: NC Loader
  description: A compact cargo ship designed for hauling shipments.
  price: 22000
  category: Small
  group: Shipyard
  shuttlePath: /Maps/_NF/Shuttles/loader.yml
  guidebookPage: ShipyardLoader
  class:
  - Cargo
  engine:
  - Plasma

- type: gameMap
  id: Loader
  mapName: 'NC Loader'
  mapPath: /Maps/_NF/Shuttles/loader.yml
  minPlayers: 0
  stations:
    Loader:
      stationProto: StandardFrontierVessel
      components:
        - type: StationNameSetup
          mapNameTemplate: 'Loader {1}'
          nameGenerator:
            !type:NanotrasenNameGenerator
            prefixCreator: '14'
        - type: StationJobs
          availableJobs:
            Contractor: [ 0, 0 ]
            Pilot: [ 0, 0 ]
            Mercenary: [ 0, 0 ]
>>>>>>> d01816f0
<|MERGE_RESOLUTION|>--- conflicted
+++ resolved
@@ -1,14 +1,13 @@
 # Author Info
 # GitHub: SurfinNinja1
 # Discord: ???
-# 
+#
 # Maintainer Info
 # GitHub: ???
 # Discord: ???
-# 
+#
 # Shuttle Notes:
 #
-<<<<<<< HEAD
 # - type: vessel
 #   id: Loader
 #   name: NC Такелажник
@@ -20,7 +19,7 @@
 #   guidebookPage: ShipyardLoader
 #   class:
 #   - Cargo
-# 
+#
 # - type: gameMap
 #   id: Loader
 #   mapName: 'NC Такелажник'
@@ -39,39 +38,4 @@
 #           availableJobs:
 #             Contractor: [ 0, 0 ]
 #             Pilot: [ 0, 0 ]
-#             Mercenary: [ 0, 0 ]
-=======
-- type: vessel
-  id: Loader
-  name: NC Loader
-  description: A compact cargo ship designed for hauling shipments.
-  price: 22000
-  category: Small
-  group: Shipyard
-  shuttlePath: /Maps/_NF/Shuttles/loader.yml
-  guidebookPage: ShipyardLoader
-  class:
-  - Cargo
-  engine:
-  - Plasma
-
-- type: gameMap
-  id: Loader
-  mapName: 'NC Loader'
-  mapPath: /Maps/_NF/Shuttles/loader.yml
-  minPlayers: 0
-  stations:
-    Loader:
-      stationProto: StandardFrontierVessel
-      components:
-        - type: StationNameSetup
-          mapNameTemplate: 'Loader {1}'
-          nameGenerator:
-            !type:NanotrasenNameGenerator
-            prefixCreator: '14'
-        - type: StationJobs
-          availableJobs:
-            Contractor: [ 0, 0 ]
-            Pilot: [ 0, 0 ]
-            Mercenary: [ 0, 0 ]
->>>>>>> d01816f0
+#             Mercenary: [ 0, 0 ]