# Author Info
# GitHub: ???
# Discord: ???
# 
# Maintainer Info
# GitHub: ???
# Discord: ???
# 
# Shuttle Notes:
#
<<<<<<< HEAD
# - type: vessel
#   id: Prospector
#   name: NC Старатель
#   description: Малогабаритный добывающий шаттл. Рекомендованный состав команды 1-3 человека.
#   price: 24500
#   category: Small
#   group: Shipyard
#   shuttlePath: /Maps/_NF/Shuttles/prospector.yml
#   guidebookPage: ShipyardProspector
#   class:
#   - Salvage
# 
# - type: gameMap
#   id: Prospector
#   mapName: 'NC Старатель'
#   mapPath: /Maps/_NF/Shuttles/prospector.yml
#   minPlayers: 0
#   stations:
#     Prospector:
#       stationProto: StandardFrontierVessel
#       components:
#         - type: StationNameSetup
#           mapNameTemplate: 'Старатель {1}'
#           nameGenerator:
#             !type:NanotrasenNameGenerator
#             prefixCreator: '14'
#         - type: StationJobs
#           availableJobs:
#             Contractor: [ 0, 0 ]
#             Pilot: [ 0, 0 ]
#             Mercenary: [ 0, 0 ]
=======
- type: vessel
  id: Prospector
  name: NC Prospector
  description: A small mining vessel designed to assist salvage operations.
  price: 24500
  category: Small
  group: Shipyard
  shuttlePath: /Maps/_NF/Shuttles/prospector.yml
  guidebookPage: ShipyardProspector
  class:
  - Salvage
  engine:
  - Plasma

- type: gameMap
  id: Prospector
  mapName: 'NC Prospector'
  mapPath: /Maps/_NF/Shuttles/prospector.yml
  minPlayers: 0
  stations:
    Prospector:
      stationProto: StandardFrontierVessel
      components:
        - type: StationNameSetup
          mapNameTemplate: 'Prospector {1}'
          nameGenerator:
            !type:NanotrasenNameGenerator
            prefixCreator: '14'
        - type: StationJobs
          availableJobs:
            Contractor: [ 0, 0 ]
            Pilot: [ 0, 0 ]
            Mercenary: [ 0, 0 ]
>>>>>>> d01816f0
<|MERGE_RESOLUTION|>--- conflicted
+++ resolved
@@ -1,14 +1,13 @@
 # Author Info
 # GitHub: ???
 # Discord: ???
-# 
+#
 # Maintainer Info
 # GitHub: ???
 # Discord: ???
-# 
+#
 # Shuttle Notes:
 #
-<<<<<<< HEAD
 # - type: vessel
 #   id: Prospector
 #   name: NC Старатель
@@ -20,7 +19,7 @@
 #   guidebookPage: ShipyardProspector
 #   class:
 #   - Salvage
-# 
+#
 # - type: gameMap
 #   id: Prospector
 #   mapName: 'NC Старатель'
@@ -39,39 +38,4 @@
 #           availableJobs:
 #             Contractor: [ 0, 0 ]
 #             Pilot: [ 0, 0 ]
-#             Mercenary: [ 0, 0 ]
-=======
-- type: vessel
-  id: Prospector
-  name: NC Prospector
-  description: A small mining vessel designed to assist salvage operations.
-  price: 24500
-  category: Small
-  group: Shipyard
-  shuttlePath: /Maps/_NF/Shuttles/prospector.yml
-  guidebookPage: ShipyardProspector
-  class:
-  - Salvage
-  engine:
-  - Plasma
-
-- type: gameMap
-  id: Prospector
-  mapName: 'NC Prospector'
-  mapPath: /Maps/_NF/Shuttles/prospector.yml
-  minPlayers: 0
-  stations:
-    Prospector:
-      stationProto: StandardFrontierVessel
-      components:
-        - type: StationNameSetup
-          mapNameTemplate: 'Prospector {1}'
-          nameGenerator:
-            !type:NanotrasenNameGenerator
-            prefixCreator: '14'
-        - type: StationJobs
-          availableJobs:
-            Contractor: [ 0, 0 ]
-            Pilot: [ 0, 0 ]
-            Mercenary: [ 0, 0 ]
->>>>>>> d01816f0
+#             Mercenary: [ 0, 0 ]