# # Author Info
# # GitHub: ???
# # Discord: ???

# # Maintainer Info
# # GitHub: ???
# # Discord: ???

<<<<<<< HEAD
# # Shuttle Notes:
# #
# - type: vessel
  # id: Prospector
  # name: NC Prospector
  # description: A small mining vessel designed to assist salvage operations.
  # price: 24500
  # category: Small
  # group: Shipyard
  # shuttlePath: /Maps/_NF/Shuttles/prospector.yml
  # guidebookPage: ShipyardProspector
  # class:
  # - Salvage
  # engine:
  # - Plasma
=======
# Shuttle Notes:
#
- type: vessel
  id: Prospector
  parent: BaseVessel
  name: NC Prospector
  description: A small mining vessel designed to assist salvage operations.
  price: 24500
  category: Small
  group: Shipyard
  shuttlePath: /Maps/_NF/Shuttles/prospector.yml
  guidebookPage: ShipyardProspector
  class:
  - Salvage
  engine:
  - Plasma
>>>>>>> 8b707fd6

# - type: gameMap
  # id: Prospector
  # mapName: 'NC Prospector'
  # mapPath: /Maps/_NF/Shuttles/prospector.yml
  # minPlayers: 0
  # stations:
    # Prospector:
      # stationProto: StandardFrontierVessel
      # components:
        # - type: StationNameSetup
          # mapNameTemplate: 'Prospector {1}'
          # nameGenerator:
            # !type:NanotrasenNameGenerator
            # prefixCreator: '14'
        # - type: StationJobs
          # availableJobs:
            # Contractor: [ 0, 0 ]
            # Pilot: [ 0, 0 ]
            # Mercenary: [ 0, 0 ]<|MERGE_RESOLUTION|>--- conflicted
+++ resolved
@@ -1,12 +1,11 @@
-# # Author Info
-# # GitHub: ???
-# # Discord: ???
+# Author Info
+# GitHub: ???
+# Discord: ???
 
-# # Maintainer Info
-# # GitHub: ???
-# # Discord: ???
+# Maintainer Info
+# GitHub: ???
+# Discord: ???
 
-<<<<<<< HEAD
 # # Shuttle Notes:
 # #
 # - type: vessel
@@ -22,24 +21,6 @@
   # - Salvage
   # engine:
   # - Plasma
-=======
-# Shuttle Notes:
-#
-- type: vessel
-  id: Prospector
-  parent: BaseVessel
-  name: NC Prospector
-  description: A small mining vessel designed to assist salvage operations.
-  price: 24500
-  category: Small
-  group: Shipyard
-  shuttlePath: /Maps/_NF/Shuttles/prospector.yml
-  guidebookPage: ShipyardProspector
-  class:
-  - Salvage
-  engine:
-  - Plasma
->>>>>>> 8b707fd6
 
 # - type: gameMap
   # id: Prospector
