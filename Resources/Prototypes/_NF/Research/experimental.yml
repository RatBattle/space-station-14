# Tier 2

- type: technology
  id: RapidPartExchange
  name: research-technology-rped
  icon:
    sprite: _NF/Objects/Specific/Research/rped.rsi
    state: icon
  discipline: Experimental
  tier: 2
  cost: 7500
  recipeUnlocks:
  - RPED
  - NFBlueprintRped

# Tier 3

- type: technology
  id: SuperParts
  name: research-technology-super-parts
  icon:
    sprite: _NF/Objects/Misc/stock_parts.rsi # Frontier
    state: super_matter_bin
  discipline: Experimental
  tier: 3
  cost: 15000
  recipeUnlocks:
  - SuperCapacitorStockPart
  - SuperMatterBinStockPart
  - PicoManipulatorStockPart
<<<<<<< HEAD
=======
  - NFBlueprintSuperCapacitorStockPart
  - NFBlueprintPicoManipulatorStockPart
  - NFBlueprintSuperMatterBinStockPart
>>>>>>> d01816f0

- type: technology
  id: MagnetsTechAdvanced
  name: research-technology-magnets-tech-advanced
  icon:
    sprite: Clothing/Shoes/Boots/magboots-advanced.rsi
    state: icon
  discipline: Experimental
  tier: 3
  cost: 10000
  recipeUnlocks:
  - ClothingShoesBootsMagAdv
  - NFBlueprintClothingShoesBootsMagAdv
  technologyPrerequisites:
  - MagnetsTech

- type: technology
  id: HardsuitsExperimentalRD
  name: research-technology-hardsuits-experimental-rd
  icon:
    sprite: Clothing/OuterClothing/Hardsuits/rd.rsi
    state: icon
  discipline: Experimental
  tier: 3
  cost: 15000
  recipeUnlocks:
    - ClothingOuterHardsuitRd
  technologyPrerequisites:
  - HardsuitsArmored<|MERGE_RESOLUTION|>--- conflicted
+++ resolved
@@ -28,12 +28,9 @@
   - SuperCapacitorStockPart
   - SuperMatterBinStockPart
   - PicoManipulatorStockPart
-<<<<<<< HEAD
-=======
   - NFBlueprintSuperCapacitorStockPart
   - NFBlueprintPicoManipulatorStockPart
   - NFBlueprintSuperMatterBinStockPart
->>>>>>> d01816f0
 
 - type: technology
   id: MagnetsTechAdvanced
