- type: guideEntry
  id: Shipyard
  name: guide-entry-shipyard
  text: "/ServerInfo/_NF/Guidebook/Shipyard.xml"
  priority: 5
  children:
  - ShipyardAkupara
  - ShipyardAmbition
  - ShipyardApothecary
<<<<<<< HEAD
=======
  - ShipyardBarge
>>>>>>> d01816f0
  - ShipyardBazaar
  - ShipyardBocadillo
  - ShipyardBookworm
  - ShipyardBrigand
  - ShipyardBulker
  - ShipyardCamper
  - ShipyardCeres
  - ShipyardChisel
  - ShipyardComet
  - ShipyardConstruct
  - ShipyardEagle
  - ShipyardGarden
  - ShipyardGasbender
  - ShipyardGourd
  - ShipyardHammer
  - ShipyardHauler
  - ShipyardHarbormaster
  - ShipyardHonker
  - ShipyardInvestigator
  - ShipyardKestrel
  - ShipyardKilderkin
  - ShipyardLantern
  - ShipyardLegman
  - ShipyardLiquidator
  - ShipyardLoader
  - ShipyardMcCargo
  - ShipyardMcDelivery
  - ShipyardPathfinder
  - ShipyardPhoenix
  - ShipyardPioneer
  - ShipyardPlacebo
  - ShipyardProspector
  - ShipyardSearchlight
  - ShipyardSparrow
  - ShipyardSkipper
  - ShipyardSpirit
  - ShipyardStasis
  - ShipyardVagabond

- type: guideEntry
  id: ShipyardAkupara
  name: guide-entry-shipyard-akupara
  text: "/ServerInfo/_NF/Guidebook/Shipyard/Akupara.xml"

- type: guideEntry
  id: ShipyardAmbition
  name: guide-entry-shipyard-ambition
  text: "/ServerInfo/_NF/Guidebook/Shipyard/Ambition.xml"

- type: guideEntry
  id: ShipyardApothecary
  name: guide-entry-shipyard-apothecary
  text: "/ServerInfo/_NF/Guidebook/Shipyard/Apothecary.xml"

- type: guideEntry  
  id: ShipyardBarge
  name: guide-entry-shipyard-barge
  text: "/ServerInfo/_NF/Guidebook/Shipyard/Barge.xml"

- type: guideEntry  
  id: ShipyardBazaar
  name: guide-entry-shipyard-bazaar
  text: "/ServerInfo/_NF/Guidebook/Shipyard/Bazaar.xml"

- type: guideEntry
  id: ShipyardBocadillo
  name: guide-entry-shipyard-bocadillo
  text: "/ServerInfo/_NF/Guidebook/Shipyard/Bocadillo.xml"

- type: guideEntry
  id: ShipyardBookworm
  name: guide-entry-shipyard-bookworm
  text: "/ServerInfo/_NF/Guidebook/Shipyard/Bookworm.xml"

- type: guideEntry
  id: ShipyardBrigand
  name: guide-entry-shipyard-brigand
  text: "/ServerInfo/_NF/Guidebook/Shipyard/Brigand.xml"

- type: guideEntry
  id: ShipyardBulker
  name: guide-entry-shipyard-bulker
  text: "/ServerInfo/_NF/Guidebook/Shipyard/Bulker.xml"

- type: guideEntry
  id: ShipyardCamper
  name: guide-entry-shipyard-camper
  text: "/ServerInfo/_NF/Guidebook/Shipyard/Camper.xml"

- type: guideEntry
  id: ShipyardCeres
  name: guide-entry-shipyard-ceres
  text: "/ServerInfo/_NF/Guidebook/Shipyard/Ceres.xml"

- type: guideEntry
  id: ShipyardChisel
  name: guide-entry-shipyard-chisel
  text: "/ServerInfo/_NF/Guidebook/Shipyard/Chisel.xml"

- type: guideEntry
  id: ShipyardComet
  name: guide-entry-shipyard-comet
  text: "/ServerInfo/_NF/Guidebook/Shipyard/Comet.xml"

- type: guideEntry
  id: ShipyardConstruct
  name: guide-entry-shipyard-construct
  text: "/ServerInfo/_NF/Guidebook/Shipyard/Construct.xml"

- type: guideEntry
  id: ShipyardEagle
  name: guide-entry-shipyard-eagle
  text: "/ServerInfo/_NF/Guidebook/Shipyard/Eagle.xml"

- type: guideEntry
  id: ShipyardGarden
  name: guide-entry-shipyard-garden
  text: "/ServerInfo/_NF/Guidebook/Shipyard/Garden.xml"

- type: guideEntry
  id: ShipyardGasbender
  name: guide-entry-shipyard-gasbender
  text: "/ServerInfo/_NF/Guidebook/Shipyard/Gasbender.xml"

- type: guideEntry
  id: ShipyardGourd
  name: guide-entry-shipyard-gourd
  text: "/ServerInfo/_NF/Guidebook/Shipyard/Gourd.xml"

- type: guideEntry
  id: ShipyardHarbormaster
  name: guide-entry-shipyard-harbormaster
  text: "/ServerInfo/_NF/Guidebook/Shipyard/Harbormaster.xml"

- type: guideEntry
  id: ShipyardHammer
  name: guide-entry-shipyard-hammer
  text: "/ServerInfo/_NF/Guidebook/Shipyard/Hammer.xml"

- type: guideEntry
  id: ShipyardHauler
  name: guide-entry-shipyard-hauler
  text: "/ServerInfo/_NF/Guidebook/Shipyard/Hauler.xml"

- type: guideEntry
  id: ShipyardHonker
  name: guide-entry-shipyard-honker
  text: "/ServerInfo/_NF/Guidebook/Shipyard/Honker.xml"

- type: guideEntry
  id: ShipyardInvestigator
  name: guide-entry-shipyard-investigator
  text: "/ServerInfo/_NF/Guidebook/Shipyard/Investigator.xml"

- type: guideEntry
  id: ShipyardKestrel
  name: guide-entry-shipyard-kestrel
  text: "/ServerInfo/_NF/Guidebook/Shipyard/Kestrel.xml"

- type: guideEntry
  id: ShipyardKilderkin
  name: guide-entry-shipyard-kilderkin
  text: "/ServerInfo/_NF/Guidebook/Shipyard/Kilderkin.xml"

- type: guideEntry
  id: ShipyardLantern
  name: guide-entry-shipyard-lantern
  text: "/ServerInfo/_NF/Guidebook/Shipyard/Lantern.xml"

- type: guideEntry
  id: ShipyardLegman
  name: guide-entry-shipyard-legman
  text: "/ServerInfo/_NF/Guidebook/Shipyard/Legman.xml"

- type: guideEntry
  id: ShipyardLiquidator
  name: guide-entry-shipyard-liquidator
  text: "/ServerInfo/_NF/Guidebook/Shipyard/Liquidator.xml"

- type: guideEntry
  id: ShipyardLoader
  name: guide-entry-shipyard-loader
  text: "/ServerInfo/_NF/Guidebook/Shipyard/Loader.xml"

- type: guideEntry
  id: ShipyardMcCargo
  name: guide-entry-shipyard-mccargo
  text: "/ServerInfo/_NF/Guidebook/Shipyard/McCargo.xml"

- type: guideEntry
  id: ShipyardMcDelivery
  name: guide-entry-shipyard-mcdelivery
  text: "/ServerInfo/_NF/Guidebook/Shipyard/McDelivery.xml"

- type: guideEntry
  id: ShipyardPathfinder
  name: guide-entry-shipyard-pathfinder
  text: "/ServerInfo/_NF/Guidebook/Shipyard/Pathfinder.xml"
  
- type: guideEntry
  id: ShipyardPhoenix
  name: guide-entry-shipyard-phoenix
  text: "/ServerInfo/_NF/Guidebook/Shipyard/Phoenix.xml"
  
- type: guideEntry
  id: ShipyardPioneer
  name: guide-entry-shipyard-pioneer
  text: "/ServerInfo/_NF/Guidebook/Shipyard/Pioneer.xml"

- type: guideEntry
  id: ShipyardPlacebo
  name: guide-entry-shipyard-placebo
  text: "/ServerInfo/_NF/Guidebook/Shipyard/Placebo.xml"

- type: guideEntry
  id: ShipyardProspector
  name: guide-entry-shipyard-prospector
  text: "/ServerInfo/_NF/Guidebook/Shipyard/Prospector.xml"

- type: guideEntry
  id: ShipyardSearchlight
  name: guide-entry-shipyard-searchlight
  text: "/ServerInfo/_NF/Guidebook/Shipyard/Searchlight.xml"

- type: guideEntry
  id: ShipyardSparrow
  name: guide-entry-shipyard-sparrow
  text: "/ServerInfo/_NF/Guidebook/Shipyard/Sparrow.xml"

- type: guideEntry
  id: ShipyardSkipper
  name: guide-entry-shipyard-skipper
  text: "/ServerInfo/_NF/Guidebook/Shipyard/Skipper.xml"

- type: guideEntry
  id: ShipyardSpirit
  name: guide-entry-shipyard-spirit
  text: "/ServerInfo/_NF/Guidebook/Shipyard/Spirit.xml"

- type: guideEntry
  id: ShipyardStasis
  name: guide-entry-shipyard-stasis
  text: "/ServerInfo/_NF/Guidebook/Shipyard/Stasis.xml"

- type: guideEntry
  id: ShipyardVagabond
  name: guide-entry-shipyard-vagabond
  text: "/ServerInfo/_NF/Guidebook/Shipyard/Vagabond.xml"<|MERGE_RESOLUTION|>--- conflicted
+++ resolved
@@ -7,10 +7,7 @@
   - ShipyardAkupara
   - ShipyardAmbition
   - ShipyardApothecary
-<<<<<<< HEAD
-=======
   - ShipyardBarge
->>>>>>> d01816f0
   - ShipyardBazaar
   - ShipyardBocadillo
   - ShipyardBookworm
@@ -65,12 +62,12 @@
   name: guide-entry-shipyard-apothecary
   text: "/ServerInfo/_NF/Guidebook/Shipyard/Apothecary.xml"
 
-- type: guideEntry  
+- type: guideEntry
   id: ShipyardBarge
   name: guide-entry-shipyard-barge
   text: "/ServerInfo/_NF/Guidebook/Shipyard/Barge.xml"
 
-- type: guideEntry  
+- type: guideEntry
   id: ShipyardBazaar
   name: guide-entry-shipyard-bazaar
   text: "/ServerInfo/_NF/Guidebook/Shipyard/Bazaar.xml"
@@ -209,12 +206,12 @@
   id: ShipyardPathfinder
   name: guide-entry-shipyard-pathfinder
   text: "/ServerInfo/_NF/Guidebook/Shipyard/Pathfinder.xml"
-  
+
 - type: guideEntry
   id: ShipyardPhoenix
   name: guide-entry-shipyard-phoenix
   text: "/ServerInfo/_NF/Guidebook/Shipyard/Phoenix.xml"
-  
+
 - type: guideEntry
   id: ShipyardPioneer
   name: guide-entry-shipyard-pioneer
