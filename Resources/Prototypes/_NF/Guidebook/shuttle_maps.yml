- type: entity
  parent: PosterBase
  id: ShuttleMapAmbition
  name: "UAC Ambition"
  description: "Detailed map of a Ambition shuttle."
  categories: [ HideSpawnMenu ]
  components:
  - type: Sprite
    sprite: _NF/Guidebook/shuttle_maps/128x96.rsi
    state: ambition
    scale: 1.2, 1.2

- type: entity
  parent: PosterBase
  id: ShuttleMapApothecary
  name: "NM Apothecary"
  description: "Detailed map of a Apothecary shuttle."
  categories: [ HideSpawnMenu ]
  components:
  - type: Sprite
    sprite: _NF/Guidebook/shuttle_maps/128x96.rsi
    state: apothecary
    scale: 1.2, 1.2

- type: entity
  parent: PosterBase
  id: ShuttleMapBarge
  name: "NC Barge"
  description: "Detailed map of a Barge shuttle."
  categories: [ HideSpawnMenu ]
  components:
  - type: Sprite
    sprite: _NF/Guidebook/shuttle_maps/128x96.rsi
    state: barge
    scale: 1.2, 1.2

- type: entity
  parent: PosterBase
  id: ShuttleMapBazaar
  name: "SLI Bazaar"
  description: "Detailed map of a Bazaar shuttle."
  categories: [ HideSpawnMenu ]
  components:
  - type: Sprite
    sprite: _NF/Guidebook/shuttle_maps/128x96.rsi
    state: bazaar
    scale: 1.2, 1.2

- type: entity
  parent: PosterBase
  id: ShuttleMapBocadillo
  name: "NC Bocadillo"
  description: "Detailed map of a Bocadillo shuttle."
  categories: [ HideSpawnMenu ]
  components:
  - type: Sprite
    sprite: _NF/Guidebook/shuttle_maps/128x96.rsi
    state: bocadillo
    scale: 1.2, 1.2

- type: entity
  parent: PosterBase
  id: ShuttleMapBrigand
  name: "NT Brigand"
  description: "Detailed map of a Brigand shuttle."
  categories: [ HideSpawnMenu ]
  components:
  - type: Sprite
    sprite: _NF/Guidebook/shuttle_maps/128x96.rsi
    state: brigand
    scale: 1.2, 1.2

- type: entity
  parent: PosterBase
  id: ShuttleMapBulker
  name: "KL Bulker"
  description: "Detailed map of a Bulker shuttle."
  categories: [ HideSpawnMenu ]
  components:
  - type: Sprite
    sprite: _NF/Guidebook/shuttle_maps/128x96.rsi
    state: bulker
    scale: 1.2, 1.2

- type: entity
  parent: PosterBase
  id: ShuttleMapCeres
  name: "SBB Ceres"
  description: "Detailed map of a Ceres shuttle."
  categories: [ HideSpawnMenu ]
  components:
  - type: Sprite
    sprite: _NF/Guidebook/shuttle_maps/128x96.rsi
    state: ceres
    scale: 1.2, 1.2

- type: entity
  parent: PosterBase
  id: ShuttleMapChisel
  name: "ICR Chisel"
  description: "Detailed map of a Chisel shuttle."
  categories: [ HideSpawnMenu ]
  components:
  - type: Sprite
    sprite: _NF/Guidebook/shuttle_maps/128x96.rsi
    state: chisel
    scale: 1.2, 1.2

- type: entity
  parent: PosterBase
  id: ShuttleMapComet
  name: "NT Comet"
  description: "Detailed map of a Comet shuttle."
  categories: [ HideSpawnMenu ]
  components:
  - type: Sprite
    sprite: _NF/Guidebook/shuttle_maps/128x96.rsi
    state: comet
    scale: 1.2, 1.2

- type: entity
  parent: PosterBase
  id: ShuttleMapConstruct
  name: "NT Construct"
  description: "Detailed map of a Construct shuttle."
  categories: [ HideSpawnMenu ]
  components:
  - type: Sprite
    sprite: _NF/Guidebook/shuttle_maps/128x96.rsi
    state: construct
    scale: 1.2, 1.2

- type: entity
  parent: PosterBase
  id: ShuttleMapEagle
  name: "NM Eagle"
  description: "Detailed map of an Eagle shuttle."
  categories: [ HideSpawnMenu ]
  components:
  - type: Sprite
    sprite: _NF/Guidebook/shuttle_maps/128x96.rsi
    state: eagle
    scale: 1.2, 1.2

- type: entity
  parent: PosterBase
  id: ShuttleMapGarden
  name: "NT Garden"
  description: "Detailed map of a Garden shuttle."
  categories: [ HideSpawnMenu ]
  components:
  - type: Sprite
    sprite: _NF/Guidebook/shuttle_maps/128x96.rsi
    state: garden
    scale: 1.2, 1.2

- type: entity
  parent: PosterBase
  id: ShuttleMapGasbender
  name: "NT Gasbender"
  description: "Detailed map of a Gasbender shuttle."
  categories: [ HideSpawnMenu ]
  components:
  - type: Sprite
    sprite: _NF/Guidebook/shuttle_maps/128x96.rsi
    state: gasbender
    scale: 1.2, 1.2

- type: entity
  parent: PosterBase
  id: ShuttleMapHarbormaster
  name: "NC Harbormaster"
  description: "Detailed map of a Harbormaster shuttle."
  categories: [ HideSpawnMenu ]
  components:
  - type: Sprite
    sprite: _NF/Guidebook/shuttle_maps/128x96.rsi
    state: harbormaster
    scale: 1.2, 1.2

- type: entity
  parent: PosterBase
  id: ShuttleMapHauler
  name: "NC Hauler"
  description: "Detailed map of a Hauler shuttle."
  categories: [ HideSpawnMenu ]
  components:
  - type: Sprite
    sprite: _NF/Guidebook/shuttle_maps/128x96.rsi
    state: hauler
    scale: 1.2, 1.2

- type: entity
  parent: PosterBase
  id: ShuttleMapHonker
  name: "NT Honker"
  description: "Detailed map of a Honker shuttle."
  categories: [ HideSpawnMenu ]
  components:
  - type: Sprite
    sprite: _NF/Guidebook/shuttle_maps/128x96.rsi
    state: honker
    scale: 1.2, 1.2

- type: entity
  parent: PosterBase
  id: ShuttleMapInvestigator
  name: "NR Investigator"
  description: "Detailed map of a Investigator shuttle."
  categories: [ HideSpawnMenu ]
  components:
  - type: Sprite
    sprite: _NF/Guidebook/shuttle_maps/128x96.rsi
    state: investigator
    scale: 1.2, 1.2

- type: entity
  parent: PosterBase
  id: ShuttleMapKestrel
  name: "NT Kestrel"
  description: "Detailed map of a Kestrel shuttle."
  categories: [ HideSpawnMenu ]
  components:
  - type: Sprite
    sprite: _NF/Guidebook/shuttle_maps/128x96.rsi
    state: kestrel
    scale: 1.2, 1.2

- type: entity
  parent: PosterBase
  id: ShuttleMapKilderkin
  name: "NC Kilderkin"
  description: "Detailed map of a Kilderkin shuttle."
  categories: [ HideSpawnMenu ]
  components:
  - type: Sprite
    sprite: _NF/Guidebook/shuttle_maps/128x96.rsi
    state: kilderkin
    scale: 1.2, 1.2

- type: entity
  parent: PosterBase
  id: ShuttleMapLantern
  name: "NC Lantern"
  description: "Detailed map of a Lantern shuttle."
  categories: [ HideSpawnMenu ]
  components:
  - type: Sprite
    sprite: _NF/Guidebook/shuttle_maps/128x96.rsi
    state: lantern
    scale: 1.2, 1.2

- type: entity
  parent: PosterBase
  id: ShuttleMapLegman
  name: "NC Legman"
  description: "Detailed map of a Legman shuttle."
  categories: [ HideSpawnMenu ]
  components:
  - type: Sprite
    sprite: _NF/Guidebook/shuttle_maps/128x96.rsi
    state: legman
    scale: 1.2, 1.2

- type: entity
  parent: PosterBase
  id: ShuttleMapLiquidator
  name: "NC Liquidator"
  description: "Detailed map of a Liquidator shuttle."
  categories: [ HideSpawnMenu ]
  components:
  - type: Sprite
    sprite: _NF/Guidebook/shuttle_maps/128x96.rsi
    state: liquidator
    scale: 1.2, 1.2

- type: entity
  parent: PosterBase
  id: ShuttleMapLoader
  name: "NC Loader"
  description: "Detailed map of a Loader shuttle."
  categories: [ HideSpawnMenu ]
  components:
  - type: Sprite
    sprite: _NF/Guidebook/shuttle_maps/128x96.rsi
    state: loader
    scale: 1.2, 1.2

- type: entity
  parent: PosterBase
  id: ShuttleMapPathfinder
  name: "KC Pathfinder"
  description: "Detailed map of a Pathfinder shuttle."
  categories: [ HideSpawnMenu ]
  components:
  - type: Sprite
    sprite: _NF/Guidebook/shuttle_maps/128x96.rsi
    state: pathfinder
    scale: 1.2, 1.2

- type: entity
  parent: PosterBase
  id: ShuttleMapPhoenix
  name: "NR Phoenix"
  description: "Detailed map of a Phoenix shuttle."
  categories: [ HideSpawnMenu ]
  components:
  - type: Sprite
    sprite: _NF/Guidebook/shuttle_maps/128x96.rsi
    state: phoenix
    scale: 1.2, 1.2

- type: entity
  parent: PosterBase
  id: ShuttleMapPioneer
  name: "NC Pioneer"
  description: "Detailed map of a Pioneer shuttle."
  categories: [ HideSpawnMenu ]
  components:
  - type: Sprite
    sprite: _NF/Guidebook/shuttle_maps/128x96.rsi
    state: pioneer
    scale: 1.2, 1.2

- type: entity
  parent: PosterBase
  id: ShuttleMapPlacebo
  name: "NC Placebo"
  description: "Detailed map of a Placebo shuttle."
  categories: [ HideSpawnMenu ]
  components:
  - type: Sprite
    sprite: _NF/Guidebook/shuttle_maps/128x96.rsi
    state: placebo
    scale: 1.2, 1.2

- type: entity
  parent: PosterBase
  id: ShuttleMapProspector
  name: "NC Prospector"
  description: "Detailed map of a Prospector shuttle."
  categories: [ HideSpawnMenu ]
  components:
  - type: Sprite
    sprite: _NF/Guidebook/shuttle_maps/128x96.rsi
    state: prospector
    scale: 1.2, 1.2

- type: entity
  parent: PosterBase
  id: ShuttleMapSearchlight
  name: "NM Searchlight"
  description: "Detailed map of a Searchlight shuttle."
  categories: [ HideSpawnMenu ]
  components:
  - type: Sprite
    sprite: _NF/Guidebook/shuttle_maps/128x96.rsi
    state: searchlight
    scale: 1.2, 1.2

- type: entity
  parent: PosterBase
<<<<<<< HEAD
  id: ShuttleMapVagabond
  name: "NT Vagabond"
  description: "Detailed map of a Vagabond shuttle."
=======
  id: ShuttleMapSparrow
  name: "NR Sparrow"
  description: "Detailed map of a Sparrow shuttle."
>>>>>>> d01816f0
  categories: [ HideSpawnMenu ]
  components:
  - type: Sprite
    sprite: _NF/Guidebook/shuttle_maps/128x96.rsi
    state: sparrow
    scale: 1.2, 1.2

- type: entity
  parent: PosterBase
  id: ShuttleMapSkipper
  name: "NC Skipper"
  description: "Detailed map of a Skipper shuttle."
  categories: [ HideSpawnMenu ]
  components:
  - type: Sprite
    sprite: _NF/Guidebook/shuttle_maps/128x96.rsi
    state: skipper
    scale: 1.2, 1.2

- type: entity
  parent: PosterBase
  id: ShuttleMapSpirit
  name: "NM Spirit"
  description: "Detailed map of a Spirit shuttle."
  categories: [ HideSpawnMenu ]
  components:
  - type: Sprite
    sprite: _NF/Guidebook/shuttle_maps/128x96.rsi
    state: spirit
    scale: 1.2, 1.2

- type: entity
  parent: PosterBase
  id: ShuttleMapStasis
  name: "NM Stasis"
  description: "Detailed map of a Stasis shuttle."
  categories: [ HideSpawnMenu ]
  components:
  - type: Sprite
    sprite: _NF/Guidebook/shuttle_maps/128x96.rsi
    state: stasis
    scale: 1.2, 1.2

- type: entity
  parent: PosterBase
  id: ShuttleMapVagabond
  name: "NT Vagabond"
  description: "Detailed map of a Vagabond shuttle."
  categories: [ HideSpawnMenu ]
  components:
  - type: Sprite
    sprite: _NF/Guidebook/shuttle_maps/128x96.rsi
    state: vagabond
    scale: 1.2, 1.2<|MERGE_RESOLUTION|>--- conflicted
+++ resolved
@@ -360,63 +360,57 @@
 
 - type: entity
   parent: PosterBase
-<<<<<<< HEAD
+  id: ShuttleMapSparrow
+  name: "NR Sparrow"
+  description: "Detailed map of a Sparrow shuttle."
+  categories: [ HideSpawnMenu ]
+  components:
+  - type: Sprite
+    sprite: _NF/Guidebook/shuttle_maps/128x96.rsi
+    state: sparrow
+    scale: 1.2, 1.2
+
+- type: entity
+  parent: PosterBase
+  id: ShuttleMapSkipper
+  name: "NC Skipper"
+  description: "Detailed map of a Skipper shuttle."
+  categories: [ HideSpawnMenu ]
+  components:
+  - type: Sprite
+    sprite: _NF/Guidebook/shuttle_maps/128x96.rsi
+    state: skipper
+    scale: 1.2, 1.2
+
+- type: entity
+  parent: PosterBase
+  id: ShuttleMapSpirit
+  name: "NM Spirit"
+  description: "Detailed map of a Spirit shuttle."
+  categories: [ HideSpawnMenu ]
+  components:
+  - type: Sprite
+    sprite: _NF/Guidebook/shuttle_maps/128x96.rsi
+    state: spirit
+    scale: 1.2, 1.2
+
+- type: entity
+  parent: PosterBase
+  id: ShuttleMapStasis
+  name: "NM Stasis"
+  description: "Detailed map of a Stasis shuttle."
+  categories: [ HideSpawnMenu ]
+  components:
+  - type: Sprite
+    sprite: _NF/Guidebook/shuttle_maps/128x96.rsi
+    state: stasis
+    scale: 1.2, 1.2
+
+- type: entity
+  parent: PosterBase
   id: ShuttleMapVagabond
   name: "NT Vagabond"
   description: "Detailed map of a Vagabond shuttle."
-=======
-  id: ShuttleMapSparrow
-  name: "NR Sparrow"
-  description: "Detailed map of a Sparrow shuttle."
->>>>>>> d01816f0
-  categories: [ HideSpawnMenu ]
-  components:
-  - type: Sprite
-    sprite: _NF/Guidebook/shuttle_maps/128x96.rsi
-    state: sparrow
-    scale: 1.2, 1.2
-
-- type: entity
-  parent: PosterBase
-  id: ShuttleMapSkipper
-  name: "NC Skipper"
-  description: "Detailed map of a Skipper shuttle."
-  categories: [ HideSpawnMenu ]
-  components:
-  - type: Sprite
-    sprite: _NF/Guidebook/shuttle_maps/128x96.rsi
-    state: skipper
-    scale: 1.2, 1.2
-
-- type: entity
-  parent: PosterBase
-  id: ShuttleMapSpirit
-  name: "NM Spirit"
-  description: "Detailed map of a Spirit shuttle."
-  categories: [ HideSpawnMenu ]
-  components:
-  - type: Sprite
-    sprite: _NF/Guidebook/shuttle_maps/128x96.rsi
-    state: spirit
-    scale: 1.2, 1.2
-
-- type: entity
-  parent: PosterBase
-  id: ShuttleMapStasis
-  name: "NM Stasis"
-  description: "Detailed map of a Stasis shuttle."
-  categories: [ HideSpawnMenu ]
-  components:
-  - type: Sprite
-    sprite: _NF/Guidebook/shuttle_maps/128x96.rsi
-    state: stasis
-    scale: 1.2, 1.2
-
-- type: entity
-  parent: PosterBase
-  id: ShuttleMapVagabond
-  name: "NT Vagabond"
-  description: "Detailed map of a Vagabond shuttle."
   categories: [ HideSpawnMenu ]
   components:
   - type: Sprite
