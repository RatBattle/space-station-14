﻿# Asteroid types & loot tables
# region Asteroid Table
- type: entity
  id: NFBaseAsteroidDebris
  parent: NFBaseDebris
  abstract: true
  components:
    - type: MapGrid
    - type: BlobFloorPlanBuilder
      floorTileset:
      - FloorAsteroidSand
      blobDrawProb: 0.5
    - type: SimpleFloorPlanPopulator
      entries:
        FloorAsteroidSand:
          - id: NFRockMineralSoft
            orGroup: rock
            prob: 1.025
          - id: NFRockMineralHard
            orGroup: rock
<<<<<<< HEAD
          - id: WallRockTin
            prob: 0.16
            orGroup: rock
          - id: WallRockQuartz
            prob: 0.06
            orGroup: rock
          - id: WallRockSalt
            prob: 0.06
            orGroup: rock
          - id: WallRockGold
            prob: 0.01
            orGroup: rock
          - id: WallRockSilver
            prob: 0.04
            orGroup: rock
          - id: WallRockPlasma
            prob: 0.07
            orGroup: rock
          - id: WallRockUranium
            prob: 0.04
            orGroup: rock
          - id: WallRockBananium
            prob: 0.01
            orGroup: rock
          - id: WallRockArtifactFragment
            prob: 0.01
            orGroup: rock
          - id: WallRockDiamond
            prob: 0.002
            orGroup: rock
          - id: WallRockBluespace
            prob: 0.003
            orGroup: rock
          - id: WallRockDiamond
            prob: 0.005
            orGroup: rock
          - id: WallRockBluespace
            prob: 0.005
            orGroup: rock
          - id: RockElementalSpawner
            prob: 0.06
            orGroup: rock
          - id: WallCobblebrickNF
            prob: 0.06
=======
            prob: 0.1223
          # Room
          - id: NFAsteroidRoomMarker
>>>>>>> 8b707fd6
            orGroup: rock
            prob: 0.0002
    - type: IFF
      flags: HideLabel
      color: "#d67e27"
# endregion Asteroid Table

# region Snow Table
- type: entity
  id: NFBaseAsteroidIceDebris
  parent: NFBaseAsteroidDebris
  abstract: true
  components:
    - type: BlobFloorPlanBuilder
      floorTileset:
      - FloorIce
    - type: SimpleFloorPlanPopulator
      entries:
        FloorIce:
          - id: NFIceMineralSoft
            orGroup: rock
            prob: 0.807
          - id: NFIceMineralHard
            orGroup: rock
            prob: 0.1305
          # Room
          - id: NFSnowRoomMarker
            orGroup: rock
            prob: 0.0002
    - type: IFF
      color: "#d6fffc"
# endregion Snow Table

# region Andesite Table
- type: entity
  id: NFBaseAsteroidAndesiteDebris
  parent: NFBaseAsteroidDebris
  abstract: true
  components:
    - type: BlobFloorPlanBuilder
      floorTileset:
      - FloorCaveDrought
    - type: SimpleFloorPlanPopulator
      entries:
        FloorCaveDrought:
          - id: NFAndesiteMineralSoft
            orGroup: rock
            prob: 0.929
          - id: NFAndesiteMineralHard
            orGroup: rock
            prob: 0.1317
          # Room
          - id: NFAndesiteRoomMarker
            orGroup: rock
            prob: 0.0003
    - type: IFF
      color: "#95c280"
# endregion Andesite Table

# region Basalt Table
- type: entity
  id: NFBaseAsteroidBasaltDebris
  parent: NFBaseAsteroidDebris
  abstract: true
  components:
    - type: BlobFloorPlanBuilder
      floorTileset:
      - FloorBasalt
    - type: SimpleFloorPlanPopulator
      entries:
        FloorBasalt:
          - id: NFBasaltMineralSoft
            orGroup: rock
            prob: 0.905
          - id: NFBasaltMineralHard
            orGroup: rock
            prob: 0.115
          # Room
          - id: NFBasaltRoomMarker
            orGroup: rock
            prob: 0.0002
    - type: IFF
      color: "#b5b5b5"
# endregion Basalt Table

# region Sand Table
- type: entity
  id: NFBaseAsteroidSandDebris
  parent: NFBaseAsteroidDebris
  abstract: true
  components:
    - type: BlobFloorPlanBuilder
      floorTileset:
      - FloorLowDesert
    - type: SimpleFloorPlanPopulator
      entries:
        FloorLowDesert:
          - id: NFSandMineralSoft
            orGroup: rock
            prob: 0.899
          - id: NFSandMineralHard
            orGroup: rock
            prob: 0.1227
          # Room
          - id: NFSandRoomMarker
            orGroup: rock
            prob: 0.0002
    - type: IFF
      color: "#cad17b"
# endregion Sand Table

# region Chromite Table
- type: entity
  id: NFBaseAsteroidChromiteDebris
  parent: NFBaseAsteroidDebris
  abstract: true
  components:
    - type: BlobFloorPlanBuilder
      floorTileset:
      - FloorChromite
    - type: SimpleFloorPlanPopulator
      entries:
        FloorChromite:
          - id: NFChromiteMineralSoft
            orGroup: rock
            prob: 0.8225
          - id: NFChromiteMineralHard
            orGroup: rock
            prob: 0.11175
          # Room
          - id: NFChromiteRoomMarker
            orGroup: rock
            prob: 0.0002
    - type: IFF
      color: "#8178cc"
# endregion Chromite Table

# region AsteroidRock Table
- type: entity
  id: NFBaseAsteroidRockDebris
  parent: NFBaseAsteroidDebris
  abstract: true
  components:
    - type: BlobFloorPlanBuilder
      floorTileset:
        - FloorAsteroidSand
    - type: SimpleFloorPlanPopulator
      entries:
        FloorAsteroidSand:
<<<<<<< HEAD
          - id: AsteroidRock
            prob: 0.7
            orGroup: rock
          - id: AsteroidRockCoal
            prob: 0.04
            orGroup: rock
          - id: AsteroidRockTin
            prob: 0.06
            orGroup: rock
          - id: AsteroidRockCoal
            prob: 0.15
            orGroup: rock
          - id: AsteroidRockSalt
            prob: 0.15
            orGroup: rock
          - id: AsteroidRockQuartz
            prob: 0.1
            orGroup: rock
          - id: AsteroidRockPlasma
            prob: 0.07
            orGroup: rock
          - id: AsteroidRockGold
            prob: 0.06
            orGroup: rock
          - id: AsteroidRockSilver
            prob: 0.03
            orGroup: rock
          - id: AsteroidRockUranium
            prob: 0.04
            orGroup: rock
          - id: AsteroidRockBananium
            prob: 0.04
=======
          - id: NFAsteroidMineralSoft
>>>>>>> 8b707fd6
            orGroup: rock
            prob: 1.392
          - id: NFAsteroidMineralHard
            orGroup: rock
            prob: 0.1682
          # Room
          - id: NFAsteroidRockRoomMarker
            orGroup: rock
            prob: 0.0002
    - type: IFF
      color: "#BF8C5C"
# endregion AsteroidRock Table

# region Scrap Table
- type: entity
  id: NFBaseAsteroidScrapDebris
  parent: NFBaseAsteroidDebris
  abstract: true
  components:
    - type: BlobFloorPlanBuilder
      floorTileset:
      - Lattice
    - type: SimpleFloorPlanPopulator
      entries:
        Lattice:
          - id: NFScrapMineralSoft
            orGroup: rock
            prob: 0.77
          - id: WallSolidRust
            orGroup: rock
            prob: 0.05
    - type: IFF
      color: "#fcdec7"
# endregion Scrap Table

# region Asteroid Entities
- type: entity
  id: NFAsteroidDebrisSmall
  parent: NFBaseAsteroidDebris
  name: asteroid debris small
  categories: [ HideSpawnMenu ]
  components:
    - type: BlobFloorPlanBuilder
      floorPlacements: 16
      radius: 6

- type: entity
  id: NFAsteroidDebrisMedium
  parent: NFBaseAsteroidDebris
  name: asteroid debris medium
  categories: [ HideSpawnMenu ]
  components:
    - type: BlobFloorPlanBuilder
      floorPlacements: 24
      radius: 8

- type: entity
  id: NFAsteroidDebrisLarge
  parent: NFBaseAsteroidDebris
  name: asteroid debris large
  categories: [ HideSpawnMenu ]
  components:
    - type: BlobFloorPlanBuilder
      floorPlacements: 36
      radius: 10

- type: entity
  id: NFAsteroidDebrisExtraLarge
  parent: NFBaseAsteroidDebris
  name: asteroid debris extra large
  categories: [ HideSpawnMenu ]
  components:
    - type: BlobFloorPlanBuilder
      floorPlacements: 52
      radius: 12

- type: entity
  id: NFAsteroidDebrisHuge
  parent: NFBaseAsteroidDebris
  name: asteroid debris huge
  categories: [ HideSpawnMenu ]
  components:
    - type: BlobFloorPlanBuilder
      floorPlacements: 72
      radius: 16

- type: entity
  id: NFAsteroidDebrisExtraHuge
  parent: NFBaseAsteroidDebris
  name: asteroid debris extra huge
  categories: [ HideSpawnMenu ]
  components:
    - type: BlobFloorPlanBuilder
      floorPlacements: 96
      radius: 18

- type: entity
  id: NFAsteroidDebrisEnormous
  parent: NFBaseAsteroidDebris
  name: asteroid debris enormous
  categories: [ HideSpawnMenu ]
  components:
    - type: BlobFloorPlanBuilder
      floorPlacements: 124
      radius: 20

- type: entity
  id: NFAsteroidDebrisExtraEnormous
  parent: NFBaseAsteroidDebris
  name: asteroid debris extra enormous
  categories: [ HideSpawnMenu ]
  components:
    - type: BlobFloorPlanBuilder
      floorPlacements: 156
      radius: 22

- type: entity
  id: NFAsteroidDebrisMassive
  parent: NFBaseAsteroidDebris
  name: asteroid debris massive
  categories: [ HideSpawnMenu ]
  components:
    - type: BlobFloorPlanBuilder
      floorPlacements: 192
      radius: 24

- type: entity
  id: NFAsteroidDebrisExtraMassive
  parent: NFBaseAsteroidDebris
  name: asteroid debris extra massive
  categories: [ HideSpawnMenu ]
  components:
    - type: BlobFloorPlanBuilder
      floorPlacements: 232
      radius: 24

- type: entity
  id: NFAsteroidDebrisGigantic
  parent: NFBaseAsteroidDebris
  name: asteroid debris gigantic
  categories: [ HideSpawnMenu ]
  components:
    - type: BlobFloorPlanBuilder
      floorPlacements: 276
      radius: 26

- type: entity
  id: NFAsteroidDebrisExtraGigantic
  parent: NFBaseAsteroidDebris
  name: asteroid debris extra gigantic
  categories: [ HideSpawnMenu ]
  components:
    - type: BlobFloorPlanBuilder
      floorPlacements: 324
      radius: 28
# endregion Asteroid Entities

# region Ice Entities
- type: entity
  id: NFAsteroidIceDebrisSmall
  parent: [NFBaseAsteroidIceDebris, NFAsteroidDebrisSmall]
  categories: [ HideSpawnMenu ]

- type: entity
  id: NFAsteroidIceDebrisMedium
  parent: [NFBaseAsteroidIceDebris, NFAsteroidDebrisMedium]
  categories: [ HideSpawnMenu ]

- type: entity
  id: NFAsteroidIceDebrisLarge
  parent: [NFBaseAsteroidIceDebris, NFAsteroidDebrisLarge]
  categories: [ HideSpawnMenu ]

- type: entity
  id: NFAsteroidIceDebrisExtraLarge
  parent: [NFBaseAsteroidIceDebris, NFAsteroidDebrisExtraLarge]
  categories: [ HideSpawnMenu ]

- type: entity
  id: NFAsteroidIceDebrisHuge
  parent: [NFBaseAsteroidIceDebris, NFAsteroidDebrisHuge]
  categories: [ HideSpawnMenu ]

- type: entity
  id: NFAsteroidIceDebrisExtraHuge
  parent: [NFBaseAsteroidIceDebris, NFAsteroidDebrisExtraHuge]
  categories: [ HideSpawnMenu ]

- type: entity
  id: NFAsteroidIceDebrisEnormous
  parent: [NFBaseAsteroidIceDebris, NFAsteroidDebrisEnormous]
  categories: [ HideSpawnMenu ]

- type: entity
  id: NFAsteroidIceDebrisExtraEnormous
  parent: [NFBaseAsteroidIceDebris, NFAsteroidDebrisExtraEnormous]
  categories: [ HideSpawnMenu ]

- type: entity
  id: NFAsteroidIceDebrisMassive
  parent: [NFBaseAsteroidIceDebris, NFAsteroidDebrisMassive]
  categories: [ HideSpawnMenu ]

- type: entity
  id: NFAsteroidIceDebrisExtraMassive
  parent: [NFBaseAsteroidIceDebris, NFAsteroidDebrisExtraMassive]
  categories: [ HideSpawnMenu ]

- type: entity
  id: NFAsteroidIceDebrisGigantic
  parent: [NFBaseAsteroidIceDebris, NFAsteroidDebrisGigantic]
  categories: [ HideSpawnMenu ]

- type: entity
  id: NFAsteroidIceDebrisExtraGigantic
  parent: [NFBaseAsteroidIceDebris, NFAsteroidDebrisExtraGigantic]
  categories: [ HideSpawnMenu ]
# endregion Ice Entities

# region Andesite Entities
- type: entity
  id: NFAsteroidAndesiteDebrisSmall
  parent: [NFBaseAsteroidAndesiteDebris, NFAsteroidDebrisSmall]
  categories: [ HideSpawnMenu ]

- type: entity
  id: NFAsteroidAndesiteDebrisMedium
  parent: [NFBaseAsteroidAndesiteDebris, NFAsteroidDebrisMedium]
  categories: [ HideSpawnMenu ]

- type: entity
  id: NFAsteroidAndesiteDebrisLarge
  parent: [NFBaseAsteroidAndesiteDebris, NFAsteroidDebrisLarge]
  categories: [ HideSpawnMenu ]

- type: entity
  id: NFAsteroidAndesiteDebrisExtraLarge
  parent: [NFBaseAsteroidAndesiteDebris, NFAsteroidDebrisExtraLarge]
  categories: [ HideSpawnMenu ]

- type: entity
  id: NFAsteroidAndesiteDebrisHuge
  parent: [NFBaseAsteroidAndesiteDebris, NFAsteroidDebrisHuge]
  categories: [ HideSpawnMenu ]

- type: entity
  id: NFAsteroidAndesiteDebrisExtraHuge
  parent: [NFBaseAsteroidAndesiteDebris, NFAsteroidDebrisExtraHuge]
  categories: [ HideSpawnMenu ]

- type: entity
  id: NFAsteroidAndesiteDebrisEnormous
  parent: [NFBaseAsteroidAndesiteDebris, NFAsteroidDebrisEnormous]
  categories: [ HideSpawnMenu ]

- type: entity
  id: NFAsteroidAndesiteDebrisExtraEnormous
  parent: [NFBaseAsteroidAndesiteDebris, NFAsteroidDebrisExtraEnormous]
  categories: [ HideSpawnMenu ]

- type: entity
  id: NFAsteroidAndesiteDebrisMassive
  parent: [NFBaseAsteroidAndesiteDebris, NFAsteroidDebrisMassive]
  categories: [ HideSpawnMenu ]

- type: entity
  id: NFAsteroidAndesiteDebrisExtraMassive
  parent: [NFBaseAsteroidAndesiteDebris, NFAsteroidDebrisExtraMassive]
  categories: [ HideSpawnMenu ]

- type: entity
  id: NFAsteroidAndesiteDebrisGigantic
  parent: [NFBaseAsteroidAndesiteDebris, NFAsteroidDebrisGigantic]
  categories: [ HideSpawnMenu ]

- type: entity
  id: NFAsteroidAndesiteDebrisExtraGigantic
  parent: [NFBaseAsteroidAndesiteDebris, NFAsteroidDebrisExtraGigantic]
  categories: [ HideSpawnMenu ]
# endregion Andesite Entities

# region Basalt Entities
- type: entity
  id: NFAsteroidBasaltDebrisSmall
  parent: [NFBaseAsteroidBasaltDebris, NFAsteroidDebrisSmall]
  categories: [ HideSpawnMenu ]

- type: entity
  id: NFAsteroidBasaltDebrisMedium
  parent: [NFBaseAsteroidBasaltDebris, NFAsteroidDebrisMedium]
  categories: [ HideSpawnMenu ]

- type: entity
  id: NFAsteroidBasaltDebrisLarge
  parent: [NFBaseAsteroidBasaltDebris, NFAsteroidDebrisLarge]
  categories: [ HideSpawnMenu ]

- type: entity
  id: NFAsteroidBasaltDebrisExtraLarge
  parent: [NFBaseAsteroidBasaltDebris, NFAsteroidDebrisExtraLarge]
  categories: [ HideSpawnMenu ]

- type: entity
  id: NFAsteroidBasaltDebrisHuge
  parent: [NFBaseAsteroidBasaltDebris, NFAsteroidDebrisHuge]
  categories: [ HideSpawnMenu ]

- type: entity
  id: NFAsteroidBasaltDebrisExtraHuge
  parent: [NFBaseAsteroidBasaltDebris, NFAsteroidDebrisExtraHuge]
  categories: [ HideSpawnMenu ]

- type: entity
  id: NFAsteroidBasaltDebrisEnormous
  parent: [NFBaseAsteroidBasaltDebris, NFAsteroidDebrisEnormous]
  categories: [ HideSpawnMenu ]

- type: entity
  id: NFAsteroidBasaltDebrisExtraEnormous
  parent: [NFBaseAsteroidBasaltDebris, NFAsteroidDebrisExtraEnormous]
  categories: [ HideSpawnMenu ]

- type: entity
  id: NFAsteroidBasaltDebrisMassive
  parent: [NFBaseAsteroidBasaltDebris, NFAsteroidDebrisMassive]
  categories: [ HideSpawnMenu ]

- type: entity
  id: NFAsteroidBasaltDebrisExtraMassive
  parent: [NFBaseAsteroidBasaltDebris, NFAsteroidDebrisExtraMassive]
  categories: [ HideSpawnMenu ]

- type: entity
  id: NFAsteroidBasaltDebrisGigantic
  parent: [NFBaseAsteroidBasaltDebris, NFAsteroidDebrisGigantic]
  categories: [ HideSpawnMenu ]

- type: entity
  id: NFAsteroidBasaltDebrisExtraGigantic
  parent: [NFBaseAsteroidBasaltDebris, NFAsteroidDebrisExtraGigantic]
  categories: [ HideSpawnMenu ]
# endregion Basalt Entities

# region Sand Entities
- type: entity
  id: NFAsteroidSandDebrisSmall
  parent: [NFBaseAsteroidSandDebris, NFAsteroidDebrisSmall]
  categories: [ HideSpawnMenu ]

- type: entity
  id: NFAsteroidSandDebrisMedium
  parent: [NFBaseAsteroidSandDebris, NFAsteroidDebrisMedium]
  categories: [ HideSpawnMenu ]

- type: entity
  id: NFAsteroidSandDebrisLarge
  parent: [NFBaseAsteroidSandDebris, NFAsteroidDebrisLarge]
  categories: [ HideSpawnMenu ]

- type: entity
  id: NFAsteroidSandDebrisExtraLarge
  parent: [NFBaseAsteroidSandDebris, NFAsteroidDebrisExtraLarge]
  categories: [ HideSpawnMenu ]

- type: entity
  id: NFAsteroidSandDebrisHuge
  parent: [NFBaseAsteroidSandDebris, NFAsteroidDebrisHuge]
  categories: [ HideSpawnMenu ]

- type: entity
  id: NFAsteroidSandDebrisExtraHuge
  parent: [NFBaseAsteroidSandDebris, NFAsteroidDebrisExtraHuge]
  categories: [ HideSpawnMenu ]

- type: entity
  id: NFAsteroidSandDebrisEnormous
  parent: [NFBaseAsteroidSandDebris, NFAsteroidDebrisEnormous]
  categories: [ HideSpawnMenu ]

- type: entity
  id: NFAsteroidSandDebrisExtraEnormous
  parent: [NFBaseAsteroidSandDebris, NFAsteroidDebrisExtraEnormous]
  categories: [ HideSpawnMenu ]

- type: entity
  id: NFAsteroidSandDebrisMassive
  parent: [NFBaseAsteroidSandDebris, NFAsteroidDebrisMassive]
  categories: [ HideSpawnMenu ]

- type: entity
  id: NFAsteroidSandDebrisExtraMassive
  parent: [NFBaseAsteroidSandDebris, NFAsteroidDebrisExtraMassive]
  categories: [ HideSpawnMenu ]

- type: entity
  id: NFAsteroidSandDebrisGigantic
  parent: [NFBaseAsteroidSandDebris, NFAsteroidDebrisGigantic]
  categories: [ HideSpawnMenu ]

- type: entity
  id: NFAsteroidSandDebrisExtraGigantic
  parent: [NFBaseAsteroidSandDebris, NFAsteroidDebrisExtraGigantic]
  categories: [ HideSpawnMenu ]
# endregion Sand Entities

# region Chromite Entities
- type: entity
  id: NFAsteroidChromiteDebrisSmall
  parent: [NFBaseAsteroidChromiteDebris, NFAsteroidDebrisSmall]
  categories: [ HideSpawnMenu ]

- type: entity
  id: NFAsteroidChromiteDebrisMedium
  parent: [NFBaseAsteroidChromiteDebris, NFAsteroidDebrisMedium]
  categories: [ HideSpawnMenu ]

- type: entity
  id: NFAsteroidChromiteDebrisLarge
  parent: [NFBaseAsteroidChromiteDebris, NFAsteroidDebrisLarge]
  categories: [ HideSpawnMenu ]

- type: entity
  id: NFAsteroidChromiteDebrisExtraLarge
  parent: [NFBaseAsteroidChromiteDebris, NFAsteroidDebrisExtraLarge]
  categories: [ HideSpawnMenu ]

- type: entity
  id: NFAsteroidChromiteDebrisHuge
  parent: [NFBaseAsteroidChromiteDebris, NFAsteroidDebrisHuge]
  categories: [ HideSpawnMenu ]

- type: entity
  id: NFAsteroidChromiteDebrisExtraHuge
  parent: [NFBaseAsteroidChromiteDebris, NFAsteroidDebrisExtraHuge]
  categories: [ HideSpawnMenu ]

- type: entity
  id: NFAsteroidChromiteDebrisEnormous
  parent: [NFBaseAsteroidChromiteDebris, NFAsteroidDebrisEnormous]
  categories: [ HideSpawnMenu ]

- type: entity
  id: NFAsteroidChromiteDebrisExtraEnormous
  parent: [NFBaseAsteroidChromiteDebris, NFAsteroidDebrisExtraEnormous]
  categories: [ HideSpawnMenu ]

- type: entity
  id: NFAsteroidChromiteDebrisMassive
  parent: [NFBaseAsteroidChromiteDebris, NFAsteroidDebrisMassive]
  categories: [ HideSpawnMenu ]

- type: entity
  id: NFAsteroidChromiteDebrisExtraMassive
  parent: [NFBaseAsteroidChromiteDebris, NFAsteroidDebrisExtraMassive]
  categories: [ HideSpawnMenu ]

- type: entity
  id: NFAsteroidChromiteDebrisGigantic
  parent: [NFBaseAsteroidChromiteDebris, NFAsteroidDebrisGigantic]
  categories: [ HideSpawnMenu ]

- type: entity
  id: NFAsteroidChromiteDebrisExtraGigantic
  parent: [NFBaseAsteroidChromiteDebris, NFAsteroidDebrisExtraGigantic]
  categories: [ HideSpawnMenu ]
# endregion Chromite Entities

# region AsteroidRock Entities
- type: entity
  id: NFAsteroidRockDebrisSmall
  parent: [NFBaseAsteroidRockDebris, NFAsteroidDebrisSmall]
  categories: [ HideSpawnMenu ]

- type: entity
  id: NFAsteroidRockDebrisMedium
  parent: [NFBaseAsteroidRockDebris, NFAsteroidDebrisMedium]
  categories: [ HideSpawnMenu ]

- type: entity
  id: NFAsteroidRockDebrisLarge
  parent: [NFBaseAsteroidRockDebris, NFAsteroidDebrisLarge]
  categories: [ HideSpawnMenu ]

- type: entity
  id: NFAsteroidRockDebrisExtraLarge
  parent: [NFBaseAsteroidRockDebris, NFAsteroidDebrisExtraLarge]
  categories: [ HideSpawnMenu ]

- type: entity
  id: NFAsteroidRockDebrisHuge
  parent: [NFBaseAsteroidRockDebris, NFAsteroidDebrisHuge]
  categories: [ HideSpawnMenu ]

- type: entity
  id: NFAsteroidRockDebrisExtraHuge
  parent: [NFBaseAsteroidRockDebris, NFAsteroidDebrisExtraHuge]
  categories: [ HideSpawnMenu ]

- type: entity
  id: NFAsteroidRockDebrisEnormous
  parent: [NFBaseAsteroidRockDebris, NFAsteroidDebrisEnormous]
  categories: [ HideSpawnMenu ]

- type: entity
  id: NFAsteroidRockDebrisExtraEnormous
  parent: [NFBaseAsteroidRockDebris, NFAsteroidDebrisExtraEnormous]
  categories: [ HideSpawnMenu ]

- type: entity
  id: NFAsteroidRockDebrisMassive
  parent: [NFBaseAsteroidRockDebris, NFAsteroidDebrisMassive]
  categories: [ HideSpawnMenu ]

- type: entity
  id: NFAsteroidRockDebrisExtraMassive
  parent: [NFBaseAsteroidRockDebris, NFAsteroidDebrisExtraMassive]
  categories: [ HideSpawnMenu ]

- type: entity
  id: NFAsteroidRockDebrisGigantic
  parent: [NFBaseAsteroidRockDebris, NFAsteroidDebrisGigantic]
  categories: [ HideSpawnMenu ]

- type: entity
  id: NFAsteroidRockDebrisExtraGigantic
  parent: [NFBaseAsteroidRockDebris, NFAsteroidDebrisExtraGigantic]
  categories: [ HideSpawnMenu ]
# endregion AsteroidRock Entities

# region Scrap Entities
- type: entity
  id: NFAsteroidScrapDebrisSmall
  parent: [NFBaseAsteroidScrapDebris, NFAsteroidDebrisSmall]
  categories: [ HideSpawnMenu ]

- type: entity
  id: NFAsteroidScrapDebrisMedium
  parent: [NFBaseAsteroidScrapDebris, NFAsteroidDebrisMedium]
  categories: [ HideSpawnMenu ]

- type: entity
  id: NFAsteroidScrapDebrisLarge
  parent: [NFBaseAsteroidScrapDebris, NFAsteroidDebrisLarge]
  categories: [ HideSpawnMenu ]

- type: entity
  id: NFAsteroidScrapDebrisExtraLarge
  parent: [NFBaseAsteroidScrapDebris, NFAsteroidDebrisExtraLarge]
  categories: [ HideSpawnMenu ]

- type: entity
  id: NFAsteroidScrapDebrisHuge
  parent: [NFBaseAsteroidScrapDebris, NFAsteroidDebrisHuge]
  categories: [ HideSpawnMenu ]

- type: entity
  id: NFAsteroidScrapDebrisExtraHuge
  parent: [NFBaseAsteroidScrapDebris, NFAsteroidDebrisExtraHuge]
  categories: [ HideSpawnMenu ]

- type: entity
  id: NFAsteroidScrapDebrisEnormous
  parent: [NFBaseAsteroidScrapDebris, NFAsteroidDebrisEnormous]
  categories: [ HideSpawnMenu ]

- type: entity
  id: NFAsteroidScrapDebrisExtraEnormous
  parent: [NFBaseAsteroidScrapDebris, NFAsteroidDebrisExtraEnormous]
  categories: [ HideSpawnMenu ]

- type: entity
  id: NFAsteroidScrapDebrisMassive
  parent: [NFBaseAsteroidScrapDebris, NFAsteroidDebrisMassive]
  categories: [ HideSpawnMenu ]

- type: entity
  id: NFAsteroidScrapDebrisExtraMassive
  parent: [NFBaseAsteroidScrapDebris, NFAsteroidDebrisExtraMassive]
  categories: [ HideSpawnMenu ]

- type: entity
  id: NFAsteroidScrapDebrisGigantic
  parent: [NFBaseAsteroidScrapDebris, NFAsteroidDebrisGigantic]
  categories: [ HideSpawnMenu ]

- type: entity
  id: NFAsteroidScrapDebrisExtraGigantic
  parent: [NFBaseAsteroidScrapDebris, NFAsteroidDebrisExtraGigantic]
  categories: [ HideSpawnMenu ]
# endregion Scrap Entities<|MERGE_RESOLUTION|>--- conflicted
+++ resolved
@@ -13,63 +13,16 @@
     - type: SimpleFloorPlanPopulator
       entries:
         FloorAsteroidSand:
-          - id: NFRockMineralSoft
-            orGroup: rock
-            prob: 1.025
-          - id: NFRockMineralHard
-            orGroup: rock
-<<<<<<< HEAD
-          - id: WallRockTin
-            prob: 0.16
-            orGroup: rock
-          - id: WallRockQuartz
-            prob: 0.06
-            orGroup: rock
-          - id: WallRockSalt
-            prob: 0.06
-            orGroup: rock
-          - id: WallRockGold
-            prob: 0.01
-            orGroup: rock
-          - id: WallRockSilver
-            prob: 0.04
-            orGroup: rock
-          - id: WallRockPlasma
-            prob: 0.07
-            orGroup: rock
-          - id: WallRockUranium
-            prob: 0.04
-            orGroup: rock
-          - id: WallRockBananium
-            prob: 0.01
-            orGroup: rock
-          - id: WallRockArtifactFragment
-            prob: 0.01
-            orGroup: rock
-          - id: WallRockDiamond
-            prob: 0.002
-            orGroup: rock
-          - id: WallRockBluespace
-            prob: 0.003
-            orGroup: rock
-          - id: WallRockDiamond
-            prob: 0.005
-            orGroup: rock
-          - id: WallRockBluespace
-            prob: 0.005
-            orGroup: rock
-          - id: RockElementalSpawner
-            prob: 0.06
-            orGroup: rock
-          - id: WallCobblebrickNF
-            prob: 0.06
-=======
-            prob: 0.1223
-          # Room
-          - id: NFAsteroidRoomMarker
->>>>>>> 8b707fd6
-            orGroup: rock
-            prob: 0.0002
+        - id: NFRockMineralSoft
+          orGroup: rock
+          prob: 1.025
+        - id: NFRockMineralHard
+          orGroup: rock
+          prob: 0.1223
+        # Room
+        - id: NFAsteroidRoomMarker
+          orGroup: rock
+          prob: 0.0002
     - type: IFF
       flags: HideLabel
       color: "#d67e27"
@@ -81,24 +34,24 @@
   parent: NFBaseAsteroidDebris
   abstract: true
   components:
-    - type: BlobFloorPlanBuilder
-      floorTileset:
-      - FloorIce
-    - type: SimpleFloorPlanPopulator
-      entries:
-        FloorIce:
-          - id: NFIceMineralSoft
-            orGroup: rock
-            prob: 0.807
-          - id: NFIceMineralHard
-            orGroup: rock
-            prob: 0.1305
-          # Room
-          - id: NFSnowRoomMarker
-            orGroup: rock
-            prob: 0.0002
-    - type: IFF
-      color: "#d6fffc"
+  - type: BlobFloorPlanBuilder
+    floorTileset:
+    - FloorIce
+  - type: SimpleFloorPlanPopulator
+    entries:
+      FloorIce:
+      - id: NFIceMineralSoft
+        orGroup: rock
+        prob: 0.807
+      - id: NFIceMineralHard
+        orGroup: rock
+        prob: 0.1305
+      # Room
+      - id: NFSnowRoomMarker
+        orGroup: rock
+        prob: 0.0002
+  - type: IFF
+    color: "#d6fffc"
 # endregion Snow Table
 
 # region Andesite Table
@@ -107,24 +60,24 @@
   parent: NFBaseAsteroidDebris
   abstract: true
   components:
-    - type: BlobFloorPlanBuilder
-      floorTileset:
-      - FloorCaveDrought
-    - type: SimpleFloorPlanPopulator
-      entries:
-        FloorCaveDrought:
-          - id: NFAndesiteMineralSoft
-            orGroup: rock
-            prob: 0.929
-          - id: NFAndesiteMineralHard
-            orGroup: rock
-            prob: 0.1317
-          # Room
-          - id: NFAndesiteRoomMarker
-            orGroup: rock
-            prob: 0.0003
-    - type: IFF
-      color: "#95c280"
+  - type: BlobFloorPlanBuilder
+    floorTileset:
+    - FloorCaveDrought
+  - type: SimpleFloorPlanPopulator
+    entries:
+      FloorCaveDrought:
+      - id: NFAndesiteMineralSoft
+        orGroup: rock
+        prob: 0.929
+      - id: NFAndesiteMineralHard
+        orGroup: rock
+        prob: 0.1317
+      # Room
+      - id: NFAndesiteRoomMarker
+        orGroup: rock
+        prob: 0.0003
+  - type: IFF
+    color: "#95c280"
 # endregion Andesite Table
 
 # region Basalt Table
@@ -133,24 +86,24 @@
   parent: NFBaseAsteroidDebris
   abstract: true
   components:
-    - type: BlobFloorPlanBuilder
-      floorTileset:
-      - FloorBasalt
-    - type: SimpleFloorPlanPopulator
-      entries:
-        FloorBasalt:
-          - id: NFBasaltMineralSoft
-            orGroup: rock
-            prob: 0.905
-          - id: NFBasaltMineralHard
-            orGroup: rock
-            prob: 0.115
-          # Room
-          - id: NFBasaltRoomMarker
-            orGroup: rock
-            prob: 0.0002
-    - type: IFF
-      color: "#b5b5b5"
+  - type: BlobFloorPlanBuilder
+    floorTileset:
+    - FloorBasalt
+  - type: SimpleFloorPlanPopulator
+    entries:
+      FloorBasalt:
+      - id: NFBasaltMineralSoft
+        orGroup: rock
+        prob: 0.905
+      - id: NFBasaltMineralHard
+        orGroup: rock
+        prob: 0.115
+      # Room
+      - id: NFBasaltRoomMarker
+        orGroup: rock
+        prob: 0.0002
+  - type: IFF
+    color: "#b5b5b5"
 # endregion Basalt Table
 
 # region Sand Table
@@ -159,24 +112,24 @@
   parent: NFBaseAsteroidDebris
   abstract: true
   components:
-    - type: BlobFloorPlanBuilder
-      floorTileset:
-      - FloorLowDesert
-    - type: SimpleFloorPlanPopulator
-      entries:
-        FloorLowDesert:
-          - id: NFSandMineralSoft
-            orGroup: rock
-            prob: 0.899
-          - id: NFSandMineralHard
-            orGroup: rock
-            prob: 0.1227
-          # Room
-          - id: NFSandRoomMarker
-            orGroup: rock
-            prob: 0.0002
-    - type: IFF
-      color: "#cad17b"
+  - type: BlobFloorPlanBuilder
+    floorTileset:
+    - FloorLowDesert
+  - type: SimpleFloorPlanPopulator
+    entries:
+      FloorLowDesert:
+      - id: NFSandMineralSoft
+        orGroup: rock
+        prob: 0.899
+      - id: NFSandMineralHard
+        orGroup: rock
+        prob: 0.1227
+      # Room
+      - id: NFSandRoomMarker
+        orGroup: rock
+        prob: 0.0002
+  - type: IFF
+    color: "#cad17b"
 # endregion Sand Table
 
 # region Chromite Table
@@ -185,24 +138,24 @@
   parent: NFBaseAsteroidDebris
   abstract: true
   components:
-    - type: BlobFloorPlanBuilder
-      floorTileset:
-      - FloorChromite
-    - type: SimpleFloorPlanPopulator
-      entries:
-        FloorChromite:
-          - id: NFChromiteMineralSoft
-            orGroup: rock
-            prob: 0.8225
-          - id: NFChromiteMineralHard
-            orGroup: rock
-            prob: 0.11175
-          # Room
-          - id: NFChromiteRoomMarker
-            orGroup: rock
-            prob: 0.0002
-    - type: IFF
-      color: "#8178cc"
+  - type: BlobFloorPlanBuilder
+    floorTileset:
+    - FloorChromite
+  - type: SimpleFloorPlanPopulator
+    entries:
+      FloorChromite:
+      - id: NFChromiteMineralSoft
+        orGroup: rock
+        prob: 0.8225
+      - id: NFChromiteMineralHard
+        orGroup: rock
+        prob: 0.11175
+      # Room
+      - id: NFChromiteRoomMarker
+        orGroup: rock
+        prob: 0.0002
+  - type: IFF
+    color: "#8178cc"
 # endregion Chromite Table
 
 # region AsteroidRock Table
@@ -211,59 +164,24 @@
   parent: NFBaseAsteroidDebris
   abstract: true
   components:
-    - type: BlobFloorPlanBuilder
-      floorTileset:
-        - FloorAsteroidSand
-    - type: SimpleFloorPlanPopulator
-      entries:
-        FloorAsteroidSand:
-<<<<<<< HEAD
-          - id: AsteroidRock
-            prob: 0.7
-            orGroup: rock
-          - id: AsteroidRockCoal
-            prob: 0.04
-            orGroup: rock
-          - id: AsteroidRockTin
-            prob: 0.06
-            orGroup: rock
-          - id: AsteroidRockCoal
-            prob: 0.15
-            orGroup: rock
-          - id: AsteroidRockSalt
-            prob: 0.15
-            orGroup: rock
-          - id: AsteroidRockQuartz
-            prob: 0.1
-            orGroup: rock
-          - id: AsteroidRockPlasma
-            prob: 0.07
-            orGroup: rock
-          - id: AsteroidRockGold
-            prob: 0.06
-            orGroup: rock
-          - id: AsteroidRockSilver
-            prob: 0.03
-            orGroup: rock
-          - id: AsteroidRockUranium
-            prob: 0.04
-            orGroup: rock
-          - id: AsteroidRockBananium
-            prob: 0.04
-=======
-          - id: NFAsteroidMineralSoft
->>>>>>> 8b707fd6
-            orGroup: rock
-            prob: 1.392
-          - id: NFAsteroidMineralHard
-            orGroup: rock
-            prob: 0.1682
-          # Room
-          - id: NFAsteroidRockRoomMarker
-            orGroup: rock
-            prob: 0.0002
-    - type: IFF
-      color: "#BF8C5C"
+  - type: BlobFloorPlanBuilder
+    floorTileset:
+    - FloorAsteroidSand
+  - type: SimpleFloorPlanPopulator
+    entries:
+      FloorAsteroidSand:
+      - id: NFAsteroidMineralSoft
+        orGroup: rock
+        prob: 1.392
+      - id: NFAsteroidMineralHard
+        orGroup: rock
+        prob: 0.1682
+      # Room
+      - id: NFAsteroidRockRoomMarker
+        orGroup: rock
+        prob: 0.0002
+  - type: IFF
+    color: "#BF8C5C"
 # endregion AsteroidRock Table
 
 # region Scrap Table
@@ -272,20 +190,20 @@
   parent: NFBaseAsteroidDebris
   abstract: true
   components:
-    - type: BlobFloorPlanBuilder
-      floorTileset:
-      - Lattice
-    - type: SimpleFloorPlanPopulator
-      entries:
-        Lattice:
-          - id: NFScrapMineralSoft
-            orGroup: rock
-            prob: 0.77
-          - id: WallSolidRust
-            orGroup: rock
-            prob: 0.05
-    - type: IFF
-      color: "#fcdec7"
+  - type: BlobFloorPlanBuilder
+    floorTileset:
+    - Lattice
+  - type: SimpleFloorPlanPopulator
+    entries:
+      Lattice:
+      - id: NFScrapMineralSoft
+        orGroup: rock
+        prob: 0.77
+      - id: WallSolidRust
+        orGroup: rock
+        prob: 0.05
+  - type: IFF
+    color: "#fcdec7"
 # endregion Scrap Table
 
 # region Asteroid Entities
