--- conflicted
+++ resolved
@@ -13,16 +13,16 @@
     - type: SimpleFloorPlanPopulator
       entries:
         FloorAsteroidSand:
-        - id: NFRockMineralSoft
-          orGroup: rock
-          prob: 1.025
-        - id: NFRockMineralHard
-          orGroup: rock
-          prob: 0.1223
-        # Room
-        - id: NFAsteroidRoomMarker
-          orGroup: rock
-          prob: 0.0002
+          - id: NFRockMineralSoft
+            orGroup: rock
+            prob: 1.025
+          - id: NFRockMineralHard
+            orGroup: rock
+            prob: 0.1223
+          # Room
+          - id: NFAsteroidRoomMarker
+            orGroup: rock
+            prob: 0.0002
     - type: IFF
       flags: HideLabel
       color: "#d67e27"
@@ -62,26 +62,6 @@
   parent: NFBaseAsteroidDebris
   abstract: true
   components:
-<<<<<<< HEAD
-  - type: BlobFloorPlanBuilder
-    floorTileset:
-    - FloorIce
-  - type: SimpleFloorPlanPopulator
-    entries:
-      FloorIce:
-      - id: NFIceMineralSoft
-        orGroup: rock
-        prob: 0.807
-      - id: NFIceMineralHard
-        orGroup: rock
-        prob: 0.1305
-      # Room
-      - id: NFSnowRoomMarker
-        orGroup: rock
-        prob: 0.0002
-  - type: IFF
-    color: "#d6fffc"
-=======
     - type: BlobFloorPlanBuilder
       floorTileset:
       - FloorIce
@@ -102,7 +82,6 @@
       color: "#d6fffc"
     - type: RandomEntityPopulator
       entries: *gasDeposits
->>>>>>> 59d7ce7d
 # endregion Snow Table
 
 # region Andesite Table
@@ -111,26 +90,6 @@
   parent: NFBaseAsteroidDebris
   abstract: true
   components:
-<<<<<<< HEAD
-  - type: BlobFloorPlanBuilder
-    floorTileset:
-    - FloorCaveDrought
-  - type: SimpleFloorPlanPopulator
-    entries:
-      FloorCaveDrought:
-      - id: NFAndesiteMineralSoft
-        orGroup: rock
-        prob: 0.929
-      - id: NFAndesiteMineralHard
-        orGroup: rock
-        prob: 0.1317
-      # Room
-      - id: NFAndesiteRoomMarker
-        orGroup: rock
-        prob: 0.0003
-  - type: IFF
-    color: "#95c280"
-=======
     - type: BlobFloorPlanBuilder
       floorTileset:
       - FloorCaveDrought
@@ -151,7 +110,6 @@
       color: "#95c280"
     - type: RandomEntityPopulator
       entries: *gasDeposits
->>>>>>> 59d7ce7d
 # endregion Andesite Table
 
 # region Basalt Table
@@ -160,26 +118,6 @@
   parent: NFBaseAsteroidDebris
   abstract: true
   components:
-<<<<<<< HEAD
-  - type: BlobFloorPlanBuilder
-    floorTileset:
-    - FloorBasalt
-  - type: SimpleFloorPlanPopulator
-    entries:
-      FloorBasalt:
-      - id: NFBasaltMineralSoft
-        orGroup: rock
-        prob: 0.905
-      - id: NFBasaltMineralHard
-        orGroup: rock
-        prob: 0.115
-      # Room
-      - id: NFBasaltRoomMarker
-        orGroup: rock
-        prob: 0.0002
-  - type: IFF
-    color: "#b5b5b5"
-=======
     - type: BlobFloorPlanBuilder
       floorTileset:
       - FloorBasalt
@@ -200,7 +138,6 @@
       color: "#b5b5b5"
     - type: RandomEntityPopulator
       entries: *gasDeposits
->>>>>>> 59d7ce7d
 # endregion Basalt Table
 
 # region Sand Table
@@ -209,26 +146,6 @@
   parent: NFBaseAsteroidDebris
   abstract: true
   components:
-<<<<<<< HEAD
-  - type: BlobFloorPlanBuilder
-    floorTileset:
-    - FloorLowDesert
-  - type: SimpleFloorPlanPopulator
-    entries:
-      FloorLowDesert:
-      - id: NFSandMineralSoft
-        orGroup: rock
-        prob: 0.899
-      - id: NFSandMineralHard
-        orGroup: rock
-        prob: 0.1227
-      # Room
-      - id: NFSandRoomMarker
-        orGroup: rock
-        prob: 0.0002
-  - type: IFF
-    color: "#cad17b"
-=======
     - type: BlobFloorPlanBuilder
       floorTileset:
       - FloorLowDesert
@@ -249,7 +166,6 @@
       color: "#cad17b"
     - type: RandomEntityPopulator
       entries: *gasDeposits
->>>>>>> 59d7ce7d
 # endregion Sand Table
 
 # region Chromite Table
@@ -258,26 +174,6 @@
   parent: NFBaseAsteroidDebris
   abstract: true
   components:
-<<<<<<< HEAD
-  - type: BlobFloorPlanBuilder
-    floorTileset:
-    - FloorChromite
-  - type: SimpleFloorPlanPopulator
-    entries:
-      FloorChromite:
-      - id: NFChromiteMineralSoft
-        orGroup: rock
-        prob: 0.8225
-      - id: NFChromiteMineralHard
-        orGroup: rock
-        prob: 0.11175
-      # Room
-      - id: NFChromiteRoomMarker
-        orGroup: rock
-        prob: 0.0002
-  - type: IFF
-    color: "#8178cc"
-=======
     - type: BlobFloorPlanBuilder
       floorTileset:
       - FloorChromite
@@ -298,7 +194,6 @@
       color: "#8178cc"
     - type: RandomEntityPopulator
       entries: *gasDeposits
->>>>>>> 59d7ce7d
 # endregion Chromite Table
 
 # region AsteroidRock Table
@@ -307,26 +202,6 @@
   parent: NFBaseAsteroidDebris
   abstract: true
   components:
-<<<<<<< HEAD
-  - type: BlobFloorPlanBuilder
-    floorTileset:
-    - FloorAsteroidSand
-  - type: SimpleFloorPlanPopulator
-    entries:
-      FloorAsteroidSand:
-      - id: NFAsteroidMineralSoft
-        orGroup: rock
-        prob: 1.392
-      - id: NFAsteroidMineralHard
-        orGroup: rock
-        prob: 0.1682
-      # Room
-      - id: NFAsteroidRockRoomMarker
-        orGroup: rock
-        prob: 0.0002
-  - type: IFF
-    color: "#BF8C5C"
-=======
     - type: BlobFloorPlanBuilder
       floorTileset:
         - FloorAsteroidSand
@@ -347,7 +222,6 @@
       color: "#BF8C5C"
     - type: RandomEntityPopulator
       entries: *gasDeposits
->>>>>>> 59d7ce7d
 # endregion AsteroidRock Table
 
 # region Scrap Table
@@ -356,20 +230,20 @@
   parent: NFBaseAsteroidDebris
   abstract: true
   components:
-  - type: BlobFloorPlanBuilder
-    floorTileset:
-    - Lattice
-  - type: SimpleFloorPlanPopulator
-    entries:
-      Lattice:
-      - id: NFScrapMineralSoft
-        orGroup: rock
-        prob: 0.77
-      - id: WallSolidRust
-        orGroup: rock
-        prob: 0.05
-  - type: IFF
-    color: "#fcdec7"
+    - type: BlobFloorPlanBuilder
+      floorTileset:
+      - Lattice
+    - type: SimpleFloorPlanPopulator
+      entries:
+        Lattice:
+          - id: NFScrapMineralSoft
+            orGroup: rock
+            prob: 0.77
+          - id: WallSolidRust
+            orGroup: rock
+            prob: 0.05
+    - type: IFF
+      color: "#fcdec7"
 # endregion Scrap Table
 
 # region Asteroid Entities
