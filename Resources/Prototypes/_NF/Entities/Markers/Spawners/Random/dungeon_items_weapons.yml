--- conflicted
+++ resolved
@@ -158,13 +158,9 @@
     - WeaponCaseLongEnergyGunExpedition
     - WeaponCaseLongRepeaterExpedition
     - WeaponCaseLongSVSExpedition
-<<<<<<< HEAD
     - L58Flatpack
     - AK570Flatpack
-=======
     - WeaponCaseLongKD12 #Corvax-Frontier
-
->>>>>>> 6f20b3bc
     chance: 1.0
     offset: 0.0
     rarePrototypes:
@@ -252,13 +248,10 @@
     - WeaponCaseLongLaserCarbineExpedition
     - WeaponCaseShortSvalinnExpedition
     - WeaponCaseShortAdvancedLaserExpedition
-<<<<<<< HEAD
     - Type35Flatpack
     - AK570Flatpack
-=======
     - WeaponCaseSubMachineGunVector22 #CorvaxFrontier
     - WeaponCaseWeaponSubMachineP90LRK #CorvaxFrontier
->>>>>>> 6f20b3bc
     #- WeaponCaseLongMusketExpedition
     chance: 1.0
     offset: 0.0
