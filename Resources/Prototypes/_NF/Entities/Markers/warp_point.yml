--- conflicted
+++ resolved
@@ -181,9 +181,6 @@
   categories: [ HideSpawnMenu ]
   components:
   - type: WarpPoint
-<<<<<<< HEAD
-    location: Cave
-=======
     location: Cave
 
 # DeadDrop
@@ -195,5 +192,4 @@
   components:
   - type: WarpPoint
     location: Syndicate Supply Drop
-    adminOnly: true
->>>>>>> d01816f0
+    adminOnly: true