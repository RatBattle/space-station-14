--- conflicted
+++ resolved
@@ -82,16 +82,10 @@
   parent:
   - CrateTradeBaseSecure
   - BaseC3SyndicateContraband
-<<<<<<< HEAD
-  id: CrateTradeContrabandSecureNormal
-  name: Syndicate contraband crate
-  categories: [ HideSpawnMenu ]
-=======
   id: CrateTradeBaseSecureContraband
   name: Syndicate contraband crate
   description: Contains goods made in the Spinward sector, ready to be smuggled to a cargo depot for profit. MAKE SURE THE CRATE IS INTACT.
   abstract: true
->>>>>>> d01816f0
   components:
   - type: EntityStorage
     deleteContentsOnDestruction: true
@@ -151,28 +145,10 @@
     sprite: _NF/Structures/Storage/Crates/contraband3_crate.rsi
   - type: StaticPrice
     price: 7500
-<<<<<<< HEAD
-  - type: Contraband
-    turnInValues:
-      FrontierUplinkCoin: 3
-      Doubloon: 2
-  - type: DisableShipyardSale
-    reason: shipyard-console-contraband-onboard
-    allowedShipyardTypes:
-    - Syndicate
-    - BlackMarket
-
-- type: entity
-  parent:
-  - CrateTradeBaseSecure
-  - BaseC3SyndicateContraband
-  id: CrateTradeContrabandSecureDonk
-=======
 
 - type: entity
   parent: CrateTradeBaseSecureContraband
   id: CrateTradeContrabandSecure4
->>>>>>> d01816f0
   name: Donk Co. contraband crate
   categories: [ HideSpawnMenu ]
   components:
@@ -182,28 +158,10 @@
     sprite: _NF/Structures/Storage/Crates/donkco_crate.rsi
   - type: StaticPrice
     price: 15000
-<<<<<<< HEAD
-  - type: Contraband
-    turnInValues:
-      FrontierUplinkCoin: 3
-      Doubloon: 2
-  - type: DisableShipyardSale
-    reason: shipyard-console-contraband-onboard
-    allowedShipyardTypes:
-    - Syndicate
-    - BlackMarket
-
-- type: entity
-  parent:
-  - CrateTradeBaseSecure
-  - BaseC3SyndicateContraband
-  id: CrateTradeContrabandSecureCyberSun
-=======
 
 - type: entity
   parent: CrateTradeBaseSecureContraband
   id: CrateTradeContrabandSecure5
->>>>>>> d01816f0
   name: Cybersun Industries contraband crate
   categories: [ HideSpawnMenu ]
   components:
@@ -213,18 +171,6 @@
     sprite: _NF/Structures/Storage/Crates/cybersun_crate.rsi
   - type: StaticPrice
     price: 15000
-<<<<<<< HEAD
-  - type: Contraband
-    turnInValues:
-      FrontierUplinkCoin: 3
-      Doubloon: 2
-  - type: DisableShipyardSale
-    reason: shipyard-console-contraband-onboard
-    allowedShipyardTypes:
-    - Syndicate
-    - BlackMarket
-=======
->>>>>>> d01816f0
 
 - type: entity
   parent: CrateSecgear
