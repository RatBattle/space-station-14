- type: entity # Base for yml-colored lockers
  abstract: true
  id: LockerWallColorBase
  parent: [ BaseWallCloset, BaseStructureWallmount ]
  suffix: Frontier
  components:
  - type: Sprite
    sprite: _NF/Structures/Storage/wall_locker_color.rsi
  - type: Lock
  - type: LockVisuals
  - type: Appearance
  - type: EntityStorageVisuals
    stateBaseClosed: base
    stateDoorOpen: open
    stateDoorClosed: door
  - type: GenericVisualizer
    visuals:
      enum.StorageVisuals.Open:
        decal1:
          True: { visible: false }
          False: { visible: true }
        decal2:
          True: { visible: false }
          False: { visible: true }
  - type: ContainerContainer
    containers:
      entity_storage: !type:Container
      paper_label: !type:ContainerSlot # Defined for any locker inheriting a physical one.

# Fuel / materials storage
- type: entity
  categories: [ HideSpawnMenu ] # debloat spawn menu
  id: LockerWallColorFuelPlasma
  parent: LockerWallColorBase
  name: plasma fuel wall locker
  components:
  - type: Sprite
    layers:
    - state: base
      map: ["enum.StorageVisualLayers.Base"]
      color: "#b97644"
    - state: door
      map: ["enum.StorageVisualLayers.Door"]
      color: "#b97644"
    - state: door-decal-line-01
      map: [ decal1 ]
      color: "#fff4e2"
    - state: door-decal-fuel-plasma
      map: [ decal2 ]
      color: "#fff4e2"
    - state: welded
      visible: false
      map: ["enum.WeldableLayers.BaseWelded"]
    - state: locked
      map: ["enum.LockVisualLayers.Lock"]

- type: entity
  categories: [ HideSpawnMenu ] # debloat spawn menu
  id: LockerWallColorUranium
  parent: LockerWallColorBase
  name: uranium fuel wall locker
  components:
  - type: Sprite
    layers:
    - state: base
      map: ["enum.StorageVisualLayers.Base"]
      color: "#287529"
    - state: door
      map: ["enum.StorageVisualLayers.Door"]
      color: "#287529"
    - state: door-decal-line-01
      map: [ decal1 ]
      color: "#f4d81e"
    - state: door-decal-fuel-uranium
      map: [ decal2 ]
    - state: welded
      visible: false
      map: ["enum.WeldableLayers.BaseWelded"]
    - state: locked
      map: ["enum.LockVisualLayers.Lock"]

- type: entity
  categories: [ HideSpawnMenu ] # debloat spawn menu
  id: LockerWallColorWelding
  parent: LockerWallColorBase
  name: welding fuel wall locker
  components:
  - type: Sprite
    layers:
    - state: base
      map: ["enum.StorageVisualLayers.Base"]
      color: "#ae2023"
    - state: door
      map: ["enum.StorageVisualLayers.Door"]
      color: "#ae2023"
    - state: door-decal-line-01
      map: [ decal1 ]
      color: "#dba124"
    - state: door-decal-fuel-welding
      map: [ decal2 ]
      color: "#dba124"
    - state: welded
      visible: false
      map: ["enum.WeldableLayers.BaseWelded"]
    - state: locked
      map: ["enum.LockVisualLayers.Lock"]

- type: entity
  categories: [ HideSpawnMenu ] # debloat spawn menu
  id: LockerWallColorAme
  parent: LockerWallColorBase
  name: AME fuel wall locker
  components:
  - type: Sprite
    layers:
    - state: base
      map: ["enum.StorageVisualLayers.Base"]
      color: "#b97644"
    - state: door
      map: ["enum.StorageVisualLayers.Door"]
      color: "#b97644"
    - state: door-decal-line-01
      map: [ decal1 ]
      color: "#fff4e2"
    - state: door-decal-fuel-ame
      map: [ decal2 ]
      color: "#fff4e2"
    - state: welded
      visible: false
      map: ["enum.WeldableLayers.BaseWelded"]
    - state: locked
      map: ["enum.LockVisualLayers.Lock"]

- type: entity
  categories: [ HideSpawnMenu ] # debloat spawn menu
  id: LockerWallColorBananium
  parent: LockerWallColorBase
  name: bananium fuel wall locker
  components:
  - type: Sprite
    layers:
    - state: base
      map: ["enum.StorageVisualLayers.Base"]
      color: "#c67421"
    - state: door
      map: ["enum.StorageVisualLayers.Door"]
      color: "#c67421"
    - state: door-decal-line-01
      map: [ decal1 ]
      color: "#ac221c"
    - state: door-decal-fuel-uranium
      map: [ decal2 ]
    - state: welded
      visible: false
      map: ["enum.WeldableLayers.BaseWelded"]
    - state: locked
      map: ["enum.LockVisualLayers.Lock"]

- type: entity
  categories: [ HideSpawnMenu ] # debloat spawn menu
  id: LockerWallColorMaterials
  parent: LockerWallColorBase
  name: materials wall locker
  components:
  - type: Sprite
    layers:
    - state: base
      map: ["enum.StorageVisualLayers.Base"]
      color: "#707070"
    - state: door
      map: ["enum.StorageVisualLayers.Door"]
      color: "#707070"
    - state: door-decal-line-01
      map: [ decal1 ]
      color: "#ad8c27"
    - state: door-decal-engi-01
      map: [ decal2 ]
      color: "#ad8c27"
    - state: welded
      visible: false
      map: ["enum.WeldableLayers.BaseWelded"]
    - state: locked
      map: ["enum.LockVisualLayers.Lock"]

# Safety equipment: radiation protection, boihazard etc.
- type: entity
  categories: [ HideSpawnMenu ] # debloat spawn menu
  id: LockerWallColorL1Fire
  parent: LockerWallColorBase
  name: L1 fire suit wall locker
  components:
  - type: Sprite
    layers:
    - state: base
      map: ["enum.StorageVisualLayers.Base"]
      color: "#c82d2d"
    - state: door
      map: ["enum.StorageVisualLayers.Door"]
      color: "#c82d2d"
    - state: door-decal-l1-fire
      map: [ decal1 ]
    - state: welded
      visible: false
      map: ["enum.WeldableLayers.BaseWelded"]
    - state: locked
      map: ["enum.LockVisualLayers.Lock"]

- type: entity
  categories: [ HideSpawnMenu ] # debloat spawn menu
  id: LockerWallColorL2Radiation
  parent: LockerWallColorBase
  name: L2 radiation suit wall locker
  components:
  - type: Sprite
    layers:
    - state: base
      map: ["enum.StorageVisualLayers.Base"]
      color: "#ead152"
    - state: door
      map: ["enum.StorageVisualLayers.Door"]
      color: "#ead152"
    - state: door-decal-l2-rad
      map: [ decal1 ]
      color: "#202020"
    - state: welded
      visible: false
      map: ["enum.WeldableLayers.BaseWelded"]
    - state: locked
      map: ["enum.LockVisualLayers.Lock"]

- type: entity
  categories: [ HideSpawnMenu ] # debloat spawn menu
  id: LockerWallColorL3Biohazard
  parent: LockerWallColorBase
  name: L3 biohazard suit wall locker
  components:
  - type: Sprite
    layers:
    - state: base
      map: ["enum.StorageVisualLayers.Base"]
      color: "#7c2900"
    - state: door
      map: ["enum.StorageVisualLayers.Door"]
      color: "#7c2900"
    - state: door-decal-l3-bio
      map: [ decal1 ]
    - state: welded
      visible: false
      map: ["enum.WeldableLayers.BaseWelded"]
    - state: locked
      map: ["enum.LockVisualLayers.Lock"]

- type: entity
  categories: [ HideSpawnMenu ] # debloat spawn menu
  id: LockerWallColorL4Bomb
  parent: LockerWallColorBase
  name: L4 bomb suit wall locker
  components:
  - type: Sprite
    layers:
    - state: base
      map: ["enum.StorageVisualLayers.Base"]
      color: "#3a493e"
    - state: door
      map: ["enum.StorageVisualLayers.Door"]
      color: "#3a493e"
    - state: door-decal-l4-expl
      map: [ decal1 ]
    - state: welded
      visible: false
      map: ["enum.WeldableLayers.BaseWelded"]
    - state: locked
      map: ["enum.LockVisualLayers.Lock"]

# Other: Chemistry wall locker
- type: entity
  id: LockerWallChemistry
  parent: [BaseStructureWallmount, LockerWallMedical]
  name: chemistry wall locker
  components:
  - type: Sprite
    sprite: _NF/Structures/Storage/wall_locker.rsi
  - type: Appearance
  - type: EntityStorageVisuals
    stateBaseClosed: med
    stateDoorOpen: med_open
    stateDoorClosed: chem_door
  - type: ContainerContainer
    containers:
      entity_storage: !type:Container
        showEnts: False
        occludes: True
        ents: []
      paper_label: !type:ContainerSlot
        showEnts: False
        occludes: True
        ent: null

<<<<<<< HEAD


=======
>>>>>>> 3b71b0f8
- type: entity
  id: ClosetWallN2
  name: emergency nitrogen wall closet
  parent: BaseWallCloset
  description: It's a storage unit for emergency breath masks and N2 tanks.
  components:
  - type: Sprite
    sprite: _NF/Structures/Storage/wall_locker.rsi
  - type: Appearance
  - type: EntityStorageVisuals
    stateBaseClosed: n2
    stateDoorOpen: n2_open
    stateDoorClosed: n2_door

- type: entity
  id: ClosetWallO2N2
  name: emergency internals wall closet
  parent: BaseWallCloset
  description: It's a storage unit for emergency breathing equipment for all species.
  components:
  - type: Sprite
    sprite: _NF/Structures/Storage/wall_locker.rsi
  - type: Appearance
  - type: EntityStorageVisuals
    stateBaseClosed: o2n2
    stateDoorOpen: o2n2_open
    stateDoorClosed: o2n2_door

- type: entity
  id: NFPrisonerClosetWallOrange
  parent: BaseWallCloset
  name: prisoner wall closet
  description: It's a storage unit for Space Law compliant prisoner garb.
  components:
  - type: Appearance
  - type: EntityStorageVisuals
    stateBaseClosed: generic
    stateDoorOpen: generic_open
    stateDoorClosed: orange_door<|MERGE_RESOLUTION|>--- conflicted
+++ resolved
@@ -296,11 +296,6 @@
         occludes: True
         ent: null
 
-<<<<<<< HEAD
-
-
-=======
->>>>>>> 3b71b0f8
 - type: entity
   id: ClosetWallN2
   name: emergency nitrogen wall closet
