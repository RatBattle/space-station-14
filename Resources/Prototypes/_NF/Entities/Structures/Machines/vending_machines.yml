--- conflicted
+++ resolved
@@ -110,11 +110,7 @@
     sprite: _NF/Structures/Machines/VendingMachines/expeditionaryflatpackvend.rsi
 
 - type: entity
-<<<<<<< HEAD
-  parent: [BaseStructureDisableAnchoring, StorePresetUplink, VendingMachine]
-=======
   parent: [BaseStructureDisableAnchoring, VendingMachine, BaseC3Contraband] #Corvax-Frontier КБ
->>>>>>> 7e675dd3
   id: VendingMachineSyndieContraband
   name: ContraVend
   description: Wanted across multiple sectors!
