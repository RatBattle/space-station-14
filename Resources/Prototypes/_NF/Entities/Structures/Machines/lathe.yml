--- conflicted
+++ resolved
@@ -40,7 +40,7 @@
   - type: Lathe
     idleState: icon
     runningState: icon
-    staticRecipes: 
+    staticRecipes:
     # Shared lathe recipes
     ## Basic tools
       - Wirecutter
@@ -101,7 +101,7 @@
       - ClothingBackpackHolding
       - ClothingBackpackSatchelHolding
       - ClothingBackpackDuffelHolding
-      - ClothingBackpackMessengerHolding 
+      - ClothingBackpackMessengerHolding
       - ChemicalPayload
       - Bucket
       - MopItem
@@ -138,7 +138,7 @@
   - type: Lathe
     idleState: icon
     runningState: icon
-    staticRecipes: 
+    staticRecipes:
     # Shared lathe recipes
     ## Basic tools
       - Wirecutter
@@ -281,9 +281,6 @@
       - NFHappyHonkCluwneEmpty
 
 - type: entity
-<<<<<<< HEAD
-  parent: BaseLatheLube
-=======
   parent: [ BlueprintReceiverBase, BaseLatheLube ]
   id: EngineeringTechFab
   name: engineering techfab
@@ -447,7 +444,6 @@
 
 - type: entity
   parent: [ BlueprintReceiverBase, BaseLatheLube ]
->>>>>>> d01816f0
   id: SalvageTechfabNF
   name: salvage techfab
   description: Prints equipment for salvagers.
@@ -708,11 +704,6 @@
       - MagazineBoxLightRifle
       - MagazineBoxPistol
       - MagazineBoxRifle
-<<<<<<< HEAD
-      - BoxBeanbagKS23 # Corvax-Frontier
-      - BoxLethalshotKS23 # Corvax-Frontier
-=======
->>>>>>> d01816f0
       - CrossbowBolt
       - CrossbowBoltBroadhead
     ## Mags / Speedloaders / Clips
@@ -806,8 +797,6 @@
       - MagazineBoxPistolRubber
       - MagazineBoxRifleRubber
       - MagazineShotgunBeanbag
-      - BoxSmokeKS23 # Corvax-Frontier
-      - BoxFlashbangKS23 # Corvax-Frontier
 
 - type: entity
   id: MercenaryTechFabHacked
