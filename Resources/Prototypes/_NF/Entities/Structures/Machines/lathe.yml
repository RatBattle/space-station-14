--- conflicted
+++ resolved
@@ -40,163 +40,10 @@
   - type: Lathe
     idleState: icon
     runningState: icon
-<<<<<<< HEAD
-    staticRecipes:
-    # Shared lathe recipes
-    ## Basic tools
-      - Wirecutter
-      - Screwdriver
-      - Welder
-      - Wrench
-      - CrowbarGreen
-      - Multitool
-      - FlashlightLantern
-      - AppraisalTool
-      - HandLabeler
-      - Signaller
-      - ClothingMaskWeldingGas
-    ## Basic storage
-      - ToolboxArtisticNF
-      - ToolboxElectricalNF
-      - ToolboxMechanicalNF
-      - ToolboxEmergencyNF
-      - NFBoxMREEmpty
-      - NFHappyHonkEmpty
-      - NFHappyHonkMimeEmpty
-      - NFHappyHonkMcCargoEmpty
-      - NFFoodBoxPizza
-      - NFFoodBoxDonutEmpty
-      - NFFoodBoxNuggetEmpty
-      - NFFoodContainerEggEmpty
-      - NFFoodBoxSushi
-      - DrinkKegSteel
-      - DrinkKegPlastic
-      - DrinkKegWood
-    ## Basic parts
-      - CableStack
-      - LightTube
-      - LedLightTube
-      - SodiumLightTube
-      - ExteriorLightTube
-      - LightTubeCrystalBlack
-      - LightBulb
-      - LedLightBulb
-      - SodiumLightBulb
-      - ExteriorLightBulb
-      - ConveyorBeltAssembly
-      - PowerCellSmall
-      - PowerCellMedium
-    ## Basic electronics
-      - SignalTimerElectronics
-      - CellRechargerCircuitboard
-      - BorgChargerCircuitboard
-      - WeaponCapacitorRechargerCircuitboard
-      - AirTank
-    # Service techfab
-    ## Tools
-      - LightReplacer
-      - MopBucket
-      - TrashBag
-      - Bucket
-      - MopItem
-      - SprayBottle
-      - HydroponicsToolMiniHoe
-      - HydroponicsToolScythe
-      - HydroponicsToolHatchet
-      - HydroponicsToolSpade
-      - HydroponicsToolClippers
-      - ServiceSelectiveDropper
-      - PlantBag
-      - Beaker
-      - LargeBeaker
-      - Jug
-      - MailCapsule
-      - LanternNF
-      - PillCanister
-      - ChemistryEmptyBottle01
-      - Mousetrap
-      - Holoprojector
-      - Shovel
-      - FreezerElectronics
-    ## Kitchen
-      - DrinkMug
-      - DrinkMugMetal
-      - DrinkGlass
-      - DrinkIceBucketEmpty
-      - KitchenKnife
-      - ButchCleaver
-      - ServiceRollingPin
-      - ServiceSpoon
-      - ServiceFork
-      - ServicePairedChopsticks
-      - FoodBowlBig
-      - FoodPlate
-      - FoodPlateSmall
-      - FoodPlateMuffinTin
-      - FoodPlateTin
-      - FoodKebabSkewer
-      - DrinkShotGlass
-      - DrinkGlassCoupeShaped
-      - CustomDrinkJug
-      - FoodPlatePlastic
-      - FoodPlateSmallPlastic
-      - NapkinDrum
-      - Napkin
-      - CondimentCupDispenser
-      - CondimentCup
-      - FoodCondimentSqueezeBottleClear
-    ## EVA
-      - ClothingOuterEVASuitHydro
-      - ClothingOuterEVASuitJanitor
-      - ClothingOuterEVASuitServiceWorker
-      - ClothingOuterEVASuitChaplain
-      - ClothingOuterEVASuitBoxerRed
-      - ClothingOuterEVASuitBoxerGreen
-      - ClothingOuterEVASuitBoxerBlue
-      - ClothingOuterEVASuitBoxerYellow
-    ## Materials
-      - SheetPaper
-      - NFMaterialCardboard1Processed
-      - PaperFromSheetPaper
-    ## Misc
-      - ClothingHeadHatCone
-      - FireExtinguisher
-      - WetFloorSign
-      - DeskBell
-      - BrbSign
-    dynamicRecipes:
-    # Shared lathe recipes
-    ## Advanced tools
-      - WelderExperimental
-      - JawsOfLife
-      - PowerDrill
-      - JetpackVoid
-      - PowerCellHigh
-      - PowerCellMicroreactor
-    # Service techfab
-      - SynthesizerInstrument
-      - ClothingOuterHardsuitBasic
-      - ClothingOuterHardsuitPilot
-      - ClothingOuterHardsuitClown
-      - ClothingOuterHardsuitMime
-      - AdvMopItem
-      - WeaponSprayNozzle
-      - ClothingBackpackWaterTank
-      - MegaSprayBottle
-      - TimerTrigger
-      - ChemicalPayload
-      - BluespaceBeaker
-      - SyringeBluespace
-      - PlantBagOfHolding
-      - PlantAnalyzer
-      - JanicartFlatpack
-      - FireExtinguisherBluespace # DeltaV
-=======
     staticPacks:
     - NFServiceTechfabDeprecatedStatic
     dynamicPacks:
     - NFServiceTechfabDeprecated
->>>>>>> 3b71b0f8
   - type: EmagLatheRecipes
     emagStaticPacks:
     - NFServiceTechfabDeprecatedEmagStatic
@@ -288,101 +135,10 @@
   - type: Lathe
     idleState: icon
     runningState: icon
-<<<<<<< HEAD
-    staticRecipes:
-      - BoxLethalshot
-      - BoxShotgunPractice
-      - BoxShotgunSlug
-      - ClothingEyesHudNfsd
-      - CombatKnife
-      - Flash
-      - ForensicPad
-      - Handcuffs
-      - MagazineBoxLightRifle
-      - MagazineBoxLightRiflePractice
-      - MagazineBoxMagnum
-      - MagazineBoxMagnumPractice
-      - MagazineBoxPistol
-      - MagazineBoxPistolPractice
-      - MagazineBoxRifle
-      - MagazineBoxRiflePractice
-      - MagazineLightRifle
-      - MagazineLightRifleEmpty
-      - MagazinePistol
-      - MagazinePistolEmpty
-      - MagazinePistolSubMachineGun
-      - MagazinePistolSubMachineGunEmpty
-      - MagazinePistolSubMachineGunTopMounted
-      - MagazinePistolSubMachineGunTopMountedEmpty
-      - MagazineRifle
-      - MagazineRifleEmpty
-      - MagazineShotgun
-      - MagazineShotgunEmpty
-      - MagazineShotgunSlug
-      - RiotShield
-      - SpeedLoaderMagnum
-      - SpeedLoaderMagnumEmpty
-      - SpeedLoaderRifleHeavy
-      - SpeedLoaderRifleHeavyEmpty
-      - Stunbaton
-      - TargetClown
-      - TargetHuman
-      - TargetSyndicate
-      - WeaponDisablerPractice
-      - SpeedLoaderRifleHeavyRubber
-      - SpeedLoaderMagnumRubber
-      - MagazineRifleRubber
-      - MagazineShotgunBeanbag
-      - MagazineShotgunSlug
-      - MagazinePistolRubber
-      - MagazineLightRifleRubber
-#      - WeaponFlareGunSecurity
-      - WeaponLaserCarbinePractice
-      - Zipties
-      - ThrusterNfsdMachineCircuitboard
-      - SmallThrusterMachineCircuitboard
-      - GyroscopeNfsdMachineCircuitboard
-      - SmallGyroscopeNfsdMachineCircuitboard
-      - ClothingOuterHardsuitEVAPrisoner
-      - BoxBeanbag
-      - MagazineBoxLightRifleRubber
-      - MagazineBoxMagnumRubber
-      - MagazineBoxPistolRubber
-      - MagazineBoxRifleRubber
-      - MagazineShotgunBeanbag
-      - WeaponDisabler
-      - ContrabandAppraisalTool
-      - HoloprojectorNfsd
-      - ClothingBackpackElectropack
-      - PowerCageRechargerCircuitboard
-      - PowerCageHigh
-      - PowerCageMedium
-      - PowerCageSmall
-    dynamicRecipes:
-      - BoxShellTranquilizer
-      - ExplosivePayload
-      - FlashPayload
-      - GrenadeBlast
-      - GrenadeEMP
-      - GrenadeFlash
-      - PortableRecharger
-      - Signaller
-      - SignalTrigger
-      - TelescopicShield
-      - TimerTrigger
-      - Truncheon
-      - VoiceTrigger
-      - WeaponAdvancedLaser
-      - WeaponDisablerSMG
-      - WeaponLaserCannon
-      - WeaponLaserCarbine
-      - WeaponXrayCannon
-=======
     staticPacks:
     - NFNfsdTechfabDeprecatedStatic
     dynamicPacks:
     - NFNfsdTechfabDeprecated
->>>>>>> 3b71b0f8
   - type: EmagLatheRecipes
     emagStaticPacks:
     - NFNfsdTechfabDeprecatedEmag
@@ -411,223 +167,10 @@
   - type: Lathe
     idleState: icon
     runningState: icon
-<<<<<<< HEAD
-    staticRecipes:
-    # Shared lathe recipes
-    ## Basic tools
-      - Wirecutter
-      - Screwdriver
-      - Welder
-      - Wrench
-      - CrowbarGreen
-      - Multitool
-      - FlashlightLantern
-      - AppraisalTool
-      - HandLabeler
-      - Signaller
-      - ClothingMaskWeldingGas
-    ## Basic storage
-      - ToolboxArtisticNF
-      - ToolboxElectricalNF
-      - ToolboxMechanicalNF
-      - ToolboxEmergencyNF
-    ## Basic parts
-      - CableStack
-      - LightTube
-      - LedLightTube
-      - SodiumLightTube
-      - ExteriorLightTube
-      - LightBulb
-      - LedLightBulb
-      - SodiumLightBulb
-      - ExteriorLightBulb
-      - ConveyorBeltAssembly
-      - PowerCellSmall
-      - PowerCellMedium
-    ## Basic electronics
-      - SignalTimerElectronics
-      - CellRechargerCircuitboard
-      - BorgChargerCircuitboard
-      - WeaponCapacitorRechargerCircuitboard
-      - AirTank
-    # Mercenary techfab
-    ## Clothing / Armor
-      - RiotShield
-      - ClothingNeckIFFNeutral
-      - ClothingNeckIFFGreen
-      - ClothingNeckIFFRed
-      - ClothingNeckIFFBlue
-      - ClothingNeckIFFOrange
-      - ClothingNeckIFFPurple
-      - ClothingHeadHelmetMercenary
-      - ClothingHeadHelmetBasic
-      - ClothingOuterVestWebMercenary
-      - ClothingOuterVestWebMercenaryBlack
-      - ClothingBeltMercenaryWebbing
-      - ClothingBeltMilitaryWebbing
-      - ClothingHandsMercenaryGlovesCombat
-      - ClothingHandsGlovesCombat
-      - ClothingShoesBootsMercenary
-      - ClothingShoesBootsCombat
-      - ClothingShoesBootsJack
-      - ClothingEyesGlassesMercenary
-      - ClothingEyesGlassesSunglasses
-      - ClothingMaskGasMercenary
-      - ClothingMaskBreathMedicalSecurity
-      - ClothingMaskGasSecurity
-      - ClothingBeltBandolier
-    ## EVA / Hardsuits
-      - ClothingOuterEVASuitMercenary
-      - ClothingOuterEVASuitPrivateSec
-    ## Storage
-      - MedkitCombat
-      - WeaponCaseShort
-      - WeaponCaseLong
-      - WeaponCaseHeavy
-      - WeaponCaseShortAmmo
-      - WeaponCaseShortExplosives
-    ## Weapons
-      - CombatKnife
-      - WeaponLaserSvalinn # After the changes made to windows shouldn't be that much of an issue now if it's widely available
-      - WeaponLaserPistolNF # After the changes made to windows shouldn't be that much of an issue now if it's widely available
-      - WeaponRevolverArgenti
-      - WeaponPistolMk58NF
-      - WeaponShotgunDoubleBarreled
-      - WeaponRifleNovaliteC1
-      - WeaponRifleGestio
-      - BaseBallBatNF
-      - CrossbowModern
-      - WeaponPistolPollock
-    ## Ammo boxes
-      - BoxLethalshot
-      - MagazineBoxLightRifle
-      - MagazineBoxPistol
-      - MagazineBoxRifle
-      - CrossbowBolt
-      - CrossbowBoltBroadhead
-      - BoxBeanbag
-      - BoxShotgunSlug
-      - MagazineBoxLightRifleRubber
-      - MagazineBoxMagnumRubber
-      - MagazineBoxPistolRubber
-      - MagazineBoxRifleRubber
-      - BoxBeanbagKS23 # Corvax-Frontier
-      - BoxLethalshotKS23 # Corvax-Frontier
-      - MagazineBoxVector45 #CorvaxFrontier
-      - MagazineBoxVector22 #CorvaxFrontier
-    ## Mags / Speedloaders / Clips
-      - MagazineNovaliteC1Empty
-      - MagazineNovaliteC1
-      - MagazineNovaliteC1Rubber
-      - MagazineLightRifleLowCapacityEmpty
-      - MagazineLightRifleLowCapacity
-      - MagazineLightRifleLowCapacityRubber
-      - MagazineLightRifle
-      - MagazineLightRifleEmpty
-      - MagazineRifle
-      - MagazineRifleEmpty
-      - MagazinePistol
-      - MagazinePistolEmpty
-      - SpeedLoaderRifleHeavy
-      - SpeedLoaderRifleHeavyEmpty
-      - SpeedLoaderRifleHeavyRubber
-      - SpeedLoaderMagnumRubber
-      - MagazineRifleRubber
-      - MagazineShotgunSlug
-      - MagazinePistolRubber
-      - MagazineLightRifleRubber
-      - MagazineShotgunBeanbag
-      - MagazineVector45 #CorvaxFrontier
-      - MagazineVector22 #CorvaxFrontier
-      
-    dynamicRecipes:
-    # Shared lathe recipes
-    ## Advanced tools
-      - WelderExperimental
-      - JawsOfLife
-      - PowerDrill
-      - JetpackVoid
-      - PowerCellHigh
-      # - PowerCellHyperNF
-      - PowerCellMicroreactor
-    # Mercenary techfab
-    ## Armor
-      - TelescopicShield
-      - ClothingOuterArmorBulletproofNF
-      - ClothingOuterCoatBHTrench
-      - ClothingOuterArmorPunkRandomized
-      - ClothingOuterArmorPunkRed
-      - ClothingOuterArmorPunkGreen
-      - ClothingOuterArmorPunkOrange
-      - ClothingOuterArmorElitePunkRandomized
-      - ClothingBeltPunkRandomized
-      - ClothingShoesBootsPunkRandomized
-      - ClothingEyesPunkGoggles
-      - ClothingEyesPunkInfoShades
-      - ClothingMaskPunkHalf
-      - ClothingUniformRandomPunkTanktop
-      - ClothingUniformRandomPunkTanktopShorts
-      - ClothingUniformRandomPunkCroptop
-      - ClothingUniformRandomPunkCroptopShorts
-      - ClothingOuterCoatLettermanRandomized
-      - ClothingOuterCoatBomberRandomized
-    ## EVA / Hardsuits
-      - ClothingOuterHardsuitCap
-      - ClothingOuterHardsuitMercenary
-      - ClothingOuterHardsuitPrivateSecurity
-      - ClothingOuterHardsuitScaf
-      - ClothingShoesBootsMagSecurity
-      - ClothingShoesBootsMagMercenary
-    ## Utilities
-      - ForensicPad
-      - ClothingEyesHudBountyHunter
-      - ClothingEyesPunkInfoShades
-      - PinpointerUniversalNF
-      - Handcuffs
-      - SignalTrigger
-      - PortableRecharger
-      - TimerTrigger
-      - VoiceTrigger
-      - TurboItemRechargerCircuitboard
-      - ClothingBackpackHolding
-      - ClothingBackpackSatchelHolding
-      - ClothingBackpackDuffelHolding
-      - ClothingBackpackMessengerHolding
-      - FlashlightSecliteNF
-    ## Weapons
-      - WeaponGrapplingGun
-      - KatanaNF
-      - KukriKnifeNF
-      - MacheteNF
-      - Stunbaton
-      - BolaNF
-      - ExplosivePayload
-      - FlashPayload
-      - ChemicalPayload
-      - WeaponShotgunKammererNF
-      - WeaponAdvancedLaser # After the changes made to windows shouldn't be that much of an issue now if it's widely available
-      - WeaponAntiqueLaserNF # After the changes made to windows shouldn't be that much of an issue now if it's widely available
-      - WeaponLaserCarbine
-      - WeaponDisabler
-      - WeaponDisablerSMG
-      - WeaponLaserCannon
-      - WeaponXrayCannon
-    ## Ammo boxes
-      - BoxBeanbag
-      - BoxShellTranquilizer
-      - MagazineBoxLightRifleRubber
-      - MagazineBoxMagnumRubber
-      - MagazineBoxPistolRubber
-      - MagazineBoxRifleRubber
-      - MagazineShotgunBeanbag
-      - BoxSmokeKS23 # Corvax-Frontier
-      - BoxFlashbangKS23 # Corvax-Frontier
-=======
     staticPacks:
     - NFMercenaryTechfabDeprecatedStatic
     dynamicPacks:
     - NFMercenaryTechfabDeprecated
->>>>>>> 3b71b0f8
   - type: EmagLatheRecipes
     emagStaticPacks:
     - NFMercenaryTechfabDeprecatedEmag
@@ -669,164 +212,10 @@
   - type: Lathe
     idleState: icon
     runningState: icon
-<<<<<<< HEAD
-    staticRecipes:
-    # Shared lathe recipes
-    ## Basic tools
-      - Wirecutter
-      - Screwdriver
-      - Welder
-      - Wrench
-      - CrowbarGreen
-      - Multitool
-      - HandLabeler
-      - Signaller
-      - ClothingMaskWeldingGas
-    ## Basic storage
-      - ToolboxArtisticNF
-      - ToolboxElectricalNF
-      - ToolboxMechanicalNF
-      - ToolboxEmergencyNF
-    ## Basic parts
-      - CableStack
-      - LightTube
-      - LedLightTube
-      - SodiumLightTube
-      - ExteriorLightTube
-      - LightBulb
-      - LedLightBulb
-      - SodiumLightBulb
-      - ExteriorLightBulb
-      - ConveyorBeltAssembly
-      - PowerCellSmall
-      - PowerCellMedium
-    ## Basic electronics
-      - SignalTimerElectronics
-      - CellRechargerCircuitboard
-      - BorgChargerCircuitboard
-      - WeaponCapacitorRechargerCircuitboard
-      - AirTank
-    # Mercenary techfab
-    ## Clothing / Armor
-      - RiotShield
-      - ClothingHandsMercenaryGlovesCombat
-      - ClothingHandsGlovesCombat
-      - ClothingOuterArmorPunkRandomized
-      - ClothingOuterArmorPunkRed
-      - ClothingOuterArmorPunkGreen
-      - ClothingOuterArmorPunkOrange
-      - ClothingOuterArmorElitePunkRandomized
-      - ClothingBeltPunkRandomized
-      - ClothingShoesBootsPunkRandomized
-      - ClothingEyesPunkGoggles
-      - ClothingEyesPunkInfoShades
-      - ClothingMaskPunkHalf
-      - ClothingUniformRandomPunkTanktop
-      - ClothingUniformRandomPunkTanktopShorts
-      - ClothingUniformRandomPunkCroptop
-      - ClothingUniformRandomPunkCroptopShorts
-      - ClothingOuterCoatLettermanRandomized
-      - ClothingOuterCoatBomberRandomized
-    ## Storage
-      - MedkitCombat
-      - WeaponCaseShort
-      - WeaponCaseLong
-      - WeaponCaseHeavy
-      - WeaponCaseShortAmmo
-      - WeaponCaseShortExplosives
-    ## Weapons
-      - WeaponLaserSvalinn # After the changes made to windows shouldn't be that much of an issue now if it's widely available
-      - WeaponLaserPistolNF
-      - WeaponPistolMk58NF
-      - WeaponRifleNovaliteC1
-      - WeaponRifleGestio
-      - BaseBallBatNF
-      - KatanaNF
-      - KukriKnifeNF
-    ## Ammo boxes
-      - BoxLethalshot
-      - MagazineBoxLightRifle
-      - MagazineBoxPistol
-      - MagazineBoxRifle
-    ## Mags / Speedloaders / Clips
-      - MagazineNovaliteC1Empty
-      - MagazineNovaliteC1
-      - MagazineLightRifleLowCapacityEmpty
-      - MagazineLightRifleLowCapacity
-      - MagazineLightRifle
-      - MagazineLightRifleEmpty
-      - MagazineRifle
-      - MagazineRifleEmpty
-      - MagazinePistol
-      - MagazinePistolEmpty
-      - SpeedLoaderRifleHeavy
-      - SpeedLoaderRifleHeavyEmpty
-    dynamicRecipes:
-    # Shared lathe recipes
-    ## Advanced tools
-      - WelderExperimental
-      - JawsOfLife
-      - PowerDrill
-      - JetpackVoid
-      - PowerCellHigh
-      - PowerCellMicroreactor
-    # Mercenary techfab
-    ## Armor
-      - TelescopicShield
-      - ClothingOuterArmorBulletproofNF
-      - ClothingOuterCoatBHTrench
-    ## EVA / Hardsuits
-      - ClothingOuterHardsuitCap
-      - ClothingOuterHardsuitMercenary
-      - ClothingOuterHardsuitPrivateSecurity
-      - ClothingOuterHardsuitScaf
-      - ClothingShoesBootsMagSecurity
-      - ClothingShoesBootsMagMercenary
-    ## Utilities
-      - PinpointerUniversalNF
-      - Handcuffs
-      - SignalTrigger
-      - PortableRecharger
-      - TimerTrigger
-      - VoiceTrigger
-      - TurboItemRechargerCircuitboard
-      - ClothingBackpackHolding
-      - ClothingBackpackSatchelHolding
-      - ClothingBackpackDuffelHolding
-      - ClothingBackpackMessengerHolding
-      - FlashlightSecliteNF
-    ## Weapons
-      - GrenadeBlast
-      - GrenadeEMP
-      - GrenadeFlash
-      - Truncheon
-      - MacheteNF
-      - Stunbaton
-      - BolaNF
-      - ChemicalPayload
-      - WeaponShotgunKammererNF
-      - WeaponAdvancedLaser # After the changes made to windows shouldn't be that much of an issue now if it's widely available
-      - WeaponAntiqueLaserNF # After the changes made to windows shouldn't be that much of an issue now if it's widely available
-      - WeaponLaserCarbine
-      - WeaponDisabler
-      - WeaponLaserCannon
-    ## Ammo boxes
-      - BoxShotgunIncendiary
-      - MagazineBoxLightRifleIncendiary
-      - MagazineBoxMagnumIncendiary
-      - MagazineBoxPistolIncendiary
-      - MagazineBoxRifleIncendiary
-      - BoxShotgunUranium
-      - MagazineBoxLightRifleUranium
-      - MagazineBoxMagnumUranium
-      - MagazineBoxPistolUranium
-      - MagazineBoxRifleUranium
-=======
     staticPacks:
     - NFHackedMercenaryTechfabDeprecatedStatic
     dynamicPacks:
     - NFHackedMercenaryTechfabDeprecated
->>>>>>> 3b71b0f8
 
 - type: entity
   parent: [BaseStructureDisableToolUse, BaseLathe]
@@ -936,37 +325,8 @@
     unlitRunningState: building-unshaded
     defaultProductionAmount: 10
     productValueModifier: null
-<<<<<<< HEAD
-    staticRecipes:
-    - SmeltScrap
-    - ScrapPartRodMetal1
-    - ScrapSheetSteel1
-    - ScrapSheetGlass1
-    - ScrapSheetBrass1
-    - ScrapSheetRGlass1
-    - ScrapSheetPlasteel1
-    - ScrapSheetPlastic1
-    - ScrapSheetPlasma1
-    - ScrapSheetUranium1
-    - ScrapIngotSilver1
-    - ScrapIngotGold1
-    - ScrapMaterialBananium1
-    - ScrapMaterialCloth1
-    - ScrapMaterialDurathread1
-    - ScrapSheetUGlass1
-    - ScrapSheetPGlass1
-    - ScrapSheetRUGlass1
-    - ScrapSheetRPGlass1
-    - ScrapSheetClockworkGlass1
-    - ScrapMaterialBluespace1
-    - ScrapMaterialDiamond1
-    - ScrapCableHVStack1
-    - ScrapCableMVStack1
-    - ScrapCableApcStack1
-=======
     staticPacks:
     - NFScrapStatic
->>>>>>> 3b71b0f8
 
 - type: entity
   id: BiogeneratorFill
@@ -976,4 +336,14 @@
   components:
   - type: MaterialStorage
     storage:
+      Biomass: 50
+
+- type: entity
+  id: BiogeneratorFill
+  parent: Biogenerator
+  name: biogenerator
+  suffix: Biomass, 50
+  components:
+  - type: MaterialStorage
+    storage:
       Biomass: 50