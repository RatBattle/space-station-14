- type: entity
  parent: [BaseStructureDisableToolUse, BaseLathe]
  id: PrizeCounter
  name: prize counter
  description: Claim your prize and win some toys and cute plushies!
  components:
  - type: AmbientOnPowered
  - type: AmbientSound
    volume: -9
    range: 3
    enabled: false
    sound:
      path: /Audio/Ambience/Objects/vending_machine_hum.ogg
  - type: LitOnPowered
  - type: ApcPowerReceiver
    powerLoad: 200
  - type: Advertise
    pack: CuddlyCritterAds
  - type: PointLight
    radius: 1.5
    energy: 1.6
    color: "#4b93ad"
  - type: Transform
    noRot: false
  - type: Sprite
    sprite: _NF/Structures/Machines/prizecounter.rsi
    snapCardinals: true
    layers:
    - state: icon
      map: ["enum.LatheVisualLayers.IsRunning"]
    - state: unlit
      shader: unshaded
      map: ["enum.PowerDeviceVisualLayers.Powered"]
    - state: panel
      map: ["enum.WiresVisualLayers.MaintenancePanel"]
  - type: Lathe
    idleState: icon
    runningState: icon
    staticRecipes:
      - PrizeBallRecipe
      - PlushieHampterRecipe
      - PlushieVulpRecipe
      - PlushieBeeRecipe
      - PlushieLizardRecipe
      - PlushieSpaceLizardRecipe
      - PlushieVoxRecipe
      - PlushieMoffRecipe
      - PlushieMoffsicianRecipe
      - PlushieMoffbarRecipe
      - PlushieDionaRecipe
      - PlushieSharkGreyRecipe
      - PlushieSharkBlueRecipe
      - PlushieSharkPinkRecipe
      - PlushieRatvarRecipe
      - PlushieNarRecipe
      - PlushieSlimeRecipe
      - PlushieSnakeRecipe
      - PlushieCarpRecipe
      - PlasticBananaRecipe
      - BeachBallRecipe
      - BasketballRecipe
      - FootballRecipe
      - ToyHammerRecipe
      - WhoopieCushionRecipe
      - ClownRecorderRecipe
      - PonderingOrbRecipe
      - CrayonBoxRecipe
      - CrayonRainbowRecipe
      - PlushieLampRecipe
      - PlushieAtmosianRecipe
      - PlushieRounyRecipe
      - PlushieXenoRecipe
      - FoamCrossbowRecipe
      - BoxDonkSoftBoxRecipe
      - RevolverCapGunRecipe
      - BoxCartridgeCapRecipe
      - ToyAmongPequenoRecipe
      - FoamCutlassRecipe
      - FoamBladeRecipe
      - ToyRubberDuckRecipe
      - ToyMouseRecipe
      - ToyAiRecipe
      - ToyGriffinRecipe
      - ToyHonkRecipe
      - ToyIanRecipe
      - ToyMarauderRecipe
      - ToyGygaxRecipe
      - ToyOdysseusRecipe
      - ToyOwlmanRecipe
      - ToyPhazonRecipe
      - ToyFireRipleyRecipe
      - ToyReticenceRecipe
      - ToyRipleyRecipe
      - ToySeraphRecipe
      - ToyDurandRecipe
      - ToySkeletonRecipe
      - FaceHuggerPlushieRecipe
      - PetRockCarrierkRecipe
      - PlushieGnomeRecipe
      - PlushieLoveableRecipe
      - PlushieDeerRecipe
      - PlushieIpcRecipe
      - PlushieGreyRecipe
      - PlushieRedFoxRecipe
      - PlushiePurpleFoxRecipe
      - PlushiePinkFoxRecipe
      - PlushieOrangeFoxRecipe
      - PlushieMarbleFoxRecipe
      - PlushieCrimsonFoxRecipe
      - PlushieCoffeeFoxRecipe
      - PlushieBlueFoxRecipe
      - PlushieBlackFoxRecipe
      - PlushieCorgiRecipe
      - PlushieGirlyCorgiRecipe
      - PlushieRobotCorgiRecipe
      - PlushieCatBlackRecipe
      - PlushieCatOrangeRecipe
      - PlushieCatSiamesRecipe
      - PlushieCatTabbyRecipe
      - PlushieCatTuxedoRecipe
      - PlushieCatWhiteRecipe
  - type: EmagLatheRecipes
    emagStaticRecipes:
      - PlushieJesterRecipe
      - PlushieJanitorRecipe
      - PlushieNukeRecipe
      - PlushieRGBeeRecipe
      - BalloonCorgiRecipe
      - BalloonSynRecipe
      - ToyNukeRecipe
      - ToyMaulerRecipe
      - PlushieAbductorRecipe
      - PlushieAbductorAgentRecipe
  - type: MaterialStorage
    whitelist:
      tags:
        - PrizeTicket

- type: entity
  parent: BaseLatheLube
  id: SalvageTechfabNF
  name: salvage techfab
  description: Prints equipment for salvagers.
  components:
  - type: Sprite
    netsync: false
    sprite: _NF/Structures/Machines/techfab.rsi
    layers:
    - state: icon
      map: ["enum.LatheVisualLayers.IsRunning"]
    - state: salvage
    - state: unlit
      shader: unshaded
      map: ["enum.PowerDeviceVisualLayers.Powered"]
    - state: inserting
      map: ["enum.MaterialStorageVisualLayers.Inserting"]
    - state: panel
      map: ["enum.WiresVisualLayers.MaintenancePanel"]
  - type: Machine
    board: SalvageTechFabCircuitboardNF
  - type: Lathe
    idleState: icon
    runningState: icon
    staticRecipes:
    # Shared lathe recipes
    ## Basic tools
      - Wirecutter
      - Screwdriver
      - Welder
      - Wrench
      - CrowbarGreen
      - Multitool
      - FlashlightLantern
      - AppraisalTool
      - HandLabeler
      - Signaller
      - ClothingMaskWeldingGas
    ## Basic storage
      - ToolboxArtisticNF
      - ToolboxElectricalNF
      - ToolboxMechanicalNF
      - ToolboxEmergencyNF
    ## Basic parts
      - CableStack
      - LightTube
      - LedLightTube
      - SodiumLightTube
      - ExteriorLightTube
      - LightBulb
      - LedLightBulb
      - ConveyorBeltAssembly
      - PowerCellSmall
      - PowerCellMedium
    ## Basic electronics
      - SignalTimerElectronics
      - CellRechargerCircuitboard
      - BorgChargerCircuitboard
      - WeaponCapacitorRechargerCircuitboard
    ## Basic EVA:
      - ClothingOuterEVASuitContractor
      - ClothingOuterEVASuitPilot
      - AirTank
      - HandheldGPSBasic
    # Salvage techfab
      - ClothingOuterEVASuitCargo
      - ClothingOuterEVASuitSalvage
      - ClothingBeltSalvageWebbing
      - Pickaxe
      - RadioHandheldNF
      - Floodlight
      - FlareLathe
      - GlowstickBlue
      - GlowstickBase
      - GlowstickPurple
      - GlowstickRedLathe
      - GlowstickYellow
      - OreBag
      - MiningDrill
      - WeaponProtoKineticAccelerator
      - ClothingNeckIFFNeutral
      - ClothingNeckIFFGreen
      - ClothingNeckIFFRed
      - ClothingNeckIFFBlue
      - ClothingNeckIFFOrange
      - ClothingNeckIFFPurple
      - LanternNF
    dynamicRecipes:
    # Shared lathe recipes
    ## Advanced tools
      - WelderExperimental
      - JawsOfLife
      - PowerDrill
      - JetpackVoid
      - PowerCellHigh
      #- PowerCellHyperNF
      - PowerCellMicroreactor
    # Salvage techfab
      - CableMVStack
      - CableHVStack
      - WeaponCrusher
      - WeaponCrusherDagger
      - WeaponCrusherGlaive
      - WeaponGrapplingGun
      - ClothingBackpackHolding
      - ClothingBackpackSatchelHolding
      - ClothingBackpackDuffelHolding
      - ClothingBackpackMessengerHolding
      - OreBagOfHolding
      - ClothingOuterHardsuitBasic
      - ClothingOuterHardsuitSpatio
      - ClothingOuterHardsuitSalvage
      - ClothingOuterHardsuitLuxury
      - ClothingOuterHardsuitMaximPrototype
      - ClothingHeadHelmetAncient
      - ClothingOuterHardsuitAncientEVA
  - type: EmagLatheRecipes
    emagStaticRecipes:
       - ShellTranquilizer
       - MagazineBoxPistol
       - MagazineBoxMagnum
       - MagazineBoxRifle
       - MagazineBoxLightRifle
       - GrenadeBlast
       - ClothingHeadHelmetCosmonaut
  - type: MaterialStorage
    whitelist:
      tags:
        - Sheet
        - RawMaterial
        - Ingot

- type: entity
  id: NfsdTechFab
  parent: SecurityTechFab
  name: nfsd techfab
  description: Prints equipment for use by nfsd.
  components:
  - type: Sprite
    sprite: _NF/Structures/Machines/techfab.rsi
    layers:
    - state: icon
      map: ["enum.LatheVisualLayers.IsRunning"]
    - state: nfsd
    - state: unlit
      shader: unshaded
      map: ["enum.PowerDeviceVisualLayers.Powered"]
    - state: inserting
      map: ["enum.MaterialStorageVisualLayers.Inserting"]
    - state: panel
      map: ["enum.WiresVisualLayers.MaintenancePanel"]
  - type: Machine
    board: NfsdTechFabCircuitboard

- type: entity
  id: MercenaryTechFab
  parent: BaseLatheLube
  name: mercenary techfab
  description: Prints the bare minimum of tools of the trade that any budget mercenary or private security could need. Nothing fancy.
  components:
  - type: Sprite
    sprite: _NF/Structures/Machines/techfab.rsi
    layers:
    - state: icon
      map: ["enum.LatheVisualLayers.IsRunning"]
    - state: mercenary
    - state: unlit
      shader: unshaded
      map: ["enum.PowerDeviceVisualLayers.Powered"]
    - state: inserting
      map: ["enum.MaterialStorageVisualLayers.Inserting"]
    - state: panel
      map: ["enum.WiresVisualLayers.MaintenancePanel"]
  - type: Machine
    board: MercenaryTechFabCircuitboardNF
  - type: MaterialStorage
    whitelist:
      tags:
      - Sheet
      - RawMaterial
      - Ingot
  - type: Lathe
    idleState: icon
    runningState: icon
    staticRecipes:
    # Shared lathe recipes
    ## Basic tools
      - Wirecutter
      - Screwdriver
      - Welder
      - Wrench
      - CrowbarGreen
      - Multitool
      - FlashlightLantern
      - AppraisalTool
      - HandLabeler
      - Signaller
      - ClothingMaskWeldingGas
    ## Basic storage
      - ToolboxArtisticNF
      - ToolboxElectricalNF
      - ToolboxMechanicalNF
      - ToolboxEmergencyNF
    ## Basic parts
      - CableStack
      - LightTube
      - LedLightTube
      - SodiumLightTube
      - ExteriorLightTube
      - LightBulb
      - LedLightBulb
      - ConveyorBeltAssembly
      - PowerCellSmall
      - PowerCellMedium
    ## Basic electronics
      - SignalTimerElectronics
      - CellRechargerCircuitboard
      - BorgChargerCircuitboard
      - WeaponCapacitorRechargerCircuitboard
    ## Basic EVA:
      - ClothingOuterEVASuitContractor
      - ClothingOuterEVASuitPilot
      - AirTank
      - HandheldGPSBasic
    # Mercenary techfab
    ## Clothing / Armor
      - RiotShield
      - ClothingNeckIFFNeutral
      - ClothingNeckIFFGreen
      - ClothingNeckIFFRed
      - ClothingNeckIFFBlue
      - ClothingNeckIFFOrange
      - ClothingNeckIFFPurple
      - ClothingHeadHelmetMercenary
      - ClothingHeadHelmetBasic
      - ClothingOuterVestWebMercenary
      - ClothingOuterVestWebMercenaryBlack
      - ClothingBeltMercenaryWebbing
      - ClothingBeltMilitaryWebbing
      - ClothingHandsMercenaryGlovesCombat
      - ClothingHandsGlovesCombat
      - ClothingShoesBootsMercenary
      - ClothingShoesBootsCombat
      - ClothingShoesBootsJack
      - ClothingEyesGlassesMercenary
      - ClothingEyesGlassesSunglasses
      - ClothingMaskGasMercenary
      - ClothingMaskBreathMedicalSecurity
      - ClothingMaskGasSecurity
      - ClothingBeltBandolier
    ## EVA / Hardsuits
      - ClothingOuterEVASuitMercenary
      - ClothingOuterEVASuitPrivateSec
    ## Storage
      - MedkitCombat
      - WeaponCaseShort
      - WeaponCaseLong
      - WeaponCaseHeavy
      - WeaponCaseShortAmmo
      - WeaponCaseShortExplosives
    ## Weapons
      - CombatKnife
      - WeaponLaserSvalinn # After the changes made to windows shouldn't be that much of an issue now if it's widely available
      - WeaponLaserPistolNF # After the changes made to windows shouldn't be that much of an issue now if it's widely available
      - WeaponRevolverArgenti
      - WeaponPistolMk58NF
      - WeaponShotgunDoubleBarreled
      - WeaponRifleNovaliteC1
      - WeaponRifleGestio
      - BaseBallBatNF
      - CrossbowModern
    ## Ammo boxes
      - BoxLethalshot
      - MagazineBoxLightRifle
      - MagazineBoxPistol
      - MagazineBoxRifle
<<<<<<< HEAD
      - BoxBeanbagKS23 # Corvax-Frontier
      - BoxLethalshotKS23 # Corvax-Frontier
=======
      - ShellKS23Beanbag # Corvax-Frontier
      - ShellKS23Base # Corvax-Frontier
      - CrossbowBolt
      - CrossbowBoltBroadhead
>>>>>>> d50a0c8f
    ## Mags / Speedloaders / Clips
      - MagazineNovaliteC1Empty
      - MagazineNovaliteC1
      - MagazineLightRifleLowCapacityEmpty
      - MagazineLightRifleLowCapacity
      - MagazineLightRifle
      - MagazineLightRifleEmpty
      - MagazineRifle
      - MagazineRifleEmpty
      - MagazinePistol
      - MagazinePistolEmpty
      - SpeedLoaderRifleHeavy
      - SpeedLoaderRifleHeavyEmpty
    dynamicRecipes:
    # Shared lathe recipes
    ## Advanced tools
      - WelderExperimental
      - JawsOfLife
      - PowerDrill
      - JetpackVoid
      - PowerCellHigh
      # - PowerCellHyperNF
      - PowerCellMicroreactor
    # Mercenary techfab
    ## Armor
      - TelescopicShield
      - ClothingOuterArmorBulletproofNF
      - ClothingOuterCoatBHTrench
      - ClothingOuterArmorPunkRandomized
      - ClothingOuterArmorPunkRed
      - ClothingOuterArmorPunkGreen
      - ClothingOuterArmorPunkOrange
      - ClothingOuterArmorElitePunkRandomized
      - ClothingBeltPunkRandomized
      - ClothingShoesBootsPunkRandomized
      - ClothingEyesPunkGoggles
      - ClothingEyesPunkInfoShades
      - ClothingMaskPunkHalf
      - ClothingUniformRandomPunkTanktop
      - ClothingUniformRandomPunkTanktopShorts
      - ClothingUniformRandomPunkCroptop
      - ClothingUniformRandomPunkCroptopShorts
      - ClothingOuterCoatLettermanRandomized
      - ClothingOuterCoatBomberRandomized
    ## EVA / Hardsuits
      - ClothingOuterHardsuitCap
      - ClothingOuterHardsuitMercenary
      - ClothingOuterHardsuitPrivateSecurity
      - ClothingOuterHardsuitScaf
      - ClothingShoesBootsMagCombat
      - ClothingShoesBootsMagMercenary
    ## Utilities
      - ForensicPad
      - ClothingEyesHudBountyHunter
      - ClothingEyesPunkInfoShades
      - PinpointerUniversalNF
      - Handcuffs
      - SignalTrigger
      - PortableRecharger
      - TimerTrigger
      - VoiceTrigger
      - TurboItemRechargerCircuitboard
      - ClothingBackpackHolding
      - ClothingBackpackSatchelHolding
      - ClothingBackpackDuffelHolding
      - ClothingBackpackMessengerHolding
      - FlashlightSecliteNF
    ## Weapons
      - WeaponGrapplingGun
      - KatanaNF
      - KukriKnifeNF
      - MacheteNF
      - Stunbaton
      - BolaNF
      - ExplosivePayload
      - FlashPayload
      - ChemicalPayload
      - WeaponShotgunKammererNF
      - WeaponAdvancedLaser # After the changes made to windows shouldn't be that much of an issue now if it's widely available
      - WeaponAntiqueLaserNF # After the changes made to windows shouldn't be that much of an issue now if it's widely available
      - WeaponLaserCarbine
      - WeaponDisabler
    ## Mags / Speedloaders / Clips
    ## Ammo boxes
      - BoxBeanbag
      - BoxShellTranquilizer
      - MagazineBoxLightRifleRubber
      - MagazineBoxMagnumRubber
      - MagazineBoxPistolRubber
      - MagazineBoxRifleRubber
      - MagazineShotgunBeanbag
      - BoxSmokeKS23 # Corvax-Frontier
      - BoxFlashbangKS23 # Corvax-Frontier

- type: entity
  id: MercenaryTechFabHacked
  parent:
  - MercenaryTechFab
  - BaseHyperlathe
  - PunkHoloGraffitiOverlay # Prototype can be located at \Resources\Prototypes\_NF\Entities\Structures\Holographic\graffiti.yml
  name: hacked mercenary techfab
  description: Prints the bare minimum of tools of the trade that any budget mercenary or private security could need. Nothing fancy.
  components:
  - type: Sprite
    sprite: _NF/Structures/Machines/techfab.rsi
    layers:
    - state: icon
      map: ["enum.LatheVisualLayers.IsRunning"]
    - state: mercenary
    - state: unlit
      shader: unshaded
      map: ["enum.PowerDeviceVisualLayers.Powered"]
    - state: inserting
      map: ["enum.MaterialStorageVisualLayers.Inserting"]
    - state: panel
      map: ["enum.WiresVisualLayers.MaintenancePanel"]
    - sprite: _NF/Structures/Holo/graffiti/simple.rsi
      state: holograffiti01
      map: [ "graffiti" ]
      shader: unshaded
      scale: 0.7, 0.7
  - type: Machine
    board: MercenaryTechFabCircuitboardHackedNF
  - type: MaterialStorage
    whitelist:
      tags:
      - Sheet
      - RawMaterial
      - Ingot
  - type: PointLight
    radius: 1.5
    energy: 2
  - type: RgbLightController
    layers: [ 0 ]
  - type: Lathe
    idleState: icon
    runningState: icon
    staticRecipes:
    # Shared lathe recipes
    ## Basic tools
      - Wirecutter
      - Screwdriver
      - Welder
      - Wrench
      - CrowbarGreen
      - Multitool
      - HandLabeler
      - Signaller
      - ClothingMaskWeldingGas
    ## Basic storage
      - ToolboxArtisticNF
      - ToolboxElectricalNF
      - ToolboxMechanicalNF
      - ToolboxEmergencyNF
    ## Basic parts
      - CableStack
      - LightTube
      - LedLightTube
      - SodiumLightTube
      - ExteriorLightTube
      - LightBulb
      - LedLightBulb
      - ConveyorBeltAssembly
      - PowerCellSmall
      - PowerCellMedium
    ## Basic electronics
      - SignalTimerElectronics
      - CellRechargerCircuitboard
      - BorgChargerCircuitboard
      - WeaponCapacitorRechargerCircuitboard
    ## Basic EVA:
      - ClothingOuterEVASuitContractor
      - ClothingOuterEVASuitPilot
      - AirTank
      - HandheldGPSBasic
    # Mercenary techfab
    ## Utility
      - ColoredLightTubeRedNF
      - ColoredLightTubeBlackLightNF
      - ColoredLightTubeFrostyBlueNF
    ## Clothing / Armor
      - RiotShield
      - ClothingHandsMercenaryGlovesCombat
      - ClothingHandsGlovesCombat
      - ClothingOuterArmorPunkRandomized
      - ClothingOuterArmorPunkRed
      - ClothingOuterArmorPunkGreen
      - ClothingOuterArmorPunkOrange
      - ClothingOuterArmorElitePunkRandomized
      - ClothingBeltPunkRandomized
      - ClothingShoesBootsPunkRandomized
      - ClothingEyesPunkGoggles
      - ClothingEyesPunkInfoShades
      - ClothingMaskPunkHalf
      - ClothingUniformRandomPunkTanktop
      - ClothingUniformRandomPunkTanktopShorts
      - ClothingUniformRandomPunkCroptop
      - ClothingUniformRandomPunkCroptopShorts
      - ClothingOuterCoatLettermanRandomized
      - ClothingOuterCoatBomberRandomized
    ## Storage
      - MedkitCombat
      - WeaponCaseShort
      - WeaponCaseLong
      - WeaponCaseHeavy
      - WeaponCaseShortAmmo
      - WeaponCaseShortExplosives
    ## Weapons
      - WeaponLaserSvalinn # After the changes made to windows shouldn't be that much of an issue now if it's widely available
      - WeaponLaserPistolNF
      - WeaponPistolMk58NF
      - WeaponRifleNovaliteC1
      - WeaponRifleGestio
      - BaseBallBatNF
      - KatanaNF
      - KukriKnifeNF
    ## Ammo boxes
      - BoxLethalshot
      - MagazineBoxLightRifle
      - MagazineBoxPistol
      - MagazineBoxRifle
    ## Mags / Speedloaders / Clips
      - MagazineNovaliteC1Empty
      - MagazineNovaliteC1
      - MagazineLightRifleLowCapacityEmpty
      - MagazineLightRifleLowCapacity
      - MagazineLightRifle
      - MagazineLightRifleEmpty
      - MagazineRifle
      - MagazineRifleEmpty
      - MagazinePistol
      - MagazinePistolEmpty
      - SpeedLoaderRifleHeavy
      - SpeedLoaderRifleHeavyEmpty
    dynamicRecipes:
    # Shared lathe recipes
    ## Advanced tools
      - WelderExperimental
      - JawsOfLife
      - PowerDrill
      - JetpackVoid
      - PowerCellHigh
      # - PowerCellHyperNF
      - PowerCellMicroreactor
    # Mercenary techfab
    ## Armor
      - TelescopicShield
      - ClothingOuterArmorBulletproofNF
      - ClothingOuterCoatBHTrench
    ## EVA / Hardsuits
      - ClothingOuterHardsuitCap
      - ClothingOuterHardsuitMercenary
      - ClothingOuterHardsuitPrivateSecurity
      - ClothingOuterHardsuitScaf
      - ClothingShoesBootsMagCombat
      - ClothingShoesBootsMagMercenary
    ## Utilities
      - PinpointerUniversalNF
      - Handcuffs
      - SignalTrigger
      - PortableRecharger
      - TimerTrigger
      - VoiceTrigger
      - TurboItemRechargerCircuitboard
      - ClothingBackpackHolding
      - ClothingBackpackSatchelHolding
      - ClothingBackpackDuffelHolding
      - ClothingBackpackMessengerHolding
      - FlashlightSecliteNF
    ## Weapons
      - GrenadeBlast
      - GrenadeEMP
      - GrenadeFlash
      - Truncheon
      - MacheteNF
      - Stunbaton
      - BolaNF
      - ChemicalPayload
      - WeaponShotgunKammererNF
      - WeaponAdvancedLaser # After the changes made to windows shouldn't be that much of an issue now if it's widely available
      - WeaponAntiqueLaserNF # After the changes made to windows shouldn't be that much of an issue now if it's widely available
      - WeaponLaserCarbine
      - WeaponDisabler
      - WeaponLaserCannon
    ## Ammo boxes
      - BoxShotgunIncendiary
      - MagazineBoxLightRifleIncendiary
      - MagazineBoxMagnumIncendiary
      - MagazineBoxPistolIncendiary
      - MagazineBoxRifleIncendiary
      - BoxShotgunUranium
      - MagazineBoxLightRifleUranium
      - MagazineBoxMagnumUranium
      - MagazineBoxPistolUranium
      - MagazineBoxRifleUranium<|MERGE_RESOLUTION|>--- conflicted
+++ resolved
@@ -413,15 +413,10 @@
       - MagazineBoxLightRifle
       - MagazineBoxPistol
       - MagazineBoxRifle
-<<<<<<< HEAD
       - BoxBeanbagKS23 # Corvax-Frontier
       - BoxLethalshotKS23 # Corvax-Frontier
-=======
-      - ShellKS23Beanbag # Corvax-Frontier
-      - ShellKS23Base # Corvax-Frontier
       - CrossbowBolt
       - CrossbowBoltBroadhead
->>>>>>> d50a0c8f
     ## Mags / Speedloaders / Clips
       - MagazineNovaliteC1Empty
       - MagazineNovaliteC1
