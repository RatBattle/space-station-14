- type: entity
  parent: ComputerRadar
  id: ComputerAdvancedRadar # Frontier
  name: radar computer
  description: This advanced radar lets you detect far away objects for an increased tactical advantage.
  components:
  - type: Computer
    board: AdvancedRadarConsoleCircuitboard
  - type: RadarConsole
    maxRange: 768
    maxIffRange: null # Frontier
  - type: Sprite
    layers:
    - map: ["computerLayerBody"]
      state: computer
    - map: ["computerLayerKeyboard"]
      state: generic_keyboard
    - map: ["computerLayerScreen"]
      state: eris_control
    - map: ["computerLayerKeys"]
      state: generic_keys

- type: entity
  name: cargo sale computer
  suffix: Normal
  parent: [BaseStructureDisableToolUse, BaseStructureIndestructible, BaseComputer]
  id: ComputerPalletConsoleNFMarket
  description: Used to sell goods loaded onto cargo pallets.
  abstract: true
  components:
  - type: Sprite
    layers:
    - map: ["computerLayerBody"]
      state: computer
    - map: ["computerLayerKeyboard"]
      state: generic_keyboard
    - map: ["computerLayerScreen"]
      state: request
    - map: ["computerLayerKeys"]
      state: tech_key
  - type: PointLight
    radius: 1.5
    energy: 1.6
    color: "#b89f25"
  - type: CargoPalletConsole
  - type: ActivatableUI
    key: enum.CargoPalletConsoleUiKey.Sale
  - type: UserInterface
    interfaces:
      enum.CargoPalletConsoleUiKey.Sale:
        type: CargoPalletConsoleBoundUserInterface
      enum.WiresUiKey.Key:
        type: WiresBoundUserInterface
  - type: Computer
    board: Null
  - type: MarketModifier
    buy: false # The user _sells_ things to this machine.

- type: entity
  parent: ComputerPalletConsoleNFMarket
  id: ComputerPalletConsoleNFVeryHighMarket
  suffix: VeryHigh
  components:
  - type: MarketModifier
    mod: 1.75

- type: entity
  parent: ComputerPalletConsoleNFMarket
  id: ComputerPalletConsoleNFHighMarket
  suffix: High
  components:
  - type: MarketModifier
    mod: 1.50

- type: entity
  parent: ComputerPalletConsoleNFMarket
  id: ComputerPalletConsoleNFNormalMarket
  suffix: Normal
  components:
  - type: MarketModifier
    mod: 1.0

- type: entity
  parent: ComputerPalletConsoleNFMarket
  id: ComputerPalletConsoleNFLowMarket
  suffix: Low
  components:
  - type: MarketModifier
    mod: 0.75

- type: entity
  parent: ComputerPalletConsoleNFMarket
  id: ComputerPalletConsoleNFVeryLowMarket
  suffix: VeryLow
  components:
  - type: MarketModifier
    mod: 0.50

- type: entity
  name: contraband exchange computer
  parent: [BaseStructureDisableToolUse, BaseStructureIndestructible, BaseComputer]
  id: ComputerContrabandPalletConsole
  description: Used to exchange contraband for Frontier Uplink Coins.
  components:
  - type: Sprite
    sprite: _NF/Structures/Machines/computers.rsi
    layers:
    - map: ["computerLayerBody"]
      state: computer
    - map: ["computerLayerKeyboard"]
      state: generic_keyboard
    - map: ["computerLayerScreen"]
      state: contraband
    - map: ["computerLayerKeys"]
      state: telesci_key
  - type: ContrabandPalletConsole
  - type: ActivatableUI
    key: enum.ContrabandPalletConsoleUiKey.Contraband
  - type: UserInterface
    interfaces:
      enum.ContrabandPalletConsoleUiKey.Contraband:
        type: ContrabandPalletConsoleBoundUserInterface
      enum.WiresUiKey.Key:
        type: WiresBoundUserInterface
  - type: Computer
    board: Null

- type: entity
  parent: ComputerShuttle
  id: ComputerShuttleAntag
  categories: [ HideSpawnMenu ]
  components:
  - type: Sprite
    layers:
    - map: ["computerLayerBody"]
      state: computer
    - map: ["computerLayerKeyboard"]
      state: generic_keyboard
    - map: ["computerLayerScreen"]
      state: syndishuttle
    - map: ["computerLayerKeys"]
      state: syndie_key
  - type: PointLight
    radius: 1.5
    energy: 1.6
    color: "#c94242"

- type: entity
  parent: [BaseStructureDisableToolUse, BaseStructureIndestructible, ComputerIFFSyndicate]
  id: ComputerIFFPOI
  name: IFF computer
  suffix: POI
  description: Allows you to control the IFF and stealth characteristics of this station.
  components:
  - type: IFFConsole
    allowedFlags:
      - Hide
  - type: ActivatableUI
    key: enum.IFFConsoleUiKey.Key
  - type: UserInterface
    interfaces:
      enum.IFFConsoleUiKey.Key:
        type: IFFConsoleBoundUserInterface
      enum.WiresUiKey.Key:
        type: WiresBoundUserInterface
  - type: Computer
    board: Null

- type: entity
  name: cargo market computer
  abstract: true
  parent: [BaseStructureDisableToolUse, BaseStructureIndestructible, BaseComputer]
  id: ComputerMarketConsoleNFBase
  description: Used to buy goods from the station's market system.
  placement:
    mode: SnapgridCenter
  components:
<<<<<<< HEAD
    - type: MeleeSound
      soundGroups:
        Brute:
          collection: MetalGlassBreak
    - type: Computer
    - type: ApcPowerReceiver
      powerLoad: 200
    - type: ExtensionCableReceiver
    - type: ActivatableUIRequiresPower
    - type: Sprite
      netsync: false
      noRot: true
      sprite: Structures/Machines/computers.rsi
      layers:
        - map: ["computerLayerBody"]
          state: computer
        - map: ["computerLayerKeyboard"]
          state: generic_keyboard
        - map: ["computerLayerScreen"]
          state: request
        - map: ["computerLayerKeys"]
          state: tech_key
    - type: Appearance
    - type: GenericVisualizer
      visuals:
        enum.ComputerVisuals.Powered:
          computerLayerScreen:
            True: { visible: true, shader: unshaded }
            False: { visible: false }
          computerLayerKeys:
            True: { visible: true, shader: unshaded }
            False: { visible: true, shader: shaded }
    - type: LitOnPowered
    - type: PointLight
      radius: 1.5
      energy: 1.6
      color: "#b89f25"
      enabled: false
      mask: /Textures/Effects/LightMasks/cone.png
      autoRot: true
      offset: "0, 0.4" # shine from the top, not bottom of the computer
      castShadows: false
    - type: EmitSoundOnUIOpen
      sound:
        collection: Keyboard
    - type: MarketConsole
    - type: ActivatableUI
      key: enum.MarketConsoleUiKey.Default
    - type: UserInterface
      interfaces:
        enum.MarketConsoleUiKey.Default:
          type: MarketConsoleBoundUserInterface
        enum.WiresUiKey.Key:
          type: WiresBoundUserInterface
    - type: MarketModifier
      mod: 1

=======
  - type: MarketConsole
  - type: ActivatableUI
    key: enum.MarketConsoleUiKey.Default
  - type: UserInterface
    interfaces:
      enum.MarketConsoleUiKey.Default:
        type: MarketConsoleBoundUserInterface
      enum.WiresUiKey.Key:
        type: WiresBoundUserInterface
  - type: MarketModifier
    mod: 1
  - type: Computer
    board: Null
    
>>>>>>> a1c1dbd8
- type: entity
  name: cargo market computer
  parent: ComputerMarketConsoleNFBase
  id: ComputerMarketConsoleNFLow
  suffix: Low
  components:
  - type: MarketModifier
    mod: 4

- type: entity
  name: cargo market computer
  parent: ComputerMarketConsoleNFBase
  id: ComputerMarketConsoleNFHigh
  suffix: High
  components:
  - type: MarketModifier
    mod: 8

- type: entity
  id: ComputerPirateBounty
  parent: BaseComputer
  name: pirate bounty computer
  description: Avast, get ye pirate bounties here.
  components:
  - type: Sprite
    sprite: _NF/Structures/Machines/computers.rsi
    layers:
    - map: ["computerLayerBody"]
      state: computer_blackmarket
    - map: ["computerLayerKeyboard"]
      state: generic_keyboard
    - map: ["computerLayerScreen"]
      state: piratebounty
    - map: ["computerLayerKeys"]
      state: blackmarket_key
  - type: PirateBountyConsole
    spawnChestSound:
      path: /Audio/Effects/Lightning/lightningbolt.ogg
      params:
        volume: -2
        variation: 0.2
  - type: ActivatableUI
    key: enum.PirateConsoleUiKey.Bounty
  - type: UserInterface
    interfaces:
      enum.PirateConsoleUiKey.Bounty:
        type: PirateBountyConsoleBoundUserInterface
      enum.WiresUiKey.Key:
        type: WiresBoundUserInterface
  - type: Computer
    board: Null # Really shouldn't spawn anything on destruction
  - type: PointLight
    radius: 1.5
    energy: 1.6
    color: "#b89f25"
  # - type: GuideHelp # Frontier
  #   guides: # Frontier
  #   - Pirate # Frontier: eventually?  maybe?

- type: entity
  name: plunder exchange computer
  parent: ComputerContrabandPalletConsole
  id: ComputerContrabandPalletConsolePirate
  description: Fence yer ill-gotten goods here! And keep yer pile orderly.
  components:
  - type: Sprite
    sprite: _NF/Structures/Machines/computers.rsi
    layers:
    - map: ["computerLayerBody"]
      state: computer_blackmarket
    - map: ["computerLayerKeyboard"]
      state: generic_keyboard
    - map: ["computerLayerScreen"]
      state: contraband # TODO: replace this
    - map: ["computerLayerKeys"]
      state: blackmarket_key
  - type: Computer
    board: Null # Really shouldn't spawn anything on destruction
  - type: ContrabandPalletConsole
    cashType: Doubloon
    faction: Pirates
    locStringPrefix: pirate-

- type: entity
  name: pirate bounty redemption computer
  parent: ComputerPirateBounty
  id: ComputerPirateBountyRedemption
  description: Back from a voyage? Redeem yer bounties here, matey.
  components:
  - type: Sprite
    sprite: _NF/Structures/Machines/computers.rsi
    layers:
    - map: ["computerLayerBody"]
      state: computer_blackmarket
    - map: ["computerLayerKeyboard"]
      state: generic_keyboard
    - map: ["computerLayerScreen"]
      state: piratebounty_pad
    - map: ["computerLayerKeys"]
      state: blackmarket_key
  - type: PirateBountyRedemptionConsole
  - type: ActivatableUI
    key: enum.PirateConsoleUiKey.BountyRedemption
  - type: UserInterface
    interfaces:
      enum.PirateConsoleUiKey.BountyRedemption:
        type: PirateBountyRedemptionConsoleBoundUserInterface
      enum.WiresUiKey.Key:
        type: WiresBoundUserInterface
  - type: Computer
    board: Null
  - type: PointLight
    radius: 1.5
    energy: 1.6
    color: "#b89f25"

- type: entity
  id: ComputerSalvageExpeditionDebug
  parent: ComputerSalvageExpedition
  suffix: Debug
  components:
    - type: SalvageExpeditionConsole
      debug: true

# Station Traffic Controller consoles
- type: entity
  id: BaseComputerTraffic
  abstract: true
  components:
  - type: RadarConsole
    maxRange: 350
  - type: Computer
    board: Null
  - type: Sprite
    drawdepth: SmallObjects
    layers:
    - map: ["computerLayerBody"]
      state: computer
    - map: ["computerLayerKeyboard"]
      state: generic_keyboard
    - map: ["computerLayerScreen"]
      sprite: Structures/Machines/computers.rsi
      state: shuttle
    - map: ["computerLayerKeys"]
      sprite: Structures/Machines/computers.rsi
      state: generic_keys
  - type: AccessReader
    access: [["StationTrafficController"]]
  - type: ActivatableUIRequiresAccess
  - type: WorldLoader
    disabled: true
    radius: 0 # Just in case.

- type: entity
  parent: [BaseStructureDisableToolUse, BaseStructureIndestructible, BaseStructureAccessReaderImmuneToEmag, BaseComputerShuttle, BaseComputerTraffic]
  id: BaseComputerTrafficRemote
  abstract: true

- type: entity
  parent: [BaseStructureDisableToolUse, BaseStructureIndestructible, BaseStructureAccessReaderImmuneToEmag, ComputerShuttle, BaseShuttleIntercom, BaseComputerTraffic]
  id: BaseComputerTrafficLocal
  abstract: true

- type: entity
  parent: BaseComputerTrafficLocal
  id: ComputerShuttleFrontierOutpostLocal
  name: frontier outpost traffic console
  description: Monitors the traffic around Frontier Outpost.
  suffix: Local
  components:
  - type: NFDroneConsoleTarget
    id: Frontier

- type: entity
  parent: BaseComputerTrafficRemote
  id: ComputerShuttleFrontierOutpostRemote
  name: frontier outpost traffic console
  description: Monitors the traffic around Frontier Outpost.
  suffix: Remote
  components:
  - type: NFDroneConsole
    id: Frontier

- type: entity
  parent: BaseComputerTrafficLocal
  id: ComputerShuttleTradeOutpostLocal
  name: trade outpost traffic console
  suffix: Local
  description: Monitors the traffic around the Trade Outpost.
  components:
  - type: NFDroneConsoleTarget
    id: Trade

- type: entity
  parent: BaseComputerTrafficRemote
  id: ComputerShuttleTradeOutpostRemote
  name: trade outpost traffic console
  suffix: Remote
  description: Monitors the traffic around the Trade Outpost.
  components:
  - type: NFDroneConsole
    id: Trade<|MERGE_RESOLUTION|>--- conflicted
+++ resolved
@@ -175,65 +175,6 @@
   placement:
     mode: SnapgridCenter
   components:
-<<<<<<< HEAD
-    - type: MeleeSound
-      soundGroups:
-        Brute:
-          collection: MetalGlassBreak
-    - type: Computer
-    - type: ApcPowerReceiver
-      powerLoad: 200
-    - type: ExtensionCableReceiver
-    - type: ActivatableUIRequiresPower
-    - type: Sprite
-      netsync: false
-      noRot: true
-      sprite: Structures/Machines/computers.rsi
-      layers:
-        - map: ["computerLayerBody"]
-          state: computer
-        - map: ["computerLayerKeyboard"]
-          state: generic_keyboard
-        - map: ["computerLayerScreen"]
-          state: request
-        - map: ["computerLayerKeys"]
-          state: tech_key
-    - type: Appearance
-    - type: GenericVisualizer
-      visuals:
-        enum.ComputerVisuals.Powered:
-          computerLayerScreen:
-            True: { visible: true, shader: unshaded }
-            False: { visible: false }
-          computerLayerKeys:
-            True: { visible: true, shader: unshaded }
-            False: { visible: true, shader: shaded }
-    - type: LitOnPowered
-    - type: PointLight
-      radius: 1.5
-      energy: 1.6
-      color: "#b89f25"
-      enabled: false
-      mask: /Textures/Effects/LightMasks/cone.png
-      autoRot: true
-      offset: "0, 0.4" # shine from the top, not bottom of the computer
-      castShadows: false
-    - type: EmitSoundOnUIOpen
-      sound:
-        collection: Keyboard
-    - type: MarketConsole
-    - type: ActivatableUI
-      key: enum.MarketConsoleUiKey.Default
-    - type: UserInterface
-      interfaces:
-        enum.MarketConsoleUiKey.Default:
-          type: MarketConsoleBoundUserInterface
-        enum.WiresUiKey.Key:
-          type: WiresBoundUserInterface
-    - type: MarketModifier
-      mod: 1
-
-=======
   - type: MarketConsole
   - type: ActivatableUI
     key: enum.MarketConsoleUiKey.Default
@@ -247,8 +188,7 @@
     mod: 1
   - type: Computer
     board: Null
-    
->>>>>>> a1c1dbd8
+
 - type: entity
   name: cargo market computer
   parent: ComputerMarketConsoleNFBase
