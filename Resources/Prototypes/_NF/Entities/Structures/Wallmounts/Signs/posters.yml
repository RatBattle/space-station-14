--- conflicted
+++ resolved
@@ -37,7 +37,7 @@
   - type: Sprite
     sprite: _NF/Structures/Wallmounts/posters.rsi
     state: nf_poster3_contraband
-    
+
 - type: entity
   parent: PosterBase
   id: NFPosterContrabandFsbLogo
@@ -47,7 +47,7 @@
   - type: Sprite
     sprite: _NF/Structures/Wallmounts/posters.rsi
     state: nf_poster4_contraband
-    
+
 - type: entity
   parent: PosterBase
   id: NFPosterContrabandFsbStasis
@@ -57,7 +57,7 @@
   - type: Sprite
     sprite: _NF/Structures/Wallmounts/posters.rsi
     state: nf_poster5_contraband
-    
+
 - type: entity
   parent: PosterBase
   id: NFPosterContrabandFsbApothecary
@@ -66,11 +66,8 @@
   components:
   - type: Sprite
     sprite: _NF/Structures/Wallmounts/posters.rsi
-<<<<<<< HEAD
     state: nf_poster6_contraband
-=======
-    state: nf_poster6_contraband
-      
+
 - type: entity
   parent: PosterBase
   id: NFPosterContrabandFsbSpirit
@@ -80,7 +77,7 @@
   - type: Sprite
     sprite: _NF/Structures/Wallmounts/posters.rsi
     state: nf_poster7_contraband
-            
+
 - type: entity
   parent: PosterBase
   id: NFPosterContrabandEmsCoords
@@ -89,5 +86,4 @@
   components:
   - type: Sprite
     sprite: _NF/Structures/Wallmounts/posters.rsi
-    state: nf_poster8_contraband
->>>>>>> d01816f0
+    state: nf_poster8_contraband