--- conflicted
+++ resolved
@@ -49,8 +49,6 @@
     sprite: _NF/Structures/Wallmounts/posters.rsi
     state: nf_poster5_legit
 
-<<<<<<< HEAD
-=======
 - type: entity
   parent: PosterBase
   id: NFPosterLegitMothPlease
@@ -71,7 +69,6 @@
     sprite: _NF/Structures/Wallmounts/posters.rsi
     state: nf_poster7_legit
 
->>>>>>> 3b71b0f8
 # Contraband posters
 - type: entity
   parent: PosterBase
