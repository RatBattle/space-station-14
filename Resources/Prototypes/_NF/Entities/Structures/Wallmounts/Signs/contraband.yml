--- conflicted
+++ resolved
@@ -307,24 +307,6 @@
   suffix: DeadDrop
 
 - type: entity
-<<<<<<< HEAD
-  parent: [DeadDropBase, NFPosterContrabandLvhiStation]
-  id: NFPosterContrabandLvhiStationDD
-  suffix: DeadDrop
-
-- type: entity
-  parent: [DeadDropBase, NFPosterContrabandLvhiShuttle]
-  id: NFPosterContrabandLvhiShuttleDD
-  suffix: DeadDrop
-
-- type: entity
-  parent: [DeadDropBase, NFPosterContrabandLvhiSpace]
-  id: NFPosterContrabandLvhiSpaceDD
-  suffix: DeadDrop
-
-- type: entity
-=======
->>>>>>> 68fa2346
   parent: [DeadDropBase, NFPosterContrabandFsbLogo]
   id: NFPosterContrabandFsbLogoDD
   suffix: DeadDrop
