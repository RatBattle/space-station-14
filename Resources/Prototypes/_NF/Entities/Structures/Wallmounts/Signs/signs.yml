# Directional Station Guide Signs
- type: entity
  parent: BaseSignDirectional
  id: BaseSignDirectionalNF
  abstract: true
  components:
    - type: Sprite
      sprite: _NF/Structures/Wallmounts/signs.rsi

- type: entity
  parent: BaseSignDirectionalNF
  id: SignDirectionalSr
  name: sr sign
  description: A direction sign, pointing out which way the station representative's office is.
  components:
  - type: Sprite
    state: direction_sr

- type: entity
  parent: BaseSignDirectionalNF
  id: SignDirectionalCB1
  name: cargo bay one sign
  description: A direction sign, pointing out which way cargo bay one is.
  components:
  - type: Sprite
    state: direction_cb1

- type: entity
  parent: BaseSignDirectionalNF
  id: SignDirectionalCB2
  name: cargo bay two sign
  description: A direction sign, pointing out which way cargo bay two is.
  components:
  - type: Sprite
    state: direction_cb2

- type: entity
  parent: BaseSignDirectionalNF
  id: SignDirectionalCB3
  name: cargo bay three sign
  description: A direction sign, pointing out which way cargo bay three is.
  components:
  - type: Sprite
    state: direction_cb3

- type: entity
  parent: BaseSignDirectionalNF
  id: SignDirectionalCB4
  name: cargo bay four sign
  description: A direction sign, pointing out which way cargo bay four is.
  components:
  - type: Sprite
    state: direction_cb4

- type: entity
  parent: BaseSignDirectionalNF
  id: SignDirectionalNfsd
  name: nfsd outpost sign
  description: A direction sign, pointing out which way an NFSD outpost is.
  components:
  - type: Sprite
    state: direction_nfsd

- type: entity
  parent: BaseSignDirectionalNF
  id: SignDirectionalShop
  name: shops sign
  description: A direction sign, pointing out which way shops are.
  components:
  - type: Sprite
    state: direction_shop

- type: entity
  parent: BaseSignDirectionalNF
  id: SignDirectionalVending
  name: vending machines sign
  description: A direction sign, pointing out which way vending machines are.
  components:
  - type: Sprite
    state: direction_vend
 
# Directional Station Guide Signs
- type: entity
  parent: BaseSign
  id: NFBaseSign
  abstract: true
  components:
    - type: Sprite
      sprite: _NF/Structures/Wallmounts/signs.rsi
      
- type: entity
  parent: NFBaseSign
  id: SignNfsd
  name: nfsd sign
  description: A sign that marks the area beyond as an NFSD area.
  components:
  - type: Sprite
    state: nfsd

- type: entity
  parent: NFBaseSign
  id: SignNfsdArmoury
  name: armoury sign
  description: A sign that marks the area beyond as an NFSD armoury.
  components:
  - type: Sprite
    state: armoury

- type: entity
  parent: NFBaseSign
  id: SignNfsdBrief
  name: briefing sign
  description: A sign that marks the area beyond as an NFSD briefing room.
  components:
  - type: Sprite
    state: brief

- type: entity
  parent: NFBaseSign
  id: SignNfsdBrig
  name: brig sign
  description: A sign that marks the area beyond as an NFSD brig.
  components:
  - type: Sprite
    state: brig

- type: entity
  parent: NFBaseSign
  id: SignNfsdBrigmed
  name: medbay sign
  description: A sign that marks the area beyond as an NFSD medbay.
  components:
  - type: Sprite
    state: brigmed

- type: entity
  parent: NFBaseSign
  id: SignNfsdDetective
  name: detective sign
  description: A sign that marks the area beyond as an NFSD detective's office.
  components:
  - type: Sprite
    state: detective

- type: entity
  parent: NFBaseSign
  id: SignNfsdLaw
  name: lawyer sign
  description: A sign that marks the area beyond as an NFSD lawyer's office.
  components:
  - type: Sprite
    state: law

- type: entity
  parent: NFBaseSign
  id: SignNfsdRange
  name: shooting range sign
  description: A sign that marks the area beyond as an NFSD shooting range.
  components:
  - type: Sprite
    state: range

- type: entity
  parent: NFBaseSign
  id: SignNfsdEvidence
  name: evidence sign
  description: A sign that marks the area beyond as an NFSD evidence room.
  components:
  - type: Sprite
    state: evidence

- type: entity
  parent: NFBaseSign
  id: NFSignDock
  name: dock sign
  description: A sign that indicates shuttle docking nearby.
  components:
  - type: Sprite
    state: dock

- type: entity
  parent: NFBaseSign
  id: NFSignBus
  name: bus sign
  description: A sign that indicates that the transit shuttle docks nearby.
  components:
  - type: Sprite
<<<<<<< HEAD
    state: bus
=======
    state: bus

- type: entity
  parent: NFBaseSign
  id: NFSignShield
  name: shield sign
  description: A sign with a shield.
  components:
  - type: Sprite
    state: shield

- type: entity
  parent: NFBaseSign
  id: NFSignEms1
  name: emergency medical service sign
  description: A sign that indicates emergency medical services.
  components:
  - type: Sprite
    state: ems1

- type: entity
  parent: NFBaseSign
  id: NFSignEms2
  name: emergency medical service sign
  description: A sign that indicates emergency medical services.
  components:
  - type: Sprite
    state: ems2
>>>>>>> d01816f0
<|MERGE_RESOLUTION|>--- conflicted
+++ resolved
@@ -78,7 +78,7 @@
   components:
   - type: Sprite
     state: direction_vend
- 
+
 # Directional Station Guide Signs
 - type: entity
   parent: BaseSign
@@ -87,7 +87,7 @@
   components:
     - type: Sprite
       sprite: _NF/Structures/Wallmounts/signs.rsi
-      
+
 - type: entity
   parent: NFBaseSign
   id: SignNfsd
@@ -185,9 +185,6 @@
   description: A sign that indicates that the transit shuttle docks nearby.
   components:
   - type: Sprite
-<<<<<<< HEAD
-    state: bus
-=======
     state: bus
 
 - type: entity
@@ -215,5 +212,4 @@
   description: A sign that indicates emergency medical services.
   components:
   - type: Sprite
-    state: ems2
->>>>>>> d01816f0
+    state: ems2