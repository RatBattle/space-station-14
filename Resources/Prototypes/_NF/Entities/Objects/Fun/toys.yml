--- conflicted
+++ resolved
@@ -60,11 +60,6 @@
         visible: false
         shader: unshaded
         map: [ "blade" ]
-  - type: Item
-<<<<<<< HEAD
-    size: Tiny
-=======
->>>>>>> e338f654
     sprite: Objects/Weapons/Melee/e_sword_double.rsi
 
 - type: entity
