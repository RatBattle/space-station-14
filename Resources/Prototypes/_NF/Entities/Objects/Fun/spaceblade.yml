- type: entity
  id: SpaceBlade
  parent: BaseItem
  name: space blade
  description: Let it drip
  abstract: true
  components:
  - type: Sprite
    sprite: _NF/Objects/Fun/spaceblade.rsi
    state: redorange
    scale: 0.5, 0.5
  - type: Item
    size: Small
    sprite: _NF/Objects/Fun/spaceblade.rsi
  - type: ActivatableUI
    key: enum.SharedGasTankUiKey.Key
  - type: UserInterface
    interfaces:
      enum.SharedGasTankUiKey.Key:
        type: GasTankBoundUserInterface
  - type: GasTank
    outputPressure: 0.1
    maxOutputPressure: 0.1
    valveOutputRate: 50
    air:
      volume: 1
      moles:
         - 0.4101137219 # oxygen
      temperature: 293.15
  - type: StaticPrice
    price: 20
  - type: Physics
    bodyType: Dynamic
  - type: Fixtures
    fixtures:
      fix1:
        shape:
          !type:PhysShapeAabb
          bounds: "-0.25,-0.25,0.25,0.25"
        density: 100
        mask:
        - InteractImpassable
        layer:
        - InteractImpassable
  - type: EmitSoundOnCollide
    sound:
      path: /Audio/Items/desk_bell_ring.ogg
      params:
        variation: 0.65
        volume: -5

- type: entity
  id: SpaceBladeRedOrange
  parent: SpaceBlade

- type: entity
  id: SpaceBladeBlue
  parent: SpaceBlade
  components:
  - type: Sprite
    state: blue

- type: entity
  id: SpaceBladeFrontier
  parent: SpaceBlade
  components:
  - type: Sprite
    state: frontier

- type: entity
  id: SpaceBladeGoldBlue
  parent: SpaceBlade
  components:
  - type: Sprite
    state: goldblue

- type: entity
  id: SpaceBladeMail
  parent: SpaceBlade
  components:
  - type: Sprite
    state: mail

- type: entity
  id: SpaceBladeEyeball
  parent: SpaceBlade
  components:
  - type: Sprite
    state: eyeball

- type: entity
  id: SpaceBladeBlade
  parent: SpaceBlade
  components:
  - type: Sprite
    state: blade

- type: entity
  id: SpaceBladeCheck
  parent: SpaceBlade
  components:
  - type: Sprite
    state: check

- type: entity
  id: SpaceBladeRune
  parent: SpaceBlade
  description: Birthday parties are yearly reminders that as soon as you're born you start dying, unless you let it rip
  components:
  - type: Sprite
    state: rune

- type: entity
  id: SpaceBladeMc
  parent: SpaceBlade
  description: Let it McDrip
  components:
  - type: Sprite
    state: mcblade
  - type: EmitSoundOnUse
    sound:
      path: /Audio/Nyanotrasen/Machines/deepfryer_basket_add_item.ogg
  - type: UseDelay
    delay: 2.0
  - type: EmitSoundOnCollide
    sound:
      path: /Audio/Nyanotrasen/Machines/deepfryer_basket_add_item.ogg
      params:
        variation: 0.65
        volume: -5

- type: entity
  id: SpaceBladeSec
  parent:
  - SpaceBlade
  - BaseC2ContrabandUnredeemable
  components:
  - type: Sprite
    state: secblade
  - type: StaminaDamageOnCollide
    damage: 8
  - type: DisarmMalus
    malus: 0.225

- type: entity
  id: SpaceBladeContra
  parent:
  - SpaceBlade
  - BaseC3SyndicateContraband
  description: Let it reap
  components:
  - type: Sprite
    state: contraband
  - type: DamageOtherOnHit
    damage:
      types:
        Slash: 0.5
  - type: PointLight
    enabled: true
    radius: 5
    color: "#3db83b"
<<<<<<< HEAD
  - type: StaticPrice
    price: 100
=======
>>>>>>> d01816f0

- type: entity
  id: SpaceBladeMoff
  parent: SpaceBlade
  components:
  - type: Sprite
    state: moff
  - type: EmitSoundOnUse
    sound:
      path: /Audio/Voice/Moth/scream_moth.ogg
  - type: UseDelay
    delay: 2.0
  - type: EmitSoundOnCollide
    sound:
      path: /Audio/Voice/Moth/scream_moth.ogg
      params:
        variation: 0.65
        volume: -5

- type: entity
  id: SpaceBladeWeh
  parent: SpaceBlade
  description: Let it weh!
  components:
  - type: Sprite
    state: weh
  - type: EmitSoundOnUse
    sound:
      path: /Audio/Items/Toys/weh.ogg
  - type: UseDelay
    delay: 1.0
  - type: EmitSoundOnCollide
    sound:
      path: /Audio/Items/Toys/weh.ogg
      params:
        variation: 0.65
        volume: -5

- type: entity
  id: SpaceBladeTesla
  parent: SpaceBlade
  components:
  - type: Sprite
    state: tesla
  - type: PointLight
    enabled: true
    radius: 5
    color: "#4080FF"
  - type: Electrified
    shockDamage: 0
    shockTime: 0.8
    requirePower: false
  - type: EmitSoundOnCollide
    sound:
      path: /Audio/Effects/Lightning/lightningshock.ogg
      params:
        variation: 0.65
        volume: -10

- type: entity
  id: SpaceBladePizza
  parent: [SpaceBlade, PlasticBanana]
  name: space blade
  description: Let it mama mia, not safe for ages under 3
  components:
  - type: Sprite
    state: pizza

- type: entity
  id: SpaceBladeSingularity
  parent: [BaseC3Contraband, SpaceBlade]
  name: space blade
  description: Let it consume
  components:
  - type: Sprite
    state: singularity
  - type: SingularityDistortion
    intensity: 500
    falloffPower: 5
  - type: GravityAnomaly
  - type: GravityWell
    baseRadialAcceleration: 1
    maxRange: 1

- type: entity
  id: SpaceBladeClown
  parent: SpaceBlade
  name: space blade
  description: Let it honk
  components:
  - type: Sprite
    state: clown
  - type: Slippery
    paralyzeTime: 0.5
    launchForwardsMultiplier: 0.5
  - type: StepTrigger
    intersectRatio: 0.2
  - type: CollisionWake
    enabled: false
  - type: GasTank
    outputPressure: 0.1
    maxOutputPressure: 0.1
    valveOutputRate: 50
    air:
      volume: 1
      moles:
         - 0 # oxygen
         - 0 # nitrogen
         - 0 # CO2
         - 0 # plasma
         - 0 # tritium
         - 0 # water vapor
         - 0 # miasma
         - 0.4101137219 # N2O
      temperature: 293.15<|MERGE_RESOLUTION|>--- conflicted
+++ resolved
@@ -159,11 +159,6 @@
     enabled: true
     radius: 5
     color: "#3db83b"
-<<<<<<< HEAD
-  - type: StaticPrice
-    price: 100
-=======
->>>>>>> d01816f0
 
 - type: entity
   id: SpaceBladeMoff
