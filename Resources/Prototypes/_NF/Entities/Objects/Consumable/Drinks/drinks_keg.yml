--- conflicted
+++ resolved
@@ -67,13 +67,8 @@
           Invoice: { state: paper }
   - type: PaperLabel
     labelSlot:
-<<<<<<< HEAD
-      insertVerbText: hand-labeler-add-label-text #Corvax-Frontier
-      ejectVerbText: hand-labeler-remove-label-text #Corvax-Frontier
-=======
       insertVerbText: comp-paper-label-insert
       ejectVerbText: comp-paper-label-eject
->>>>>>> 3b71b0f8
       whitelist:
         components:
         - Paper
