--- conflicted
+++ resolved
@@ -203,10 +203,7 @@
   - type: Construction
     graph: Coffee
     node: dark roasted coffee
-<<<<<<< HEAD
-=======
     defaultTarget: Null # Overwriting light target
->>>>>>> d01816f0
 
 - type: reagent
   id: OilVegetable
@@ -223,7 +220,7 @@
   metabolisms:
     Food:
       effects:
-      - !type:SatiateHunger 
+      - !type:SatiateHunger
         conditions:
         - !type:ReagentThreshold
           reagent: Nutriment
