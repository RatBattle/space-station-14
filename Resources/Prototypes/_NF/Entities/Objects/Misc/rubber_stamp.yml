--- conflicted
+++ resolved
@@ -98,11 +98,7 @@
   name: bailiff's rubber stamp
   parent: RubberStampBase
   id: RubberStampBailiff
-<<<<<<< HEAD
-  suffix: DO NOT MAP
-=======
   categories: [ DoNotMap ]
->>>>>>> 3b71b0f8
   components:
   - type: Stamp
     stampedName: stamp-component-stamped-name-bailiff
