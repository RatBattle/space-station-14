--- conflicted
+++ resolved
@@ -1,31 +1,3 @@
-<<<<<<< HEAD
-- type: entity
-  parent: BaseComputerCircuitboard
-  id: NfsdCriminalRecordsComputerCircuitboard
-  name: nfsd criminal records computer board
-  description: A computer printed circuit board for a criminal records computer.
-  components:
-    - type: Sprite
-      sprite: _NF/Objects/Misc/module.rsi
-      state: cpu_nfsd
-    - type: ComputerBoard
-      prototype: ComputerCriminalRecords
-    - type: ComputerTabletopBoard # Frontier
-      prototype: ComputerTabletopCriminalRecords # Frontier
-
-- type: entity
-  parent: BaseComputerCircuitboard
-  id: NfsdAdvancedRadarConsoleCircuitboard # Frontier
-  name: nfsd advanced radar console computer board
-  components:
-  - type: Sprite
-    sprite: _NF/Objects/Misc/module.rsi
-    state: cpu_nfsd
-  - type: ComputerBoard
-    prototype: ComputerAdvancedRadar
-  - type: ComputerTabletopBoard # Frontier
-    prototype: ComputerTabletopAdvancedRadar # Frontier
-=======
 # - type: entity
   # parent: BaseComputerCircuitboard
   # id: NfsdCriminalRecordsComputerCircuitboard
@@ -64,5 +36,4 @@
     # - type: ComputerBoard
       # prototype: ComputerShipyard
     # - type: ComputerTabletopBoard # Frontier
-      # prototype: ComputerTabletopShipyard # Frontier
->>>>>>> d01816f0
+      # prototype: ComputerTabletopShipyard # Frontier