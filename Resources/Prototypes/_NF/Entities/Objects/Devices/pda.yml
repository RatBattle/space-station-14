- type: entity
  id: MusicBasePDA
  abstract: true
  components:
  - type: Instrument
    allowPercussion: true
    allowProgramChange: true
    respectMidiLimits: false
    handheld: true

- type: entity
  parent: [MusicBasePDA, CentcomPDA]
  id: NFAdminPDA
  components:
  - type: CartridgeLoader
    preinstalled:
      - CrewManifestCartridge
      - NotekeeperCartridge
      - NewsReaderCartridge
      - BountyContractsCartridge
      - WantedListCartridge
      - LogProbeCartridge
      - MailMetricsCartridge
      - AppraisalCartridge
      - NetProbeCartridge

- type: entity
  parent: BasePDA
  id: MercenaryPDA
  name: mercenary PDA
  description: This PDA smells of war.
  components:
  - type: Pda
    id: MercenaryIDCard
    state: pda-mercenary
  - type: PdaBorderColor
    borderColor: "#717059"
    accentVColor: "#A32D26"
  - type: Sprite
    sprite: _NF/Objects/Devices/pda.rsi
    layers:
    - map: [ "enum.PdaVisualLayers.Base" ]
    - state: "light_overlay"
      map: [ "enum.PdaVisualLayers.Flashlight" ]
      shader: "unshaded"
      visible: false
    - state: "id_overlay"
      map: [ "enum.PdaVisualLayers.IdLight" ]
      shader: "unshaded"
      visible: false
  - type: Icon
    sprite: _NF/Objects/Devices/pda.rsi
    state: pda-mercenary

- type: entity
  parent: BasePDA
  id: PilotPDA
  name: pilot PDA
  description: This PDA smells like thruster exhaust fumes.
  components:
  - type: Pda
    id: PilotIDCard
    state: pda-pilot
  - type: PdaBorderColor
    borderColor: "#717059"
    accentVColor: "#A32D26"
  - type: Sprite
    sprite: _NF/Objects/Devices/pda.rsi
    layers:
    - map: [ "enum.PdaVisualLayers.Base" ]
    - state: "light_overlay"
      map: [ "enum.PdaVisualLayers.Flashlight" ]
      shader: "unshaded"
      visible: false
    - state: "id_overlay"
      map: [ "enum.PdaVisualLayers.IdLight" ]
      shader: "unshaded"
      visible: false
  - type: Icon
    sprite: _NF/Objects/Devices/pda.rsi
    state: pda-pilot

- type: entity
  parent: BaseSecurityPDA
  id: StcPDA
  name: station traffic controller PDA
  description: Declare emergencies in style!
  components:
  - type: Pda
    id: StcIDCard
    state: pda-stc
  - type: PdaBorderColor
    borderColor: "#F2F2F2"
    accentVColor: "#FE4900"
  - type: Sprite
    sprite: _NF/Objects/Devices/pda.rsi
    layers:
    - map: [ "enum.PdaVisualLayers.Base" ]
    - state: "light_overlay"
      map: [ "enum.PdaVisualLayers.Flashlight" ]
      shader: "unshaded"
      visible: false
    - state: "id_overlay"
      map: [ "enum.PdaVisualLayers.IdLight" ]
      shader: "unshaded"
      visible: false
  - type: Icon
    sprite: _NF/Objects/Devices/pda.rsi
    state: pda-stc

- type: entity
  parent: BaseSecurityPDA
  id: SecurityGuardPDA
  name: security guard PDA
  description: Red to hide the stains of passenger blood.
  components:
  - type: Pda
    id: SecurityGuardIDCard
    state: pda-security
  - type: PdaBorderColor
    borderColor: "#A32D26"
  - type: Icon
    state: pda-security

- type: entity
  parent: ERTLeaderPDA
  id: ERTMailCarrierPDA
  suffix: Mail Carrier
  components:
  - type: Pda
    id: ERTMailCarrierIDCard
    penSlot:
      startingItem: PenCentcom
      priority: -1
      whitelist:
        tags:
        - Write

- type: entity
  parent: BaseSecurityPDA
  id: SheriffPDA
  name: sheriff PDA
  description: Whosoever bears this PDA is the law.
  components:
  - type: Pda
    id: ShriffIDCard
    state: pda-sheriff
    bookSlot: # Frontier
      startingItem: HyperlinkBookNfsdSop
      priority: -2
      whitelist:
        tags:
        - BookSpaceLaw
        - BookNfsdSop
  - type: PdaBorderColor
    borderColor: "#FFFDD0"
    accentHColor: "#896b49"
  - type: Sprite
    sprite: _NF/Objects/Devices/pda.rsi
    layers:
    - map: [ "enum.PdaVisualLayers.Base" ]
    - state: "light_overlay"
      map: [ "enum.PdaVisualLayers.Flashlight" ]
      shader: "unshaded"
      visible: false
    - state: "id_overlay"
      map: [ "enum.PdaVisualLayers.IdLight" ]
      shader: "unshaded"
      visible: false
  - type: Icon
    sprite: _NF/Objects/Devices/pda.rsi
    state: pda-sheriff

- type: entity
  parent: BaseSecurityPDA
  id: CadetPDA
  name: cadet PDA
  description: Whosoever bears this PDA could be the law.
  components:
  - type: Pda
    id: CadetIDCard
    state: pda-cadet
    bookSlot: # Frontier
      startingItem: HyperlinkBookNfsdSop
      priority: -2
      whitelist:
        tags:
        - BookSpaceLaw
        - BookNfsdSop
  - type: PdaBorderColor
    borderColor: "#FFFDD0"
    accentHColor: "#896b49"
  - type: Sprite
    sprite: _NF/Objects/Devices/pda.rsi
    layers:
    - map: [ "enum.PdaVisualLayers.Base" ]
    - state: "light_overlay"
      map: [ "enum.PdaVisualLayers.Flashlight" ]
      shader: "unshaded"
      visible: false
    - state: "id_overlay"
      map: [ "enum.PdaVisualLayers.IdLight" ]
      shader: "unshaded"
      visible: false
  - type: Icon
    sprite: _NF/Objects/Devices/pda.rsi
    state: pda-cadet

- type: entity
  parent: BaseSecurityPDA
  id: DeputyPDA
  name: deputy PDA
  description: Whosoever bears this PDA is close to being the law.
  components:
  - type: Pda
    id: DeputyIDCard
    state: pda-deputy
    bookSlot: # Frontier
      startingItem: HyperlinkBookNfsdSop
      priority: -2
      whitelist:
        tags:
        - BookSpaceLaw
        - BookNfsdSop
  - type: PdaBorderColor
    borderColor: "#FFFDD0"
    accentHColor: "#896b49"
  - type: Sprite
    sprite: _NF/Objects/Devices/pda.rsi
    layers:
    - map: [ "enum.PdaVisualLayers.Base" ]
    - state: "light_overlay"
      map: [ "enum.PdaVisualLayers.Flashlight" ]
      shader: "unshaded"
      visible: false
    - state: "id_overlay"
      map: [ "enum.PdaVisualLayers.IdLight" ]
      shader: "unshaded"
      visible: false
  - type: Icon
    sprite: _NF/Objects/Devices/pda.rsi
    state: pda-deputy

- type: entity
  parent: BaseSecurityPDA
  id: BrigmedicNFPDA
  name: brigmedic PDA
  description: Whosoever bears this PDA heals the law.
  components:
  - type: Pda
    id: BrigmedicNFIDCard
    state: pda-brigmed
    bookSlot: # Frontier
      startingItem: HyperlinkBookNfsdSop
      priority: -2
      whitelist:
        tags:
        - BookSpaceLaw
        - BookNfsdSop
  - type: PdaBorderColor
    borderColor: "#FFFDD0"
    accentHColor: "#896b49"
  - type: Sprite
    sprite: _NF/Objects/Devices/pda.rsi
    layers:
    - map: [ "enum.PdaVisualLayers.Base" ]
    - state: "light_overlay"
      map: [ "enum.PdaVisualLayers.Flashlight" ]
      shader: "unshaded"
      visible: false
    - state: "id_overlay"
      map: [ "enum.PdaVisualLayers.IdLight" ]
      shader: "unshaded"
      visible: false
  - type: Icon
    sprite: _NF/Objects/Devices/pda.rsi
    state: pda-brigmed

- type: entity
  parent: BaseSecurityPDA
  id: SergeantPDA
  name: sergeant PDA
  description: Whosoever bears this PDA puts the law on their back.
  components:
  - type: Pda
    id: SergeantIDCard
    state: pda-sergeant
    bookSlot: # Frontier
      startingItem: HyperlinkBookNfsdSop
      priority: -2
      whitelist:
        tags:
        - BookSpaceLaw
        - BookNfsdSop
  - type: PdaBorderColor
    borderColor: "#FFFDD0"
    accentHColor: "#896b49"
  - type: Sprite
    sprite: _NF/Objects/Devices/pda.rsi
    layers:
    - map: [ "enum.PdaVisualLayers.Base" ]
    - state: "light_overlay"
      map: [ "enum.PdaVisualLayers.Flashlight" ]
      shader: "unshaded"
      visible: false
    - state: "id_overlay"
      map: [ "enum.PdaVisualLayers.IdLight" ]
      shader: "unshaded"
      visible: false
  - type: Icon
    sprite: _NF/Objects/Devices/pda.rsi
    state: pda-sergeant

- type: entity
  parent: BaseSecurityPDA
  id: BailiffPDA
  name: bailiff PDA
  description: Whosoever bears this PDA puts the law on their back.
  components:
  - type: Pda
    id: BailiffIDCard
    state: pda-bailiff
    bookSlot: # Frontier
      startingItem: HyperlinkBookNfsdSop
      priority: -2
      whitelist:
        tags:
        - BookSpaceLaw
        - BookNfsdSop
  - type: PdaBorderColor
    borderColor: "#FFFDD0"
    accentHColor: "#896b49"
  - type: Sprite
    sprite: _NF/Objects/Devices/pda.rsi
    layers:
    - map: [ "enum.PdaVisualLayers.Base" ]
    - state: "light_overlay"
      map: [ "enum.PdaVisualLayers.Flashlight" ]
      shader: "unshaded"
      visible: false
    - state: "id_overlay"
      map: [ "enum.PdaVisualLayers.IdLight" ]
      shader: "unshaded"
      visible: false
  - type: Icon
    sprite: _NF/Objects/Devices/pda.rsi
    state: pda-bailiff

- type: entity
  parent: BaseSecurityPDA
  id: NFDetectivePDA
  name: detective PDA
  description: Smells like rain... pouring down the rooftops...
  components:
  - type: Pda
<<<<<<< HEAD
    id: DetectiveNFIDCard
    state: pda-detectivenf
=======
    id: NFDetectiveIDCard
    state: pda-nfdetective
>>>>>>> d01816f0
    bookSlot: # Frontier
      startingItem: HyperlinkBookNfsdSop
      priority: -2
      whitelist:
        tags:
        - BookSpaceLaw
        - BookNfsdSop
  - type: PdaBorderColor
    borderColor: "#774705"
  - type: Sprite
    sprite: _NF/Objects/Devices/pda.rsi
    layers:
    - map: [ "enum.PdaVisualLayers.Base" ]
    - state: "light_overlay"
      map: [ "enum.PdaVisualLayers.Flashlight" ]
      shader: "unshaded"
      visible: false
    - state: "id_overlay"
      map: [ "enum.PdaVisualLayers.IdLight" ]
      shader: "unshaded"
      visible: false
<<<<<<< HEAD
  - type: Icon
    sprite: _NF/Objects/Devices/pda.rsi
    state: pda-detectivenf

- type: entity
  parent: BasePDA
  id: PublicAffairsLiaisonPDA
  name: public affairs liaison PDA
  description: Paperwork, paperwork, paperwork!
  components:
  - type: Pda
    id: PublicAffairsIDCard
    state: pda-pal
    penSlot:
      startingItem: PublicAffairsPen
      priority: -1
      whitelist:
        tags:
        - Write
    bookSlot: # Frontier
      startingItem: HyperlinkBookNfsdSop
      priority: -2
      whitelist:
        tags:
        - BookSpaceLaw
        - BookNfsdSop
  - type: PdaBorderColor
    borderColor: "#FFFDD0"
    accentHColor: "#896b49"
  - type: Sprite
    sprite: _NF/Objects/Devices/pda.rsi
    layers:
    - map: [ "enum.PdaVisualLayers.Base" ]
    - state: "light_overlay"
      map: [ "enum.PdaVisualLayers.Flashlight" ]
      shader: "unshaded"
      visible: false
    - state: "id_overlay"
      map: [ "enum.PdaVisualLayers.IdLight" ]
      shader: "unshaded"
      visible: false
  - type: Icon
    sprite: _NF/Objects/Devices/pda.rsi
=======
  - type: Icon
    sprite: _NF/Objects/Devices/pda.rsi
    state: pda-nfdetective

- type: entity
  parent: BaseSecurityPDA
  id: PublicAffairsLiaisonPDA
  name: public affairs liaison PDA
  description: Paperwork, paperwork, paperwork!
  components:
  - type: Pda
    id: PublicAffairsIDCard
    state: pda-pal
    penSlot:
      startingItem: PublicAffairsPen
      priority: -1
      whitelist:
        tags:
        - Write
    bookSlot: # Frontier
      startingItem: HyperlinkBookNfsdSop
      priority: -2
      whitelist:
        tags:
        - BookSpaceLaw
        - BookNfsdSop
  - type: PdaBorderColor
    borderColor: "#FFFDD0"
    accentHColor: "#896b49"
  - type: Sprite
    sprite: _NF/Objects/Devices/pda.rsi
    layers:
    - map: [ "enum.PdaVisualLayers.Base" ]
    - state: "light_overlay"
      map: [ "enum.PdaVisualLayers.Flashlight" ]
      shader: "unshaded"
      visible: false
    - state: "id_overlay"
      map: [ "enum.PdaVisualLayers.IdLight" ]
      shader: "unshaded"
      visible: false
  - type: Icon
    sprite: _NF/Objects/Devices/pda.rsi
>>>>>>> d01816f0
    state: pda-pal

- type: entity
  parent: BaseSecurityPDA
  id: SrPDA
  name: station representative PDA
  description: Looks like it's been clawed on.
  components:
  - type: Pda
    id: SrIDCard
    state: pda-sr
    penSlot:
      startingItem: PenCentcom
      priority: -1
      whitelist:
        tags:
        - Write
  - type: PdaBorderColor
    borderColor: "#789876"
    accentHColor: "#447987"
  - type: Sprite
    sprite: _NF/Objects/Devices/pda.rsi
    layers:
    - map: [ "enum.PdaVisualLayers.Base" ]
    - state: "light_overlay"
      map: [ "enum.PdaVisualLayers.Flashlight" ]
      shader: "unshaded"
      visible: false
    - state: "id_overlay"
      map: [ "enum.PdaVisualLayers.IdLight" ]
      shader: "unshaded"
      visible: false
  - type: Icon
    sprite: _NF/Objects/Devices/pda.rsi
    state: pda-sr

- type: entity
  parent: PiratePDA
  id: PirateNFPDA
  name: pirate PDA
  components:
  - type: Pda
    id: PirateNFIDCard
    state: pda-pirate

- type: entity
  parent: PiratePDA
  id: PirateCaptainNFPDA
  name: pirate captain PDA
  components:
  - type: Pda
    id: PirateCaptainNFIDCard
    state: pda-pirate

- type: entity
  parent: PiratePDA
  id: PirateFirstMateNFPDA
  name: pirate first mate PDA
  components:
  - type: Pda
    id: PirateFirstMateNFIDCard
    state: pda-pirate

- type: entity
  parent: PassengerPDA
  id: ContractorPDA
  name: contractor PDA
  components:
  - type: Pda
    id: ContractorIDCard
    state: pda

- type: entity
  parent: ClearPDA
  id: ClearNFPDA
  components:
  - type: Pda
    id: ContractorIDCard
    state: pda-clear<|MERGE_RESOLUTION|>--- conflicted
+++ resolved
@@ -353,13 +353,8 @@
   description: Smells like rain... pouring down the rooftops...
   components:
   - type: Pda
-<<<<<<< HEAD
-    id: DetectiveNFIDCard
-    state: pda-detectivenf
-=======
     id: NFDetectiveIDCard
     state: pda-nfdetective
->>>>>>> d01816f0
     bookSlot: # Frontier
       startingItem: HyperlinkBookNfsdSop
       priority: -2
@@ -381,13 +376,12 @@
       map: [ "enum.PdaVisualLayers.IdLight" ]
       shader: "unshaded"
       visible: false
-<<<<<<< HEAD
-  - type: Icon
-    sprite: _NF/Objects/Devices/pda.rsi
-    state: pda-detectivenf
-
-- type: entity
-  parent: BasePDA
+  - type: Icon
+    sprite: _NF/Objects/Devices/pda.rsi
+    state: pda-nfdetective
+
+- type: entity
+  parent: BaseSecurityPDA
   id: PublicAffairsLiaisonPDA
   name: public affairs liaison PDA
   description: Paperwork, paperwork, paperwork!
@@ -425,51 +419,6 @@
       visible: false
   - type: Icon
     sprite: _NF/Objects/Devices/pda.rsi
-=======
-  - type: Icon
-    sprite: _NF/Objects/Devices/pda.rsi
-    state: pda-nfdetective
-
-- type: entity
-  parent: BaseSecurityPDA
-  id: PublicAffairsLiaisonPDA
-  name: public affairs liaison PDA
-  description: Paperwork, paperwork, paperwork!
-  components:
-  - type: Pda
-    id: PublicAffairsIDCard
-    state: pda-pal
-    penSlot:
-      startingItem: PublicAffairsPen
-      priority: -1
-      whitelist:
-        tags:
-        - Write
-    bookSlot: # Frontier
-      startingItem: HyperlinkBookNfsdSop
-      priority: -2
-      whitelist:
-        tags:
-        - BookSpaceLaw
-        - BookNfsdSop
-  - type: PdaBorderColor
-    borderColor: "#FFFDD0"
-    accentHColor: "#896b49"
-  - type: Sprite
-    sprite: _NF/Objects/Devices/pda.rsi
-    layers:
-    - map: [ "enum.PdaVisualLayers.Base" ]
-    - state: "light_overlay"
-      map: [ "enum.PdaVisualLayers.Flashlight" ]
-      shader: "unshaded"
-      visible: false
-    - state: "id_overlay"
-      map: [ "enum.PdaVisualLayers.IdLight" ]
-      shader: "unshaded"
-      visible: false
-  - type: Icon
-    sprite: _NF/Objects/Devices/pda.rsi
->>>>>>> d01816f0
     state: pda-pal
 
 - type: entity
