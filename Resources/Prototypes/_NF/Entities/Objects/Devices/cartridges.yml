--- conflicted
+++ resolved
@@ -28,8 +28,6 @@
     - type: AccessReader
       access: [["HeadOfSecurity"], ["HeadOfPersonnel"]]
 
-<<<<<<< HEAD
-=======
 - type: entity
   parent: NFBasePDACartridge
   id: AppraisalCartridge
@@ -49,7 +47,6 @@
       icon: Objects/Tools/appraisal-tool.rsi/icon.png
     - type: AppraisalCartridge
 
->>>>>>> d01816f0
 # Not a PDA cartridge (then why is this here)
 - type: entity
   parent: BaseItem
