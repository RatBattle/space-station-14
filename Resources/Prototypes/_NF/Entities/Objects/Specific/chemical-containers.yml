--- conflicted
+++ resolved
@@ -113,9 +113,6 @@
         - ReagentId: WeldingFuel
           Quantity: 200
   - type: StaticPrice # Frontier
-<<<<<<< HEAD
-    vendPrice: 500 # Frontier
-=======
     vendPrice: 500 # Frontier
 
 # Fuel-grade items
@@ -142,7 +139,7 @@
   parent: BaseItem
   id: FuelUranium
   name: fuel-grade uranium
-  description: A rod made of semi-processed uranium, suitable for fuel. 
+  description: A rod made of semi-processed uranium, suitable for fuel.
   components:
   - type: Material
   - type: PhysicalComposition
@@ -161,7 +158,7 @@
   parent: BaseItem
   id: FuelBananium
   name: fuel-grade bananium
-  description: A rod made from pressed bananium peels, suitable for fuel. 
+  description: A rod made from pressed bananium peels, suitable for fuel.
   components:
   - type: Material
   - type: PhysicalComposition
@@ -174,5 +171,4 @@
   - type: Appearance
   - type: StaticPrice
     price: 0
-    vendPrice: 5000
->>>>>>> d01816f0
+    vendPrice: 5000