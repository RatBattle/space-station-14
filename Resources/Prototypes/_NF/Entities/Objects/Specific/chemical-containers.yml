--- conflicted
+++ resolved
@@ -181,10 +181,7 @@
   id: FuelUranium
   name: fuel-grade uranium
   description: A rod made of semi-processed uranium, suitable for fuel.
-<<<<<<< HEAD
-=======
   suffix: 20
->>>>>>> 8b707fd6
   components:
   - type: Material
   - type: PhysicalComposition
@@ -218,10 +215,7 @@
   id: FuelBananium
   name: fuel-grade bananium
   description: A rod made from pressed bananium peels, suitable for fuel.
-<<<<<<< HEAD
-=======
   suffix: 20
->>>>>>> 8b707fd6
   components:
   - type: Material
   - type: PhysicalComposition
