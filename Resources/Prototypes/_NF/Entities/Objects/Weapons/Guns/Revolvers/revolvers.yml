- type: entity
  name: Argenti
  parent: [ BaseC1Contraband, BaseWeaponRevolver ]
  id: WeaponRevolverArgenti
  description: The civilian grade Argenti Type 20 revolver. Manufactured by Silver Industries. While the design with expanded cylinder is quite ancient, the right gunslinger will know how to utilise it well. Uses .20 rifle ammo.
  components:
  - type: Sprite
    scale: 0.75 , 0.75
    sprite: _NF/Objects/Weapons/Guns/Revolvers/argenti.rsi
  - type: Clothing
    sprite: _NF/Objects/Weapons/Guns/Revolvers/argenti.rsi
  - type: Gun
    fireRate: 2.5
    resetOnHandSelected: false
  - type: RevolverAmmoProvider
    whitelist:
      tags:
        - CartridgeRifle
        - SpeedLoaderRifleHeavy
    capacity: 8
    proto: CartridgeRifle
    chambers: [ True, True, True, True, True, True, True, True ]
    ammoSlots: [ null, null, null, null, null, null, null, null ]
  - type: StaticPrice
    price: 200

- type: entity
  parent: WeaponRevolverArgenti
  id: WeaponRevolverArgentiNonlethal
  suffix: Non-lethal
  components:
  - type: RevolverAmmoProvider
    capacity: 8
    proto: CartridgeRifleRubber
    chambers: [ True, True, True, True, True, True, True, True ]
    ammoSlots: [ null, null, null, null, null, null, null, null ]

- type: entity
  parent: WeaponRevolverDeckard
  id: WeaponRevolverDeckardNonlethal
  suffix: Non-lethal
  components:
  - type: RevolverAmmoProvider
    capacity: 5
    proto: CartridgeMagnumRubber
    chambers: [ True, True, True, True, True ]
    ammoSlots: [ null, null, null, null, null ]

- type: entity
<<<<<<< HEAD
=======
  parent: WeaponRevolverDeckardExpedition
  id: WeaponRevolverDeckardExpeditionGrifty
  categories: [ HideSpawnMenu ]
  name: Customer Service Resolver

- type: entity
>>>>>>> d01816f0
  parent: [ WeaponRevolverPython, BaseC3ContrabandUnredeemable]
  id: WeaponRevolverPythonGrown
  categories: [ HideSpawnMenu ]<|MERGE_RESOLUTION|>--- conflicted
+++ resolved
@@ -47,15 +47,12 @@
     ammoSlots: [ null, null, null, null, null ]
 
 - type: entity
-<<<<<<< HEAD
-=======
   parent: WeaponRevolverDeckardExpedition
   id: WeaponRevolverDeckardExpeditionGrifty
   categories: [ HideSpawnMenu ]
   name: Customer Service Resolver
 
 - type: entity
->>>>>>> d01816f0
   parent: [ WeaponRevolverPython, BaseC3ContrabandUnredeemable]
   id: WeaponRevolverPythonGrown
   categories: [ HideSpawnMenu ]