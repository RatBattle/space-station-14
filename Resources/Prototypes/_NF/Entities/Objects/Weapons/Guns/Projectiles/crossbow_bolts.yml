--- conflicted
+++ resolved
@@ -38,7 +38,7 @@
     offset: 0.1,0.1
   - type: ThrowingAngle
     angle: 0
-  
+
 - type: entity
   id: BaseBoltProjectile
   parent: BaseItem
@@ -69,11 +69,7 @@
         - BulletImpassable
   - type: PhysicalComposition
     materialComposition:
-<<<<<<< HEAD
-      Steel: 25
-=======
       Steel: 10
->>>>>>> d01816f0
   - type: Damageable
     damageContainer: Inorganic
   - type: Destructible
