--- conflicted
+++ resolved
@@ -1,9 +1,5 @@
 - type: entity
-<<<<<<< HEAD
-  parent: [BaseItem, BaseCommandContraband]
-=======
   parent: [BaseItem, BaseC2ContrabandUnredeemable]
->>>>>>> 7e675dd3
   id: DemagUnlimited
   name: cryptographic resequencer
   suffix: Unlimited
