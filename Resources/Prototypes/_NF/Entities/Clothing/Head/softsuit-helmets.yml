# BASE
- type: entity
  abstract: true
  parent: ClothingHeadEVAHelmetBase
  id: ClothingHeadEVAHelmetWithLightBase
  name: base EVA helmet with light
  components:
  - type: Sprite
    sprite: _NF/Clothing/Head/Helmets/eva_color.rsi
    layers:
    - state: icon-base
    - state: icon-reinforced-points
    - state: icon-visor
    - state: light-overlay
      visible: false
      shader: unshaded
      map: [ "light" ]
  - type: HandheldLight
    addPrefix: false
    blinkingBehaviourId: blinking
    radiatingBehaviourId: radiating
  - type: LightBehaviour
    behaviours:
      - !type:FadeBehaviour
        id: radiating
        interpolate: Linear
        maxDuration: 2.0
        startValue: 3.0
        endValue: 2.0
        isLooped: true
        reverseWhenFinished: true
      - !type:PulseBehaviour
        id: blinking
        interpolate: Nearest
        maxDuration: 1.0
        minValue: 0.1
        maxValue: 2.0
        isLooped: true
  - type: Battery # Apparently lights on helmets don't work without batteries. Bummer.
    maxCharge: 600 #lights drain 3/s but recharge of 2 makes this 1/s. Therefore 600 is 10 minutes of light.
    startingCharge: 600
  - type: BatterySelfRecharger
    autoRecharge: true
    autoRechargeRate: 2 #recharge of 2 makes total drain 1w / s so max charge is 1:1 with time. Time to fully charge should be 5 minutes. Having recharge gives light an extended flicker period which gives you some warning to return to light area.
  - type: Appearance
  - type: ToggleableLightVisuals
    spriteLayer: light
    clothingVisuals:
      head:
      - state: equipped-head-light
        shader: unshaded
  - type: Clothing
    clothingVisuals:
      head:
      - state: equipped-head-base
      - state: equipped-head-reinforced-points
      - state: equipped-head-visor
  - type: PointLight
    #color: "#adffe6"
    enabled: false
    radius: 3
    energy: 2
    mask: /Textures/Effects/LightMasks/cone.png
    autoRot: true
    netsync: false

# DEPARTMENTAL
- type: entity
  parent: ClothingHeadEVAHelmetWithLightBase
  id: ClothingHeadEVAHelmetHydro
  name: botanist EVA helmet
  categories: [ HideSpawnMenu ]
  components:
  - type: Sprite
    sprite: _NF/Clothing/Head/Helmets/eva_color.rsi
    layers:
    - state: icon-base
      color: "#5fa31e"
    - state: icon-reinforced-points
      color: "#6b4600"
    - state: icon-visor
      color: "#adcfd5"
  - type: Clothing
    sprite: _NF/Clothing/Head/Helmets/eva_color.rsi
    clothingVisuals:
      head:
      - state: equipped-head-base
        color: "#5fa31e"
      - state: equipped-head-reinforced-points
        color: "#6b4600"
      - state: equipped-head-visor
        color: "#adcfd5"

- type: entity
  parent: ClothingHeadEVAHelmetWithLightBase
  id: ClothingHeadEVAHelmetMailman
  name: mailcarrier EVA helmet
  categories: [ HideSpawnMenu ]
  components:
  - type: Sprite
    sprite: _NF/Clothing/Head/Helmets/eva_color.rsi
    layers:
    - state: icon-base
      color: "#4960ed"
    - state: icon-reinforced-points
      color: "#3e3e48"
    - state: icon-visor
      color: "#adcfd5"
  - type: Clothing
    sprite: _NF/Clothing/Head/Helmets/eva_color.rsi
    clothingVisuals:
      head:
      - state: equipped-head-base
        color: "#4960ed"
      - state: equipped-head-reinforced-points
        color: "#3e3e48"
      - state: equipped-head-visor
        color: "#adcfd5"

# COLORED DEPARTMENTAL
## CONTRACTORS
- type: entity
  parent: ClothingHeadEVAHelmetWithLightBase
  id: ClothingHeadEVAHelmetContractor
  name: contractor EVA helmet
  categories: [ HideSpawnMenu ]
  components:
  - type: Sprite
    sprite: _NF/Clothing/Head/Helmets/eva_color.rsi
    layers:
    - state: icon-base
      color: "#fff4e2"
    - state: icon-reinforced-points
      color: "#3e3e48"
    - state: icon-visor
      color: "#adcfd5"
  - type: Clothing
    sprite: _NF/Clothing/Head/Helmets/eva_color.rsi
    clothingVisuals:
      head:
      - state: equipped-head-base
        color: "#fff4e2"
      - state: equipped-head-reinforced-points
        color: "#3e3e48"
      - state: equipped-head-visor
        color: "#adcfd5"

## COMMAND
- type: entity
  parent: ClothingHeadEVAHelmetWithLightBase
  id: ClothingHeadEVAHelmetSr
  name: station representative EVA helmet
  categories: [ HideSpawnMenu ]
  components:
  - type: Sprite
    sprite: _NF/Clothing/Head/Helmets/eva_color.rsi
    layers:
    - state: icon-base
      color: "#194214"
    - state: icon-reinforced-points
      color: "#3e3e48"
    - state: icon-decals-02
      color: "#f2b833"
    - state: icon-visor
      color: "#fbe6b8"
  - type: Clothing
    sprite: _NF/Clothing/Head/Helmets/eva_color.rsi
    clothingVisuals:
      head:
      - state: equipped-head-base
        color: "#194214"
      - state: equipped-head-reinforced-points
        color: "#3e3e48"
      - state: equipped-head-decals-02
        color: "#f2b833"
      - state: equipped-head-visor
        color: "#fbe6b8"
  - type: PointLight
    radius: 5
    energy: 2

- type: entity
  parent: ClothingHeadEVAHelmetWithLightBase
  id: ClothingHeadEVAHelmetCaptain
  name: captain EVA helmet
  categories: [ HideSpawnMenu ]
  components:
  - type: Sprite
    sprite: _NF/Clothing/Head/Helmets/eva_color.rsi
    layers:
    - state: icon-base
      color: "#2d4c5e"
    - state: icon-reinforced-points
      color: "#3e3e48"
    - state: icon-decals-02
      color: "#ffce5b"
    - state: icon-visor
      color: "#2572bf"
  - type: Clothing
    sprite: _NF/Clothing/Head/Helmets/eva_color.rsi
    clothingVisuals:
      head:
      - state: equipped-head-base
        color: "#2d4c5e"
      - state: equipped-head-reinforced-points
        color: "#3e3e48"
      - state: equipped-head-decals-02
        color: "#ffce5b"
      - state: equipped-head-visor
        color: "#2572bf"
  - type: PointLight
    radius: 5
    energy: 2

## ENGINEERING
- type: entity
  parent: ClothingHeadEVAHelmetWithLightBase
  id: ClothingHeadEVAHelmetEngineer
  name: engineer EVA helmet
  categories: [ HideSpawnMenu ]
  components:
  - type: Sprite
    sprite: _NF/Clothing/Head/Helmets/eva_color.rsi
    layers:
    - state: icon-base
      color: "#ffee00"
    - state: icon-reinforced-points
      color: "#ff7f00"
    - state: icon-visor
      color: "#adcfd5"
  - type: Clothing
    sprite: _NF/Clothing/Head/Helmets/eva_color.rsi
    clothingVisuals:
      head:
      - state: equipped-head-base
        color: "#ffee00"
      - state: equipped-head-reinforced-points
        color: "#ff7f00"
      - state: equipped-head-visor
        color: "#adcfd5"

- type: entity
  parent: ClothingHeadEVAHelmetWithLightBase
  id: ClothingHeadEVAHelmetAtmosTech
  name: atmospheric technician EVA helmet
  categories: [ HideSpawnMenu ]
  components:
  - type: Sprite
    sprite: _NF/Clothing/Head/Helmets/eva_color.rsi
    layers:
    - state: icon-base
      color: "#ffee00"
    - state: icon-reinforced-points
      color: "#00a5ff"
    - state: icon-visor
      color: "#e1b537"
  - type: Clothing
    sprite: _NF/Clothing/Head/Helmets/eva_color.rsi
    clothingVisuals:
      head:
      - state: equipped-head-base
        color: "#ffee00"
      - state: equipped-head-reinforced-points
        color: "#00a5ff"
      - state: equipped-head-visor
        color: "#e1b537"
  - type: PointLight
    color: "#adffe6"

## SUPPLY
- type: entity
  parent: ClothingHeadEVAHelmetWithLightBase
  id: ClothingHeadEVAHelmetCargo
  name: cargo EVA helmet
  categories: [ HideSpawnMenu ]
  components:
  - type: Sprite
    sprite: _NF/Clothing/Head/Helmets/eva_color.rsi
    layers:
    - state: icon-base
      color: "#deb733"
    - state: icon-reinforced-points
      color: "#3e3e48"
    - state: icon-visor
      color: "#adcfd5"
  - type: Clothing
    sprite: _NF/Clothing/Head/Helmets/eva_color.rsi
    clothingVisuals:
      head:
      - state: equipped-head-base
        color: "#deb733"
      - state: equipped-head-reinforced-points
        color: "#3e3e48"
      - state: equipped-head-visor
        color: "#adcfd5"

- type: entity
  parent: ClothingHeadEVAHelmetWithLightBase
  id: ClothingHeadEVAHelmetSalvage
  name: salvage specialist EVA helmet
  categories: [ HideSpawnMenu ]
  components:
  - type: Sprite
    sprite: _NF/Clothing/Head/Helmets/eva_color.rsi
    layers:
    - state: icon-base
      color: "#deb733"
    - state: icon-reinforced-points
      color: "#ad2aea"
    - state: icon-visor
      color: "#adcfd5"
  - type: Clothing
    sprite: _NF/Clothing/Head/Helmets/eva_color.rsi
    clothingVisuals:
      head:
      - state: equipped-head-base
        color: "#deb733"
      - state: equipped-head-reinforced-points
        color: "#ad2aea"
      - state: equipped-head-visor
        color: "#adcfd5"
  - type: PointLight
    radius: 6

## MEDICAL
- type: entity
  parent: ClothingHeadEVAHelmetWithLightBase
  id: ClothingHeadEVAHelmetMedic
  name: medic EVA helmet
  categories: [ HideSpawnMenu ]
  components:
  - type: Sprite
    sprite: _NF/Clothing/Head/Helmets/eva_color.rsi
    layers:
    - state: icon-base
      color: "#d6e6f3"
    - state: icon-reinforced-points
      color: "#5a96bb"
    - state: icon-visor
      color: "#adcfd5"
  - type: Clothing
    sprite: _NF/Clothing/Head/Helmets/eva_color.rsi
    clothingVisuals:
      head:
      - state: equipped-head-base
        color: "#d6e6f3"
      - state: equipped-head-reinforced-points
        color: "#5a96bb"
      - state: equipped-head-visor
        color: "#adcfd5"
  - type: PointLight
    color: "#adf1ff"

## SCIENCE
- type: entity
  parent: ClothingHeadEVAHelmetWithLightBase
  id: ClothingHeadEVAHelmetScientist
  name: scientist EVA helmet
  categories: [ HideSpawnMenu ]
  components:
  - type: Sprite
    sprite: _NF/Clothing/Head/Helmets/eva_color.rsi
    layers:
    - state: icon-base
      color: "#edeaea"
    - state: icon-reinforced-points
      color: "#606275"
    - state: icon-visor
      color: "#2accff"
  - type: Clothing
    sprite: _NF/Clothing/Head/Helmets/eva_color.rsi
    clothingVisuals:
      head:
      - state: equipped-head-base
        color: "#edeaea"
      - state: equipped-head-reinforced-points
        color: "#606275"
      - state: equipped-head-visor
        color: "#2accff"
  - type: PointLight
    color: "#d6adff"

## SERVICE
- type: entity
  parent: ClothingHeadEVAHelmetWithLightBase
  id: ClothingHeadEVAHelmetJanitor
  name: janitor EVA helmet
  categories: [ HideSpawnMenu ]
  components:
  - type: Sprite
    sprite: _NF/Clothing/Head/Helmets/eva_color.rsi
    layers:
    - state: icon-base
      color: "#cac4c3"
    - state: icon-reinforced-points
      color: "#ebdc36"
    - state: icon-visor
      color: "#bb5cc9"
  - type: Clothing
    sprite: _NF/Clothing/Head/Helmets/eva_color.rsi
    clothingVisuals:
      head:
      - state: equipped-head-base
        color: "#cac4c3"
      - state: equipped-head-reinforced-points
        color: "#ebdc36"
      - state: equipped-head-visor
        color: "#bb5cc9"
  - type: PointLight
    color: "#d6adff"

- type: entity
  parent: ClothingHeadEVAHelmetWithLightBase
  id: ClothingHeadEVAHelmetServiceWorker
  name: service worker EVA helmet
  categories: [ HideSpawnMenu ]
  components:
  - type: Sprite
    sprite: _NF/Clothing/Head/Helmets/eva_color.rsi
    layers:
    - state: icon-base
      color: "#fff4e2"
    - state: icon-reinforced-points
      color: "#606275"
    - state: icon-visor
      color: "#adcfd5"
  - type: Clothing
    sprite: _NF/Clothing/Head/Helmets/eva_color.rsi
    clothingVisuals:
      head:
      - state: equipped-head-base
        color: "#fff4e2"
      - state: equipped-head-reinforced-points
        color: "#606275"
      - state: equipped-head-visor
        color: "#adcfd5"

- type: entity
  parent: ClothingHeadEVAHelmetWithLightBase
  id: ClothingHeadEVAHelmetChaplain
  name: chaplain EVA helmet
  categories: [ HideSpawnMenu ]
  components:
  - type: Sprite
    sprite: _NF/Clothing/Head/Helmets/eva_color.rsi
    layers:
    - state: icon-base
      color: "#a42424"
    - state: icon-reinforced-points
      color: "#a42424"
    - state: icon-visor
      color: "#ffce5b"
  - type: Clothing
    sprite: _NF/Clothing/Head/Helmets/eva_color.rsi
    clothingVisuals:
      head:
      - state: equipped-head-base
        color: "#a42424"
      - state: equipped-head-reinforced-points
        color: "#a42424"
      - state: equipped-head-visor
        color: "#ffce5b"
  - type: PointLight
    color: "#ffce5b"

- type: entity
  parent: ClothingHeadEVAHelmetWithLightBase
  id: ClothingHeadEVAHelmetBoxerRed
  name: boxer EVA helmet
  categories: [ HideSpawnMenu ]
  components:
  - type: Sprite
    sprite: _NF/Clothing/Head/Helmets/eva_color.rsi
    layers:
    - state: icon-base
      color: "#d1502c"
    - state: icon-reinforced-points
      color: "#606275"
    - state: icon-visor
      color: "#adcfd5"
  - type: Clothing
    sprite: _NF/Clothing/Head/Helmets/eva_color.rsi
    clothingVisuals:
      head:
      - state: equipped-head-base
        color: "#d1502c"
      - state: equipped-head-reinforced-points
        color: "#606275"
      - state: equipped-head-visor
        color: "#adcfd5"

- type: entity
  parent: ClothingHeadEVAHelmetWithLightBase
  id: ClothingHeadEVAHelmetBoxerGreen
  name: boxer EVA helmet
  categories: [ HideSpawnMenu ]
  components:
  - type: Sprite
    sprite: _NF/Clothing/Head/Helmets/eva_color.rsi
    layers:
    - state: icon-base
      color: "#4cd339"
    - state: icon-reinforced-points
      color: "#606275"
    - state: icon-visor
      color: "#adcfd5"
  - type: Clothing
    sprite: _NF/Clothing/Head/Helmets/eva_color.rsi
    clothingVisuals:
      head:
      - state: equipped-head-base
        color: "#4cd339"
      - state: equipped-head-reinforced-points
        color: "#606275"
      - state: equipped-head-visor
        color: "#adcfd5"

- type: entity
  parent: ClothingHeadEVAHelmetWithLightBase
  id: ClothingHeadEVAHelmetBoxerBlue
  name: boxer EVA helmet
  categories: [ HideSpawnMenu ]
  components:
  - type: Sprite
    sprite: _NF/Clothing/Head/Helmets/eva_color.rsi
    layers:
    - state: icon-base
      color: "#23a0bb"
    - state: icon-reinforced-points
      color: "#606275"
    - state: icon-visor
      color: "#adcfd5"
  - type: Clothing
    sprite: _NF/Clothing/Head/Helmets/eva_color.rsi
    clothingVisuals:
      head:
      - state: equipped-head-base
        color: "#23a0bb"
      - state: equipped-head-reinforced-points
        color: "#606275"
      - state: equipped-head-visor
        color: "#adcfd5"

- type: entity
  parent: ClothingHeadEVAHelmetWithLightBase
  id: ClothingHeadEVAHelmetBoxerYellow
  name: boxer EVA helmet
  categories: [ HideSpawnMenu ]
  components:
  - type: Sprite
    sprite: _NF/Clothing/Head/Helmets/eva_color.rsi
    layers:
    - state: icon-base
      color: "#d9be15"
    - state: icon-reinforced-points
      color: "#606275"
    - state: icon-visor
      color: "#adcfd5"
  - type: Clothing
    sprite: _NF/Clothing/Head/Helmets/eva_color.rsi
    clothingVisuals:
      head:
      - state: equipped-head-base
        color: "#d9be15"
      - state: equipped-head-reinforced-points
        color: "#606275"
      - state: equipped-head-visor
        color: "#adcfd5"

- type: entity
  parent: ClothingHeadEVAHelmetWithLightBase
  id: ClothingHeadEVAHelmetBoxerRandom
  name: boxer EVA helmet
  categories: [ HideSpawnMenu ]
  components:
  - type: Sprite
    sprite: _NF/Clothing/Head/Helmets/eva_color.rsi
    layers:
    - state: equipped-head-base
      map: [ "EVA_helmet_decal_boxing" ]
    - state: equipped-head-reinforced-points
      color: "#606275"
    - state: equipped-head-visor
      color: "#adcfd5"
  - type: Clothing
    sprite: _NF/Clothing/Head/Helmets/eva_color.rsi
    clothingVisuals:
      head:
      - state: equipped-head-base
        map: [ "EVA_helmet_decal_boxing" ]
      - state: equipped-head-reinforced-points
        color: "#606275"
      - state: equipped-head-visor
        color: "#adcfd5"
  - type: RandomSprite
    available:
      - EVA_helmet_decal_boxing:
          equipped-head-base: Sixteen # CyberpunkNeon

## WILDCARDS
- type: entity
  parent: ClothingHeadEVAHelmetWithLightBase
  id: ClothingHeadEVAHelmetPilot
  name: pilot EVA helmet
  categories: [ HideSpawnMenu ]
  components:
  - type: Sprite
    sprite: _NF/Clothing/Head/Helmets/eva_color.rsi
    layers:
    - state: icon-base
      color: "#496ea0"
    - state: icon-reinforced-points
      color: "#784f1e"
    - state: icon-visor
      color: "#adcfd5"
  - type: Clothing
    sprite: _NF/Clothing/Head/Helmets/eva_color.rsi
    clothingVisuals:
      head:
      - state: equipped-head-base
        color: "#496ea0"
      - state: equipped-head-reinforced-points
        color: "#784f1e"
      - state: equipped-head-visor
        color: "#adcfd5"

- type: entity
  parent: ClothingHeadEVAHelmetWithLightBase
  id: ClothingHeadEVAHelmetMercenary
  name: mercenary EVA helmet
  categories: [ HideSpawnMenu ]
  components:
  - type: Sprite
    sprite: _NF/Clothing/Head/Helmets/eva_color.rsi
    layers:
    - state: icon-base
      color: "#7b7b3f"
    - state: icon-reinforced-points
      color: "#27272e"
    - state: icon-visor
      color: "#f5fc95"
  - type: Clothing
    sprite: _NF/Clothing/Head/Helmets/eva_color.rsi
    clothingVisuals:
      head:
      - state: equipped-head-base
        color: "#7b7b3f"
      - state: equipped-head-reinforced-points
        color: "#27272e"
      - state: equipped-head-visor
        color: "#f5fc95"

- type: entity
  parent: ClothingHeadEVAHelmetWithLightBase
  id: ClothingHeadEVAHelmetPrivateSec
  name: private security EVA helmet
  categories: [ HideSpawnMenu ]
  components:
  - type: Sprite
    sprite: _NF/Clothing/Head/Helmets/eva_color.rsi
    layers:
    - state: icon-base
      color: "#935c3f"
    - state: icon-reinforced-points
      color: "#2286bd"
    - state: icon-visor
      color: "#ffd600"
  - type: Clothing
    sprite: _NF/Clothing/Head/Helmets/eva_color.rsi
    clothingVisuals:
      head:
      - state: equipped-head-base
        color: "#935c3f"
      - state: equipped-head-reinforced-points
        color: "#2286bd"
      - state: equipped-head-visor
        color: "#ffd600"

## NFSD
- type: entity
  parent: ClothingHeadEVAHelmetWithLightBase
  id: ClothingHeadEVAHelmetNfsd
  name: nfsd EVA helmet
  categories: [ HideSpawnMenu ]
  components:
  - type: Sprite
    sprite: _NF/Clothing/Head/Helmets/eva_color.rsi
    layers:
    - state: icon-base
      color: "#a9947d"
    - state: icon-reinforced-points
      color: "#384d2f"
    - state: icon-visor
      color: "#52843f"
  - type: Clothing
    sprite: _NF/Clothing/Head/Helmets/eva_color.rsi
    clothingVisuals:
      head:
      - state: equipped-head-base
        color: "#a9947d"
      - state: equipped-head-reinforced-points
        color: "#384d2f"
      - state: equipped-head-visor
        color: "#52843f"

## PLAYER FACTIONS
- type: entity
<<<<<<< HEAD
  parent: ClothingHeadEVAHelmetBase
=======
  parent: ClothingHeadEVAHelmetWithLightBase
>>>>>>> d01816f0
  id: ClothingHeadEVAHelmetLvhi
  name: lvhi EVA helmet
  categories: [ HideSpawnMenu ]
  components:
  - type: Sprite
    sprite: _NF/Clothing/Head/Helmets/eva_color.rsi
    layers:
    - state: icon-base
      color: "#e48545"
    - state: icon-reinforced-points
      color: "#3e3e48"
    - state: icon-visor
      color: "#283846"
  - type: Clothing
    sprite: _NF/Clothing/Head/Helmets/eva_color.rsi
    clothingVisuals:
      head:
      - state: equipped-head-base
        color: "#e48545"
      - state: equipped-head-reinforced-points
        color: "#3e3e48"
      - state: equipped-head-visor
        color: "#283846"

- type: entity
<<<<<<< HEAD
  parent: ClothingHeadEVAHelmetBase
=======
  parent: ClothingHeadEVAHelmetWithLightBase
>>>>>>> d01816f0
  id: ClothingHeadEVAHelmetArcadia
  name: arcadia EVA helmet
  categories: [ HideSpawnMenu ]
  components:
  - type: Sprite
    sprite: _NF/Clothing/Head/Helmets/eva_color.rsi
    layers:
    - state: icon-base
      color: "#3e3e48"
    - state: icon-reinforced-points
      color: "#3e3e48"
    - state: icon-visor
      color: "#8f1717"
  - type: Clothing
    sprite: _NF/Clothing/Head/Helmets/eva_color.rsi
    clothingVisuals:
      head:
      - state: equipped-head-base
        color: "#3e3e48"
      - state: equipped-head-reinforced-points
        color: "#3e3e48"
      - state: equipped-head-visor
        color: "#8f1717"<|MERGE_RESOLUTION|>--- conflicted
+++ resolved
@@ -705,11 +705,7 @@
 
 ## PLAYER FACTIONS
 - type: entity
-<<<<<<< HEAD
-  parent: ClothingHeadEVAHelmetBase
-=======
-  parent: ClothingHeadEVAHelmetWithLightBase
->>>>>>> d01816f0
+  parent: ClothingHeadEVAHelmetWithLightBase
   id: ClothingHeadEVAHelmetLvhi
   name: lvhi EVA helmet
   categories: [ HideSpawnMenu ]
@@ -735,11 +731,7 @@
         color: "#283846"
 
 - type: entity
-<<<<<<< HEAD
-  parent: ClothingHeadEVAHelmetBase
-=======
-  parent: ClothingHeadEVAHelmetWithLightBase
->>>>>>> d01816f0
+  parent: ClothingHeadEVAHelmetWithLightBase
   id: ClothingHeadEVAHelmetArcadia
   name: arcadia EVA helmet
   categories: [ HideSpawnMenu ]
