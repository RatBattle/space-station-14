- type: entity
  id: ClothingHeadHatBH
  name: "bounty hunter's hat"
  parent: [ BaseC1Contraband, ClothingHeadHatHoshat ]
  description: "There's a new bounty hunter in the sector."
  components:
  - type: Sprite
    sprite: _NF/Clothing/Head/Hats/bounty_hunter_hat.rsi
  - type: Clothing
    sprite: _NF/Clothing/Head/Hats/bounty_hunter_hat.rsi
  - type: HamsterWearable

- type: entity
<<<<<<< HEAD
  parent: ClothingHeadBaseButcherable
=======
  parent: [ ChaplainClothes, ClothingHeadBaseButcherable ]
>>>>>>> d01816f0
  id: ClothingHeadHatPilgrim
  name: pilgrim's hat
  description: "Thou shalt not suffer a turkey to live."
  components:
  - type: Sprite
    sprite: _NF/Clothing/Head/Hats/pilgrim_hat.rsi
  - type: Clothing
    sprite: _NF/Clothing/Head/Hats/pilgrim_hat.rsi

- type: entity
<<<<<<< HEAD
  parent: ClothingHeadBaseButcherable
=======
  parent: [ ChaplainClothes, ClothingHeadBaseButcherable ]
>>>>>>> d01816f0
  id: ClothingHeadHatWideBrimmed
  name: wide-brimmed hat
  description: Works great as frisbee substitute.
  components:
  - type: Sprite
    sprite: _NF/Clothing/Head/Hats/widebrim_hat.rsi
  - type: Clothing
    sprite: _NF/Clothing/Head/Hats/widebrim_hat.rsi

- type: entity
<<<<<<< HEAD
  parent: ClothingHeadBaseButcherable
=======
  parent: [ ChaplainClothes, ClothingHeadBaseButcherable ]
>>>>>>> d01816f0
  id: ClothingHeadHatCardinal
  name: cardinal's hat
  description: Keeps your head well protected from sun and reason.
  components:
  - type: Sprite
    sprite: _NF/Clothing/Head/Hats/cardinal_hat.rsi
  - type: Clothing
    sprite: _NF/Clothing/Head/Hats/cardinal_hat.rsi

- type: entity
<<<<<<< HEAD
  parent: ClothingHeadBaseButcherable
=======
  parent: [ ChaplainClothes, ClothingHeadBaseButcherable ]
>>>>>>> d01816f0
  id: ClothingHeadHatWitchhunter
  name: witch hunter's hat
  description: "Thou shalt not suffer a witch to live."
  components:
  - type: Sprite
    sprite: _NF/Clothing/Head/Hats/witch_hunter_hat.rsi
  - type: Clothing
    sprite: _NF/Clothing/Head/Hats/witch_hunter_hat.rsi

- type: entity
<<<<<<< HEAD
  parent: ClothingHeadBaseButcherable
=======
  parent: [ ChaplainClothes, ClothingHeadBaseButcherable ]
>>>>>>> d01816f0
  id: ClothingHeadHatBishopMitre
  name: bishop's mitre
  description: How to wear this thing? Ah! The other way around!
  components:
  - type: Sprite
    sprite: _NF/Clothing/Head/Hats/bishop_mitre.rsi
  - type: Clothing
    sprite: _NF/Clothing/Head/Hats/bishop_mitre.rsi

- type: entity
<<<<<<< HEAD
  parent: ClothingHeadBaseButcherable
=======
  parent: [ ChaplainClothes, ClothingHeadBaseButcherable ]
>>>>>>> d01816f0
  id: ClothingHeadHatKippah
  name: kippah
  description: Worn on the head like a dome.
  components:
  - type: Sprite
    sprite: _NF/Clothing/Head/Hats/kippah.rsi
  - type: Clothing
    sprite: _NF/Clothing/Head/Hats/kippah.rsi

- type: entity
<<<<<<< HEAD
  parent: ClothingHeadBaseButcherable
=======
  parent: [ ChaplainClothes, ClothingHeadBaseButcherable ]
>>>>>>> d01816f0
  id: ClothingHeadHatHoodCardinalHood
  categories: [ HideSpawnMenu ]
  name: cardinal's hood
  description: Hides your eyes, ensteels your faith.
  components:
  - type: Sprite
    sprite: _NF/Clothing/Head/Hoods/cardinal_hood.rsi
  - type: Clothing
    sprite: _NF/Clothing/Head/Hoods/cardinal_hood.rsi

- type: entity
  parent: ClothingHeadBaseButcherable
  id: ClothingHeadHatMcCrown
  name: mccargo crown
  description: 'Crowns and tiaras, McCargo King.'
  components:
  - type: Sprite
    sprite: _NF/Clothing/Head/Hoods/mccargocrown.rsi
  - type: Clothing
    sprite: _NF/Clothing/Head/Hoods/mccargocrown.rsi

- type: entity
  parent: ClothingHeadBaseButcherable
  id: ClothingHeadHatPilot
  name: pilot's helmet
  description: Can't hear the voices in my headset with these earflaps over my ears. And it feels good.
  components:
  - type: Sprite
    sprite: _NF/Clothing/Head/Hats/pilot.rsi
  - type: Clothing
    sprite: _NF/Clothing/Head/Hats/pilot.rsi
  - type: HideLayerClothing
    slots:
    - Hair

- type: entity
  parent: ClothingHeadBaseButcherable
  id: ClothingHeadHatPirates
  name: pirate's hat
  description: Y'Arrgghhh.
  components:
  - type: Sprite
    sprite: _NF/Clothing/Head/Hats/pirate_hat.rsi
  - type: Clothing
    sprite: _NF/Clothing/Head/Hats/pirate_hat.rsi

- type: entity
  parent: ClothingHeadBaseButcherable
  id: ClothingHeadHatPirateLuffy
  name: suspicious pirate's hat
  description: This here hat be lookin' suspicious.
  components:
  - type: Sprite
    sprite: _NF/Clothing/Head/Hats/pirate_hat_luffy.rsi
  - type: Clothing
    sprite: _NF/Clothing/Head/Hats/pirate_hat_luffy.rsi

- type: entity
  parent: ClothingHeadBaseButcherable
  id: ClothingHeadHatNfsdBeretGreen
  name: nfsd beret
  description: A green beret for use by NFSD officers.
  components:
  - type: Sprite
    sprite: _NF/Clothing/Head/Hats/nfsd_beret_green.rsi
  - type: Clothing
    sprite: _NF/Clothing/Head/Hats/nfsd_beret_green.rsi
  - type: CatWearable

- type: entity
  parent: ClothingHeadBaseButcherable
  id: ClothingHeadHatNfsdBeretBrown
  name: nfsd beret
  description: A brown beret for use by NFSD officers.
  components:
  - type: Sprite
    sprite: _NF/Clothing/Head/Hats/nfsd_beret_brown.rsi
  - type: Clothing
    sprite: _NF/Clothing/Head/Hats/nfsd_beret_brown.rsi
  - type: CatWearable

- type: entity
  parent: ClothingHeadBaseButcherable
  id: ClothingHeadHatNfsdBeretCream
  name: nfsd beret
  description: A cream beret for use by NFSD officers.
  components:
  - type: Sprite
    sprite: _NF/Clothing/Head/Hats/nfsd_beret_cream.rsi
  - type: Clothing
    sprite: _NF/Clothing/Head/Hats/nfsd_beret_cream.rsi
  - type: CatWearable

- type: entity
  parent: ClothingHeadBaseButcherable
  id: ClothingHeadHatNfsdCampaign
  name: nfsd campaign hat
  description: Yeehaw, partner.
  components:
  - type: Sprite
    sprite: _NF/Clothing/Head/Hats/nfsd_campaign.rsi
  - type: Clothing
    sprite: _NF/Clothing/Head/Hats/nfsd_campaign.rsi
  - type: Storage
    maxItemSize: Tiny # No active lighters or welders
    grid:
      - 0,0,1,1
    whitelist:
      tags:
        - Cigar
      components:
        - Welder
  - type: UserInterface
    interfaces:
      enum.StorageUiKey.Key:
        type: StorageBoundUserInterface
  - type: ContainerContainer
    containers:
      storagebase: !type:Container

- type: entity
  parent: ClothingHeadHatNfsdCampaign
  id: ClothingHeadHatNfsdCampaignFilled
  name: nfsd campaign hat
  description: Yeehaw, partner.
  suffix: Filled
  components:
  - type: StorageFill
    contents:
      - id: FlippoEngravedLighter
      - id: CigarGold 
        amount: 3

- type: entity
  parent: ClothingHeadBaseButcherable
  id: ClothingHeadHatNfsdSmallCampaign
  name: nfsd campaign cap
  description: All yee, no haw.
  components:
  - type: Sprite
    sprite: _NF/Clothing/Head/Hats/nfsd_campaign_small.rsi
  - type: Clothing
    sprite: _NF/Clothing/Head/Hats/nfsd_campaign_small.rsi
  - type: CatWearable

- type: entity
  parent: ClothingHeadHatHopcap
  id: ClothingHeadHatSrCap
  name: station representative's cap
  description: A cap issued to Frontier Outpost's station representative. Try not to lose it.
  components:
  - type: Sprite
    sprite: _NF/Clothing/Head/Hats/sr_cap.rsi
  - type: Clothing
    sprite: _NF/Clothing/Head/Hats/sr_cap.rsi
  - type: HamsterWearable

- type: entity
  parent: ClothingHeadHatHopcap
  id: ClothingHeadHatSrBeret
  name: station representative's beret
  description: A breezy beret issued to Frontier Outpost's station representative. Looks soft.
  components:
  - type: Sprite
    sprite: _NF/Clothing/Head/Hats/sr_beret.rsi
  - type: Clothing
    sprite: _NF/Clothing/Head/Hats/sr_beret.rsi
  - type: CatWearable
    
- type: entity
  parent: ClothingHeadHatHopcap
  id: ClothingHeadHatStcCap
  name: station traffic controller's cap
  description: A cap issued to Frontier Outpost's station traffic controller. Try not to lose it.
  components:
  - type: Sprite
    sprite: _NF/Clothing/Head/Hats/stc_cap.rsi
  - type: Clothing
    sprite: _NF/Clothing/Head/Hats/stc_cap.rsi
  - type: HamsterWearable<|MERGE_RESOLUTION|>--- conflicted
+++ resolved
@@ -11,11 +11,7 @@
   - type: HamsterWearable
 
 - type: entity
-<<<<<<< HEAD
-  parent: ClothingHeadBaseButcherable
-=======
-  parent: [ ChaplainClothes, ClothingHeadBaseButcherable ]
->>>>>>> d01816f0
+  parent: [ ChaplainClothes, ClothingHeadBaseButcherable ]
   id: ClothingHeadHatPilgrim
   name: pilgrim's hat
   description: "Thou shalt not suffer a turkey to live."
@@ -26,11 +22,7 @@
     sprite: _NF/Clothing/Head/Hats/pilgrim_hat.rsi
 
 - type: entity
-<<<<<<< HEAD
-  parent: ClothingHeadBaseButcherable
-=======
-  parent: [ ChaplainClothes, ClothingHeadBaseButcherable ]
->>>>>>> d01816f0
+  parent: [ ChaplainClothes, ClothingHeadBaseButcherable ]
   id: ClothingHeadHatWideBrimmed
   name: wide-brimmed hat
   description: Works great as frisbee substitute.
@@ -41,11 +33,7 @@
     sprite: _NF/Clothing/Head/Hats/widebrim_hat.rsi
 
 - type: entity
-<<<<<<< HEAD
-  parent: ClothingHeadBaseButcherable
-=======
-  parent: [ ChaplainClothes, ClothingHeadBaseButcherable ]
->>>>>>> d01816f0
+  parent: [ ChaplainClothes, ClothingHeadBaseButcherable ]
   id: ClothingHeadHatCardinal
   name: cardinal's hat
   description: Keeps your head well protected from sun and reason.
@@ -56,11 +44,7 @@
     sprite: _NF/Clothing/Head/Hats/cardinal_hat.rsi
 
 - type: entity
-<<<<<<< HEAD
-  parent: ClothingHeadBaseButcherable
-=======
-  parent: [ ChaplainClothes, ClothingHeadBaseButcherable ]
->>>>>>> d01816f0
+  parent: [ ChaplainClothes, ClothingHeadBaseButcherable ]
   id: ClothingHeadHatWitchhunter
   name: witch hunter's hat
   description: "Thou shalt not suffer a witch to live."
@@ -71,11 +55,7 @@
     sprite: _NF/Clothing/Head/Hats/witch_hunter_hat.rsi
 
 - type: entity
-<<<<<<< HEAD
-  parent: ClothingHeadBaseButcherable
-=======
-  parent: [ ChaplainClothes, ClothingHeadBaseButcherable ]
->>>>>>> d01816f0
+  parent: [ ChaplainClothes, ClothingHeadBaseButcherable ]
   id: ClothingHeadHatBishopMitre
   name: bishop's mitre
   description: How to wear this thing? Ah! The other way around!
@@ -86,11 +66,7 @@
     sprite: _NF/Clothing/Head/Hats/bishop_mitre.rsi
 
 - type: entity
-<<<<<<< HEAD
-  parent: ClothingHeadBaseButcherable
-=======
-  parent: [ ChaplainClothes, ClothingHeadBaseButcherable ]
->>>>>>> d01816f0
+  parent: [ ChaplainClothes, ClothingHeadBaseButcherable ]
   id: ClothingHeadHatKippah
   name: kippah
   description: Worn on the head like a dome.
@@ -101,11 +77,7 @@
     sprite: _NF/Clothing/Head/Hats/kippah.rsi
 
 - type: entity
-<<<<<<< HEAD
-  parent: ClothingHeadBaseButcherable
-=======
-  parent: [ ChaplainClothes, ClothingHeadBaseButcherable ]
->>>>>>> d01816f0
+  parent: [ ChaplainClothes, ClothingHeadBaseButcherable ]
   id: ClothingHeadHatHoodCardinalHood
   categories: [ HideSpawnMenu ]
   name: cardinal's hood
@@ -236,7 +208,7 @@
   - type: StorageFill
     contents:
       - id: FlippoEngravedLighter
-      - id: CigarGold 
+      - id: CigarGold
         amount: 3
 
 - type: entity
@@ -274,7 +246,7 @@
   - type: Clothing
     sprite: _NF/Clothing/Head/Hats/sr_beret.rsi
   - type: CatWearable
-    
+
 - type: entity
   parent: ClothingHeadHatHopcap
   id: ClothingHeadHatStcCap
