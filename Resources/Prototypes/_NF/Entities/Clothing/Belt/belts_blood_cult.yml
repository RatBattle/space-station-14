--- conflicted
+++ resolved
@@ -18,11 +18,7 @@
 - type: entity
   parent:
   - BaseC3CultContrabandUnredeemable
-<<<<<<< HEAD
-  - ClothingBeltStorageBase
-=======
   - NFClothingBeltStorageBase
->>>>>>> d01816f0
   - ContrabandClothing
   id: ClothingBeltCultWebbing
   name: cult webbing
