- type: entity
  id: ClothingHeadsetCommon
  name: headset
  description: An updated, modular intercom that fits over the head. Takes encryption keys.
  abstract: true
  components:
  - type: ContainerFill
    containers:
      key_slots:
      - EncryptionKeyCommon

- type: entity
  parent: ClothingHeadset
  id: ClothingHeadsetNfsdBrown
  name: nfsd headset
  components:
  - type: Sprite
    sprite: _NF/Clothing/Ears/Headsets/nfsd_e_brown.rsi
  - type: Clothing
    sprite: _NF/Clothing/Ears/Headsets/nfsd_e_brown.rsi
  - type: ContainerFill
    containers:
      key_slots:
      - EncryptionKeyCommon
      - EncryptionKeyNfsd

- type: entity
  parent: ClothingHeadsetNfsdBrown
  id: ClothingHeadsetNfsdGreen
  components:
  - type: Sprite
    sprite: _NF/Clothing/Ears/Headsets/nfsd_e_green.rsi
  - type: Clothing
    sprite: _NF/Clothing/Ears/Headsets/nfsd_e_green.rsi

- type: entity
  parent: ClothingHeadsetNfsdBrown
  id: ClothingHeadsetNfsdCream
  components:
  - type: Sprite
    sprite: _NF/Clothing/Ears/Headsets/nfsd_e_cb.rsi
  - type: Clothing
    sprite: _NF/Clothing/Ears/Headsets/nfsd_e_cb.rsi

# Common Versions - Frontier
- type: entity
  parent: [ClothingHeadsetCommon, ClothingHeadsetNfsdBrown]
  id: ClothingHeadsetNfsdBrownCommon # Ask SR or Sheriff for keys
<<<<<<< HEAD
=======
  categories: [ HideSpawnMenu ]
>>>>>>> d01816f0

- type: entity
  parent: [ClothingHeadsetCommon, ClothingHeadsetNfsdGreen]
  id: ClothingHeadsetNfsdGreenCommon # Ask SR or Sheriff for keys
<<<<<<< HEAD
=======
  categories: [ HideSpawnMenu ]
>>>>>>> d01816f0

- type: entity
  parent: [ClothingHeadsetCommon, ClothingHeadsetNfsdCream]
  id: ClothingHeadsetNfsdCreamCommon # Ask SR or Sheriff for keys
<<<<<<< HEAD
=======
  categories: [ HideSpawnMenu ]
>>>>>>> d01816f0

# Common Versions - Upstream
- type: entity
  parent: [ClothingHeadsetCommon, ClothingHeadsetGrey]
  id: ClothingHeadsetGreyCommon
  categories: [ HideSpawnMenu ]

- type: entity
  parent: [ClothingHeadsetCommon, ClothingHeadsetCargo]
  id: ClothingHeadsetCargoCommon
  categories: [ HideSpawnMenu ]

- type: entity
  parent: [ClothingHeadsetCommon, ClothingHeadsetMining]
  id: ClothingHeadsetMiningCommon
  categories: [ HideSpawnMenu ]

- type: entity
  parent: [ClothingHeadsetCommon, ClothingHeadsetCommand]
  id: ClothingHeadsetCommandCommon
  categories: [ HideSpawnMenu ]

- type: entity
  parent: [ClothingHeadsetCommon, ClothingHeadsetEngineering]
  id: ClothingHeadsetEngineeringCommon
  categories: [ HideSpawnMenu ]

- type: entity
  parent: [ClothingHeadsetCommon, ClothingHeadsetMedical]
  id: ClothingHeadsetMedicalCommon
  categories: [ HideSpawnMenu ]

- type: entity
  parent: [ClothingHeadsetCommon, ClothingHeadsetScience]
  id: ClothingHeadsetScienceCommon
  categories: [ HideSpawnMenu ]

- type: entity
  parent: [ClothingHeadsetCommon, ClothingHeadsetMedicalScience]
  id: ClothingHeadsetMedicalScienceCommon
  categories: [ HideSpawnMenu ]

- type: entity
  parent: [ClothingHeadsetCommon, ClothingHeadsetRobotics]
  id: ClothingHeadsetRoboticsCommon
  categories: [ HideSpawnMenu ]

- type: entity
  parent: [ClothingHeadsetCommon, ClothingHeadsetSecurity]
  id: ClothingHeadsetSecurityCommon
  categories: [ HideSpawnMenu ]

- type: entity
  parent: [ClothingHeadsetCommon, ClothingHeadsetBrigmedic]
  id: ClothingHeadsetBrigmedicCommon
  categories: [ HideSpawnMenu ]

- type: entity
  parent: [ClothingHeadsetCommon, ClothingHeadsetService]
  id: ClothingHeadsetServiceCommon
  categories: [ HideSpawnMenu ]<|MERGE_RESOLUTION|>--- conflicted
+++ resolved
@@ -46,26 +46,17 @@
 - type: entity
   parent: [ClothingHeadsetCommon, ClothingHeadsetNfsdBrown]
   id: ClothingHeadsetNfsdBrownCommon # Ask SR or Sheriff for keys
-<<<<<<< HEAD
-=======
   categories: [ HideSpawnMenu ]
->>>>>>> d01816f0
 
 - type: entity
   parent: [ClothingHeadsetCommon, ClothingHeadsetNfsdGreen]
   id: ClothingHeadsetNfsdGreenCommon # Ask SR or Sheriff for keys
-<<<<<<< HEAD
-=======
   categories: [ HideSpawnMenu ]
->>>>>>> d01816f0
 
 - type: entity
   parent: [ClothingHeadsetCommon, ClothingHeadsetNfsdCream]
   id: ClothingHeadsetNfsdCreamCommon # Ask SR or Sheriff for keys
-<<<<<<< HEAD
-=======
   categories: [ HideSpawnMenu ]
->>>>>>> d01816f0
 
 # Common Versions - Upstream
 - type: entity
