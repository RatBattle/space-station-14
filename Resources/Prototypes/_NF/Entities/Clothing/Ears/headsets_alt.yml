﻿- type: entity
  parent: [ClothingHeadsetCommon, ClothingHeadsetAlt]
  id: ClothingHeadsetAltMercenary
  components:
  - type: Sprite
    sprite: _NF/Clothing/Ears/Headsets/mercenary.rsi
  - type: Clothing
    sprite: _NF/Clothing/Ears/Headsets/mercenary.rsi

- type: entity
  parent: [ClothingHeadsetCommon, ClothingHeadsetAlt]
  id: ClothingHeadsetAltPilot
  components:
  - type: Sprite
    sprite: _NF/Clothing/Ears/Headsets/pilot.rsi
  - type: Clothing
    sprite: _NF/Clothing/Ears/Headsets/pilot.rsi

- type: entity
  parent: ClothingHeadsetAlt
  id: ClothingHeadsetAltNfsdBrown
  name: nfsd over-ear headset
  components:
  - type: ContainerFill
    containers:
      key_slots:
      - EncryptionKeyCommon
      - EncryptionKeyNfsd
      - EncryptionKeyCommand
  - type: Sprite
    sprite: _NF/Clothing/Ears/Headsets/nfsd_h_brown.rsi
  - type: Clothing
    sprite: _NF/Clothing/Ears/Headsets/nfsd_h_brown.rsi

- type: entity
  parent: ClothingHeadsetAltNfsdBrown
  id: ClothingHeadsetAltNfsdGreen
  components:
  - type: Sprite
    sprite: _NF/Clothing/Ears/Headsets/nfsd_h_green.rsi
  - type: Clothing
    sprite: _NF/Clothing/Ears/Headsets/nfsd_h_green.rsi

- type: entity
  parent: ClothingHeadsetAltNfsdBrown
  id: ClothingHeadsetAltNfsdCreamandBrown
  components:
  - type: Sprite
    sprite: _NF/Clothing/Ears/Headsets/nfsd_h_cb.rsi
  - type: Clothing
    sprite: _NF/Clothing/Ears/Headsets/nfsd_h_cb.rsi

- type: entity
  parent: ClothingHeadsetAlt
  id: ClothingHeadsetAltNfsdBrownCentcom
  name: sheriff's over-ear headset
<<<<<<< HEAD
=======
  categories: [ HideSpawnMenu ]
>>>>>>> d01816f0
  components:
  - type: ContainerFill
    containers:
      key_slots:
      - EncryptionKeyCentCom
      - EncryptionKeyStationMaster
  - type: Sprite
    sprite: _NF/Clothing/Ears/Headsets/nfsd_h_brown.rsi
  - type: Clothing
    sprite: _NF/Clothing/Ears/Headsets/nfsd_h_brown.rsi

- type: entity
  parent: ClothingHeadsetAltNfsdBrownCentcom
  id: ClothingHeadsetAltNfsdGreenCentcom
<<<<<<< HEAD
=======
  categories: [ HideSpawnMenu ]
>>>>>>> d01816f0
  components:
  - type: Sprite
    sprite: _NF/Clothing/Ears/Headsets/nfsd_h_green.rsi
  - type: Clothing
    sprite: _NF/Clothing/Ears/Headsets/nfsd_h_green.rsi

- type: entity
  parent: ClothingHeadsetAltNfsdBrownCentcom
  id: ClothingHeadsetAltNfsdCreamandBrownCentcom
<<<<<<< HEAD
=======
  categories: [ HideSpawnMenu ]
>>>>>>> d01816f0
  components:
  - type: Sprite
    sprite: _NF/Clothing/Ears/Headsets/nfsd_h_cb.rsi
  - type: Clothing
    sprite: _NF/Clothing/Ears/Headsets/nfsd_h_cb.rsi

<<<<<<< HEAD
=======
- type: entity
  parent: [ClothingHeadsetCommon, ClothingHeadsetAltMercenary]
  id: ClothingHeadsetAltMercenaryCommon
  categories: [ HideSpawnMenu ]

- type: entity
  parent: [ClothingHeadsetCommon, ClothingHeadsetAltPilot]
  id: ClothingHeadsetAltPilotCommon
  categories: [ HideSpawnMenu ]

>>>>>>> d01816f0
# Common Versions - Upstream
- type: entity
  parent: [ClothingHeadsetCommon, ClothingHeadsetAltCargo]
  id: ClothingHeadsetAltCargoCommon
<<<<<<< HEAD
=======
  categories: [ HideSpawnMenu ]
>>>>>>> d01816f0

- type: entity
  parent: [ClothingHeadsetCommon, ClothingHeadsetAltCommand]
  id: ClothingHeadsetAltCommandCommon
<<<<<<< HEAD
=======
  categories: [ HideSpawnMenu ]
>>>>>>> d01816f0

- type: entity
  parent: [ClothingHeadsetCommon, ClothingHeadsetAltEngineering]
  id: ClothingHeadsetAltEngineeringCommon
<<<<<<< HEAD
=======
  categories: [ HideSpawnMenu ]
>>>>>>> d01816f0

- type: entity
  parent: [ClothingHeadsetCommon, ClothingHeadsetAltMedical]
  id: ClothingHeadsetAltMedicalCommon
<<<<<<< HEAD
=======
  categories: [ HideSpawnMenu ]
>>>>>>> d01816f0

- type: entity
  parent: [ClothingHeadsetCommon, ClothingHeadsetAltSecurity]
  id: ClothingHeadsetAltSecurityCommon
<<<<<<< HEAD
=======
  categories: [ HideSpawnMenu ]
>>>>>>> d01816f0

- type: entity
  parent: [ClothingHeadsetCommon, ClothingHeadsetAltScience]
  id: ClothingHeadsetAltScienceCommon
<<<<<<< HEAD

- type: entity
  parent: [ClothingHeadsetCommon, ClothingHeadsetAltCentCom]
  id: ClothingHeadsetAltCentComCommon
=======
  categories: [ HideSpawnMenu ]

- type: entity
  parent: [ClothingHeadsetCommon, ClothingHeadsetAltCentCom]
  id: ClothingHeadsetAltCentComCommon
  categories: [ HideSpawnMenu ]
>>>>>>> d01816f0
<|MERGE_RESOLUTION|>--- conflicted
+++ resolved
@@ -54,10 +54,7 @@
   parent: ClothingHeadsetAlt
   id: ClothingHeadsetAltNfsdBrownCentcom
   name: sheriff's over-ear headset
-<<<<<<< HEAD
-=======
   categories: [ HideSpawnMenu ]
->>>>>>> d01816f0
   components:
   - type: ContainerFill
     containers:
@@ -72,10 +69,7 @@
 - type: entity
   parent: ClothingHeadsetAltNfsdBrownCentcom
   id: ClothingHeadsetAltNfsdGreenCentcom
-<<<<<<< HEAD
-=======
   categories: [ HideSpawnMenu ]
->>>>>>> d01816f0
   components:
   - type: Sprite
     sprite: _NF/Clothing/Ears/Headsets/nfsd_h_green.rsi
@@ -85,18 +79,13 @@
 - type: entity
   parent: ClothingHeadsetAltNfsdBrownCentcom
   id: ClothingHeadsetAltNfsdCreamandBrownCentcom
-<<<<<<< HEAD
-=======
   categories: [ HideSpawnMenu ]
->>>>>>> d01816f0
   components:
   - type: Sprite
     sprite: _NF/Clothing/Ears/Headsets/nfsd_h_cb.rsi
   - type: Clothing
     sprite: _NF/Clothing/Ears/Headsets/nfsd_h_cb.rsi
 
-<<<<<<< HEAD
-=======
 - type: entity
   parent: [ClothingHeadsetCommon, ClothingHeadsetAltMercenary]
   id: ClothingHeadsetAltMercenaryCommon
@@ -107,61 +96,38 @@
   id: ClothingHeadsetAltPilotCommon
   categories: [ HideSpawnMenu ]
 
->>>>>>> d01816f0
 # Common Versions - Upstream
 - type: entity
   parent: [ClothingHeadsetCommon, ClothingHeadsetAltCargo]
   id: ClothingHeadsetAltCargoCommon
-<<<<<<< HEAD
-=======
   categories: [ HideSpawnMenu ]
->>>>>>> d01816f0
 
 - type: entity
   parent: [ClothingHeadsetCommon, ClothingHeadsetAltCommand]
   id: ClothingHeadsetAltCommandCommon
-<<<<<<< HEAD
-=======
   categories: [ HideSpawnMenu ]
->>>>>>> d01816f0
 
 - type: entity
   parent: [ClothingHeadsetCommon, ClothingHeadsetAltEngineering]
   id: ClothingHeadsetAltEngineeringCommon
-<<<<<<< HEAD
-=======
   categories: [ HideSpawnMenu ]
->>>>>>> d01816f0
 
 - type: entity
   parent: [ClothingHeadsetCommon, ClothingHeadsetAltMedical]
   id: ClothingHeadsetAltMedicalCommon
-<<<<<<< HEAD
-=======
   categories: [ HideSpawnMenu ]
->>>>>>> d01816f0
 
 - type: entity
   parent: [ClothingHeadsetCommon, ClothingHeadsetAltSecurity]
   id: ClothingHeadsetAltSecurityCommon
-<<<<<<< HEAD
-=======
   categories: [ HideSpawnMenu ]
->>>>>>> d01816f0
 
 - type: entity
   parent: [ClothingHeadsetCommon, ClothingHeadsetAltScience]
   id: ClothingHeadsetAltScienceCommon
-<<<<<<< HEAD
-
-- type: entity
-  parent: [ClothingHeadsetCommon, ClothingHeadsetAltCentCom]
-  id: ClothingHeadsetAltCentComCommon
-=======
   categories: [ HideSpawnMenu ]
 
 - type: entity
   parent: [ClothingHeadsetCommon, ClothingHeadsetAltCentCom]
   id: ClothingHeadsetAltCentComCommon
-  categories: [ HideSpawnMenu ]
->>>>>>> d01816f0
+  categories: [ HideSpawnMenu ]