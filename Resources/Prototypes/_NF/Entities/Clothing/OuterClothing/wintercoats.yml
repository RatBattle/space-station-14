- type: entity
  id: ClothingOuterWinterArcadia
  name: arcadia winter coat
<<<<<<< HEAD
  parent: [ ClothingOuterWinterCoat, BaseC3ContrabandNoValue, ContrabandClothing ]
=======
  parent: [ ClothingOuterWinterCoatToggleable, BaseC3ContrabandNoValue, ContrabandClothing ]
>>>>>>> d01816f0
  description: A coat produced by Arcadia Industries, seems soft.
  components:
  - type: Sprite
    sprite: _NF/Clothing/OuterClothing/WinterCoats/arcadia.rsi
    layers:
      - state: icon
  - type: Item
    inhandVisuals:
      left:
      - state: inhand-left
      right:
      - state: inhand-right
  - type: Clothing
    sprite: _NF/Clothing/OuterClothing/WinterCoats/arcadia.rsi
    clothingVisuals:
      outerClothing:
      - state: equipped-OUTERCLOTHING
  - type: ToggleableClothing
    clothingPrototype: ClothingHeadHatHoodArcadia<|MERGE_RESOLUTION|>--- conflicted
+++ resolved
@@ -1,11 +1,7 @@
 - type: entity
   id: ClothingOuterWinterArcadia
   name: arcadia winter coat
-<<<<<<< HEAD
-  parent: [ ClothingOuterWinterCoat, BaseC3ContrabandNoValue, ContrabandClothing ]
-=======
   parent: [ ClothingOuterWinterCoatToggleable, BaseC3ContrabandNoValue, ContrabandClothing ]
->>>>>>> d01816f0
   description: A coat produced by Arcadia Industries, seems soft.
   components:
   - type: Sprite
