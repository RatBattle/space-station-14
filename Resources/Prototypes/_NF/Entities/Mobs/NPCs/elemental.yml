--- conflicted
+++ resolved
@@ -145,10 +145,6 @@
     factions:
     - SimpleHostile # Because AI stupid ass hell right now
   - type: MovementIgnoreGravity # Or they just can't do something
-<<<<<<< HEAD
-  - type: NFSalvageMobRestrictions
-=======
->>>>>>> d01816f0
 
 - type: entity
   parent: MobOreCrabNF
@@ -393,10 +389,6 @@
   - type: Damageable
     damageContainer: StructuralInorganic
   - type: MovementIgnoreGravity # Or they just can't do something
-<<<<<<< HEAD
-  - type: NFSalvageMobRestrictions
-=======
->>>>>>> d01816f0
   - type: Appearance # Next three components make the mob fall over when dead
   - type: StandingState
   - type: RotationVisuals
