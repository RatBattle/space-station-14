--- conflicted
+++ resolved
@@ -284,10 +284,6 @@
   - type: Tag
     tags:
     - CannotSuicide
-<<<<<<< HEAD
-  - type: NFSalvageMobRestrictions
-=======
->>>>>>> d01816f0
   - type: ReplacementAccent
     accent: xeno
   - type: GhostRole
