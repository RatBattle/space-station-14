--- conflicted
+++ resolved
@@ -34,9 +34,6 @@
     rules: ghost-role-information-xeno-rules
     mindRoles:
     - MindRoleGhostRoleTeamAntagonist
-<<<<<<< HEAD
-  - type: GhostTakeoverAvailable
-=======
     raffle:
       settings: default
   - type: GhostTakeoverAvailable
@@ -75,5 +72,4 @@
   parent: [NFMobRestrictions, NFMobSimpleHostileBase, MobSmallPurpleSnake]
   id: NFMobSmallPurpleSnake
   suffix: Frontier, Small
-  categories: [ HideSpawnMenu ]
->>>>>>> 3b71b0f8
+  categories: [ HideSpawnMenu ]