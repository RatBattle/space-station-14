--- conflicted
+++ resolved
@@ -329,10 +329,6 @@
     minimumWait: 120 # 1 * 2
     maximumWait: 240 # 2 * 60
     nextAdvertisementTime: 0
-<<<<<<< HEAD
-  - type: NFSalvageMobRestrictions
-=======
->>>>>>> d01816f0
   - type: FTLKnockdownImmune
   - type: Respirator
     updateInterval: 99999 # Shouldn't run often, if ever.
@@ -411,10 +407,6 @@
   - type: MobPrice
     price: 1500
     deathPenalty: 0.5
-<<<<<<< HEAD
-  - type: NFSalvageMobRestrictions
-=======
->>>>>>> d01816f0
   - type: Tag
     tags:
     - CanPilot
