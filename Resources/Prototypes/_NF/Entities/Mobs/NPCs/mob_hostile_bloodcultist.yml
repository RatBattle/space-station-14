--- conflicted
+++ resolved
@@ -455,14 +455,10 @@
 # Drained One (summonable by players), melee
 - type: entity
   categories: [ HideSpawnMenu ]
-<<<<<<< HEAD
-  parent: MobBloodCultDrainedOne
-=======
   parent:
   - BaseC3MobCreatureNoValue
   - MobBloodCultDrainedOne
   - NFMobTimedDespawn180
->>>>>>> d01816f0
   id: MobBloodCultDrainedOneNanoTrasen
   components:
   - type: NPCImprintingOnSpawnBehaviour
