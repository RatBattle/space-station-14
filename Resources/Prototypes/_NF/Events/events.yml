- type: entityTable
  id: BasicCalmEventsTable
  table: !type:AllSelector # we need to pass a list of rules, since rules have further restrictions to consider via StationEventComp
    children:
    # - id: AnomalySpawn
    # - id: BluespaceArtifact
    # - id: BluespaceLocker
    - id: BreakerFlip
    # - id: BureaucraticError
    # - id: ClericalError
    - id: CockroachMigration
    - id: GasLeak
    - id: IonStorm # its calm like 90% of the time smh
    # - id: KudzuGrowth
    - id: MassHallucinations
    # - id: MimicVendorRule
    - id: MouseMigration
    - id: PowerGridCheck
    - id: RandomSentience
    # - id: SlimesSpawn
    - id: SolarFlare
    # - id: SnakeSpawn
    # - id: SpiderClownSpawn
    # - id: SpiderSpawn
    - id: VentClog
    - id: BluespaceCargoCrate # Frontier
    - id: BluespaceMcCargoCrate # Frontier
    - id: BluespaceSyndicateCrate # Frontier
    - id: BluespaceBrokenMcDelivery # Frontier
    - id: SmugglingFax # Frontier

# Frontier: not used!
- type: entityTable
  id: BasicAntagEventsTable
  table: !type:AllSelector # we need to pass a list of rules, since rules have further restrictions to consider via StationEventComp
    children: [] # Frontier: empty list
    # - id: ClosetSkeleton # Frontier: empty list
    # - id: DragonSpawn # Frontier: empty list
    # - id: KingRatMigration # Frontier: empty list
    # - id: NinjaSpawn # Frontier: empty list
    # - id: RevenantSpawn # Frontier: empty list
    # - id: SleeperAgents # Frontier: empty list
    # - id: ZombieOutbreak # Frontier: empty list

- type: entity
  id: BaseStationEvent
  parent: BaseGameRule
  abstract: true
  components:
  - type: GameRule
    delay:
      min:  10
      max:  20

- type: entity
  id: BaseStationEventShortDelay
  parent: BaseGameRule
  abstract: true
  components:
  - type: GameRule
    delay:
      min:  10
      max:  20

- type: entity
  id: BaseStationEventLongDelay
  parent: BaseGameRule
  abstract: true
  components:
  - type: GameRule
    delay:
      min:  40
      max:  60

# Frontier: right now you never find them since they spawn on random grids.
# - type: entity
#   id: AnomalySpawn
#   parent: BaseStationEventShortDelay
#   components:
#   - type: StationEvent
#     startAnnouncementColor: "#18abf5"
#     startAudio:
#       path: /Audio/Announcements/announce.ogg
#     weight: 8
#     duration: 35
#   - type: AnomalySpawnRule

# - type: entity
#   id: BluespaceArtifact
#   parent: BaseStationEventShortDelay
#   components:
#   - type: GameRule
#     delay:
#       min:  30
#       max:  30
#   - type: StationEvent
#     startAnnouncementColor: "#18abf5"
#     startAudio:
#       path: /Audio/Announcements/announce.ogg
#     weight: 8
#     duration: 35
#   - type: BluespaceArtifactRule

# - type: entity
#   id: BluespaceLocker
#   parent: BaseGameRule
#   components:
#   - type: StationEvent
#     weight: 2
#     reoccurrenceDelay: 5
#     earliestStart: 1
#     duration: 1
#   - type: BluespaceLockerRule

- type: entity
  id: BreakerFlip
  parent: BaseGameRule
  components:
  - type: StationEvent
    weight: 7
    earliestStart: 15 # Frontier
    duration: 1
    minimumPlayers: 15
  - type: BreakerFlipRule

# - type: entity
#   id: BureaucraticError
#   parent: BaseGameRule
#   components:
#   - type: StationEvent
#     startAnnouncement: station-event-bureaucratic-error-announcement
#     minimumPlayers: 25
#     weight: 3
#     duration: 1
#   - type: BureaucraticErrorRule
#     ignoredJobs:
#     - StationAi

# - type: entity
#   id: ClericalError
#   parent: BaseGameRule
#   components:
#   - type: StationEvent
#     startAnnouncement: station-event-clerical-error-announcement
#     minimumPlayers: 15
#     weight: 5
#     duration: 1
#   - type: ClericalErrorRule

# - type: entity
#   parent: BaseGameRule
#   id: ClosetSkeleton
#   components:
#   - type: StationEvent
#     weight: 5
#     duration: 1
#     minimumPlayers: 10
#   - type: RandomEntityStorageSpawnRule
#     prototype: MobSkeletonCloset

# - type: entity
#   parent: BaseGameRule
#   id: DragonSpawn
#   components:
#   - type: StationEvent
#     weight: 6.5
#     earliestStart: 40
#     reoccurrenceDelay: 20
#     minimumPlayers: 20
#     duration: null
#   - type: SpaceSpawnRule
#     spawnDistance: 0
#   - type: AntagSpawner
#     prototype: MobDragon
#   - type: DragonRule
#   - type: AntagObjectives
#     objectives:
#     - CarpRiftsObjective
#     - DragonSurviveObjective
#   - type: AntagSelection
#     agentName: dragon-round-end-agent-name
#     definitions:
#     - spawnerPrototype: SpawnPointGhostDragon
#       min: 1
#       max: 1
#       pickPlayer: false
#       mindComponents:
#       - type: DragonRole
#         prototype: Dragon

# - type: entity
#   parent: BaseGameRule
#   id: NinjaSpawn
#   components:
#   - type: StationEvent
#     weight: 6
#     duration: null
#     earliestStart: 30
#     reoccurrenceDelay: 20
#     minimumPlayers: 30
#   - type: SpaceSpawnRule
#   - type: AntagLoadProfileRule
#   - type: AntagObjectives
#     objectives:
#     - StealResearchObjective
#     - DoorjackObjective
#     - SpiderChargeObjective
#     - TerrorObjective
#     - MassArrestObjective
#     - NinjaSurviveObjective
#   - type: AntagSelection
#     agentName: ninja-round-end-agent-name
#     definitions:
#     - spawnerPrototype: SpawnPointGhostSpaceNinja
#       min: 1
#       max: 1
#       pickPlayer: false
#       startingGear: SpaceNinjaGear
#       roleLoadout:
#       - RoleSurvivalEVA
#       briefing:
#         text: ninja-role-greeting
#         color: Green
#         sound: /Audio/Misc/ninja_greeting.ogg
#       components:
#       - type: SpaceNinja
#       - type: NpcFactionMember
#         factions:
#         - Syndicate
#       - type: AutoImplant
#         implants:
#         - DeathAcidifierImplant
#       - type: RandomMetadata
#         nameSegments:
#         - names_ninja_title
#         - names_ninja
#       mindComponents:
#       - type: NinjaRole
#         prototype: SpaceNinja

# - type: entity
#   parent: BaseGameRule
#   id: RevenantSpawn
#   components:
#   - type: StationEvent
#     weight: 7.5
#     duration: 1
#     earliestStart: 45
#     minimumPlayers: 20
#   - type: RandomSpawnRule
#     prototype: MobRevenant

# disabled until event is rewritten to be more interesting
- type: entity
  id: FalseAlarm
  parent: BaseGameRule
  components:
  - type: StationEvent
    weight: 2 # Frontier: 15<2
    earliestStart: 15
    duration: 1
    reoccurrenceDelay: 240 # Frontier: 4 hours
  - type: FalseAlarmRule

- type: entity
  id: GasLeak
  parent: BaseStationEventShortDelay
  components:
  - type: StationEvent
    startAnnouncement: station-event-gas-leak-start-announcement
    startAudio:
      path: /Audio/Announcements/attention.ogg
    endAnnouncement: station-event-gas-leak-end-announcement
    weight: 8
    earliestStart: 15 # Frontier
  - type: GasLeakRule

# - type: entity
#   id: KudzuGrowth
#   parent: BaseStationEventLongDelay
#   components:
#   - type: StationEvent
#     earliestStart: 15
#     minimumPlayers: 15
#     weight: 7
#     duration: 240
#   - type: KudzuGrowthRule

- type: entity
  id: PowerGridCheck
  parent: BaseStationEventShortDelay
  components:
  - type: StationEvent
    weight: 5
    earliestStart: 15 # Frontier
    startAnnouncement: station-event-power-grid-check-start-announcement
    endAnnouncement: station-event-power-grid-check-end-announcement
    startAudio:
      path: /Audio/Announcements/power_off.ogg
      params:
        volume: -4
    duration: 60
    maxDuration: 120
  - type: PowerGridCheckRule

- type: entity
  parent: BaseGameRule
  id: SolarFlare
  components:
  - type: StationEvent
    weight: 8
    earliestStart: 15 # Frontier
<<<<<<< HEAD
=======
    reoccurrenceDelay: 30 # Frontier
>>>>>>> d01816f0
    startAnnouncement: station-event-solar-flare-start-announcement
    endAnnouncement: station-event-solar-flare-end-announcement
    startAudio:
      path: /Audio/Announcements/attention.ogg
    duration: 120
    maxDuration: 240
  - type: SolarFlareRule
    onlyJamHeadsets: true
    affectedChannels:
    - Common
    extraChannels:
    - Command
    - Engineering
    - Medical
    - Science
    - Security
    - Service
    - Supply
    - Traffic # Frontier
    - Nfsd # Frontier
    extraCount: 2
    lightBreakChancePerSecond: 0.0003
    doorToggleChancePerSecond: 0.001

- type: entity
  id: VentClog
  parent: BaseStationEventLongDelay
  components:
  - type: StationEvent
    startAnnouncement: station-event-vent-clog-start-announcement
    startAudio:
      path: /Audio/Announcements/attention.ogg
    earliestStart: 15
    minimumPlayers: 15
    weight: 5
    duration: 60
  - type: VentClogRule

# - type: entity
#   id: SlimesSpawn
#   parent: BaseStationEventShortDelay
#   components:
#   - type: StationEvent
#     startAnnouncement: station-event-vent-creatures-start-announcement
#     startAudio:
#       path: /Audio/Announcements/attention.ogg
#     earliestStart: 20
#     minimumPlayers: 15
#     weight: 5
#     duration: 60
#   - type: VentCrittersRule
#     entries:
#     - id: MobAdultSlimesBlueAngry
#       prob: 0.02
#     - id: MobAdultSlimesGreenAngry
#       prob: 0.02
#     - id: MobAdultSlimesYellowAngry
#       prob: 0.02

# - type: entity
#   id: SnakeSpawn
#   parent: BaseStationEventShortDelay
#   components:
#   - type: StationEvent
#     startAnnouncement: station-event-vent-creatures-start-announcement
#     startAudio:
#       path: /Audio/Announcements/attention.ogg
#     earliestStart: 20
#     minimumPlayers: 15
#     weight: 5
#     duration: 60
#   - type: VentCrittersRule
#     entries:
#     - id: MobPurpleSnake
#       prob: 0.02
#     - id: MobSmallPurpleSnake
#       prob: 0.02
#     - id: MobCobraSpace
#       prob: 0.02

# - type: entity
#   id: SpiderSpawn
#   parent: BaseStationEventShortDelay
#   components:
#   - type: StationEvent
#     startAnnouncement: station-event-vent-creatures-start-announcement
#     startAudio:
#       path: /Audio/Announcements/attention.ogg
#     earliestStart: 20
#     minimumPlayers: 15
#     weight: 5
#     duration: 60
#   - type: VentCrittersRule
#     entries:
#     - id: MobGiantSpiderAngry
#       prob: 0.05

# - type: entity
#   id: SpiderClownSpawn
#   parent: BaseStationEventShortDelay
#   components:
#   - type: StationEvent
#     startAnnouncement: station-event-vent-creatures-start-announcement
#     startAudio:
#       path: /Audio/Announcements/attention.ogg
#     earliestStart: 20
#     minimumPlayers: 20
#     weight: 1.5
#     duration: 60
#   - type: VentCrittersRule
#     entries:
#     - id: MobClownSpider
#       prob: 0.05

# - type: entity
#   id: ZombieOutbreak
#   parent: BaseGameRule
#   components:
#   - type: StationEvent
#     earliestStart: 90
#     minimumPlayers: 40
#     weight: 1 # Zombies was happening basically every single survival round, so now it's super rare
#     duration: 1
#   - type: ZombieRule
#   - type: AntagSelection
#     definitions:
#     - prefRoles: [ InitialInfected ]
#       max: 3
#       playerRatio: 10
#       blacklist:
#         components:
#         - ZombieImmune
#         - AntagImmune
#       briefing:
#         text: zombie-patientzero-role-greeting
#         color: Plum
#         sound: "/Audio/Ambience/Antag/zombie_start.ogg"
#       components:
#       - type: PendingZombie #less time to prepare than normal
#         minInitialInfectedGrace: 300
#         maxInitialInfectedGrace: 450
#       - type: ZombifyOnDeath
#       - type: IncurableZombie
#       - type: InitialInfected
#       mindComponents:
#       - type: InitialInfectedRole
#         prototype: InitialInfected

# - type: entity
#   parent: BaseNukeopsRule
#   id: LoneOpsSpawn
#   components:
#   - type: StationEvent
#     earliestStart: 35
#     weight: 5.5
#     minimumPlayers: 20
#     duration: 1
#   - type: RuleGrids
#   - type: LoadMapRule
#     preloadedGrid: ShuttleStriker
#   - type: NukeopsRule
#     roundEndBehavior: Nothing
#   - type: AntagSelection
#     definitions:
#     - spawnerPrototype: SpawnPointLoneNukeOperative
#       min: 1
#       max: 1
#       pickPlayer: false
#       startingGear: SyndicateLoneOperativeGearFull
#       roleLoadout:
#       - RoleSurvivalNukie

#       components:
#       - type: NukeOperative
#       - type: RandomMetadata
#         nameSegments:
#         - SyndicateNamesPrefix
#         - SyndicateNamesNormal
#       - type: NpcFactionMember
#         factions:
#         - Syndicate
#       mindComponents:
#       - type: NukeopsRole
#         prototype: Nukeops

# - type: entity
#   parent: BaseTraitorRule
#   id: SleeperAgents
#   components:
#   - type: StationEvent
#     earliestStart: 30
#     weight: 8
#     minimumPlayers: 15
#     maxOccurrences: 1 # can only happen once per round
#     startAnnouncement: station-event-communication-interception
#     startAudio:
#       path: /Audio/Announcements/intercept.ogg
#     duration: null # the rule has to last the whole round not 1 second
#     occursDuringRoundEnd: false
#   - type: AlertLevelInterceptionRule
#   - type: AntagSelection
#     definitions:
#     - prefRoles: [ TraitorSleeper ]
#       fallbackRoles: [ Traitor ]
#       min: 1
#       max: 2
#       playerRatio: 10
#       blacklist:
#         components:
#         - AntagImmune
#       mindComponents:
#       - type: TraitorRole
#         prototype: TraitorSleeper

- type: entity
  id: MassHallucinations
  parent: BaseGameRule
  components:
  - type: StationEvent
    earliestStart: 15 # Frontier
    weight: 7
    duration: 150
    maxDuration: 300
    reoccurrenceDelay: 30
  - type: MassHallucinationsRule
    minTimeBetweenIncidents: 0.1
    maxTimeBetweenIncidents: 300
    maxSoundDistance: 7
    sounds:
      collection: Paracusia

- type: entity
  parent: BaseGameRule
  id: IonStorm
  components:
  - type: StationEvent
    earliestStart: 15 # Frontier
    weight: 8
    reoccurrenceDelay: 120 # Frontier: 20<120
    duration: 1
  - type: IonStormRule

# - type: entity
#   id: MimicVendorRule
#   parent: BaseGameRule
#   components:
#   - type: StationEvent
#     earliestStart: 0
#     minimumPlayers: 20
#     maxOccurrences: 1 # this event has diminishing returns on interesting-ness, so we cap it
#     weight: 5
#   - type: MobReplacementRule<|MERGE_RESOLUTION|>--- conflicted
+++ resolved
@@ -310,10 +310,7 @@
   - type: StationEvent
     weight: 8
     earliestStart: 15 # Frontier
-<<<<<<< HEAD
-=======
     reoccurrenceDelay: 30 # Frontier
->>>>>>> d01816f0
     startAnnouncement: station-event-solar-flare-start-announcement
     endAnnouncement: station-event-solar-flare-end-announcement
     startAudio:
