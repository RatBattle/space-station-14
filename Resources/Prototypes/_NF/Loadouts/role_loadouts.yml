# Contractor
- type: roleLoadout
  id: JobContractor
  groups:
  - ContractorHead
  - ContractorNeck
  - ContractorJumpsuit
  - ContractorGloves
  - ContractorBackpack
  - ContractorOuterClothing
  - ContractorShoes
  - ContractorFace
  - ContractorGlasses
  - ContractorPDA
  - ContractorBelt
  - ContractorEars
<<<<<<< HEAD
  - ContractorEncryptionKey
  - ContractorBoxSurvival
=======
  - ContractorEncryptionKey
  - ContractorBoxSurvival
  - ContractorCartridge
  - ContractorImplanter
  - ContractorUtility
  - ContractorFun
  - ContractorTrinkets
  - ContractorBureaucracy

# Pilot
- type: roleLoadout
  id: JobPilot
  groups:
  - PilotHead
  - PilotNeck
  - PilotJumpsuit
  - PilotGloves
  - PilotBackpack
  - PilotOuterClothing
  - PilotShoes
  - PilotFace
  - PilotGlasses
  - PilotPDA
  - ContractorBelt
  - PilotEars
  - ContractorEncryptionKey
  - ContractorBoxSurvival
  - ContractorCartridge
  - ContractorImplanter
  - ContractorUtility
  - ContractorFun
  - ContractorTrinkets
  - ContractorBureaucracy

# Mercenary
- type: roleLoadout
  id: JobMercenary
  groups:
  - MercenaryHead
  - ContractorNeck
  - MercenaryJumpsuit
  - MercenaryGloves
  - MercenaryBackpack
  - MercenaryOuterClothing
  - MercenaryShoes
  - MercenaryFace
  - MercenaryGlasses
  - MercenaryPDA
  - MercenaryBelt
  - MercenaryEars
  - ContractorEncryptionKey
  - ContractorBoxSurvival
  - ContractorCartridge
>>>>>>> d01816f0
  - ContractorImplanter
  - ContractorUtility
  - ContractorFun
  - ContractorTrinkets
  - ContractorBureaucracy

# Frontier
- type: roleLoadout
  id: JobValet
  groups:
<<<<<<< HEAD
  - PilotHead
  - PilotNeck
  - PilotJumpsuit
  - PilotGloves
  - PilotBackpack
  - PilotOuterClothing
  - PilotShoes
  - PilotFace
  - PilotGlasses
  - PilotPDA
  - ContractorBelt
  - PilotEars
  - ContractorEncryptionKey
  - ContractorBoxSurvival
  - ContractorImplanter
  - ContractorUtility
  - ContractorFun
  - ContractorTrinkets
  - ContractorBureaucracy

# Mercenary
- type: roleLoadout
  id: JobMercenary
  groups:
  - MercenaryHead
  - ContractorNeck
  - MercenaryJumpsuit
  - MercenaryGloves
  - MercenaryBackpack
  - MercenaryOuterClothing
  - MercenaryShoes
  - MercenaryFace
  - MercenaryGlasses
  - MercenaryPDA
  - MercenaryBelt
  - MercenaryEars
  - ContractorEncryptionKey
  - ContractorBoxSurvival
=======
  - ContractorNeck
  - ValetJumpsuit
  - ContractorBackpack
  - ValetOuterClothing
  - ContractorShoes
  - ContractorFace
  - ContractorGlasses
  - ContractorBelt
  - ContractorEars
  - ContractorEncryptionKey
  - ContractorBoxSurvival
  - ContractorCartridge
>>>>>>> d01816f0
  - ContractorImplanter
  - ContractorFun
  - ContractorTrinkets
  - ContractorBureaucracy

- type: roleLoadout
  id: JobNFJanitor
  groups:
<<<<<<< HEAD
  - ContractorNeck
  - ValetJumpsuit
  - ContractorBackpack
  - ValetOuterClothing
  - ContractorShoes
  - ContractorFace
  - ContractorGlasses
  - ContractorBelt
  - ContractorEars
  - ContractorEncryptionKey
  - ContractorBoxSurvival
=======
  - GroupTankHarness
  - JanitorNFHead
  - JanitorNFJumpsuit
  - JanitorNFGloves
  - ContractorBackpack
  - JanitorNFOuterClothing
  - ContractorFace
  - ContractorGlasses
  - ContractorEars
  - ContractorEncryptionKey
  - ContractorBoxSurvival
  - ContractorCartridge
>>>>>>> d01816f0
  - ContractorImplanter
  - ContractorFun
  - ContractorTrinkets

- type: roleLoadout
  id: JobMailCarrier
  groups:
  - ContractorNeck
  - MailCarrierJumpsuit
  - ContractorGloves
  - MailCarrierBackpack
  - MailCarrierOuterClothing
  - ContractorShoes
  - ContractorFace
  - ContractorEars
  - ContractorEncryptionKey
  - ContractorBoxSurvival
<<<<<<< HEAD
=======
  - ContractorCartridge
>>>>>>> d01816f0
  - ContractorImplanter
  - ContractorFun
  - ContractorTrinkets
  - ContractorBureaucracy

- type: roleLoadout
  id: JobStationTrafficController
  groups:
  - StcHead
  - ContractorNeck
  - StcJumpsuit
  - ContractorGloves
  - ContractorBackpack
  - ContractorOuterClothing
  - StcShoes
  - ContractorFace
  - ContractorGlasses
  - ContractorBelt
  - StcEars
  - ContractorBoxSurvival
  - ContractorCartridge
  - ContractorImplanter
  - ContractorFun
  - ContractorTrinkets
  - ContractorBureaucracy

- type: roleLoadout
  id: JobStationRepresentative
  groups:
  - StationRepHead
  - StationRepNeck
  - StationRepJumpsuit
  - StationRepGloves
  - StationRepBackpack
  - StationRepOuterClothing
  - ContractorShoes
  - ContractorFace
  - ContractorGlasses
  - ContractorBelt
  - StationRepEars
  - ContractorBoxSurvival
  - ContractorCartridge
  - ContractorImplanter
  - ContractorFun
  - ContractorTrinkets
  - ContractorBureaucracy

- type: roleLoadout
  id: JobSecurityGuard
  groups:
  - SecurityGuardHead
  - SecurityGuardJumpsuit
  - SecurityGuardGloves
  - SecurityGuardBackpack
  - SecurityGuardOuterClothing
  - SecurityGuardShoes
  - SecurityGuardFace
  - SecurityGuardPDA
  - SecurityGuardBelt
  - SecurityGuardEars
  - NfsdBoxSurvival
  - ContractorCartridge
  - ContractorImplanter
  - ContractorEncryptionKey
  - ContractorFun
  - ContractorTrinkets
  - ContractorBureaucracy

# Nfsd
- type: roleLoadout
  id: JobCadet
  groups:
  - CadetHead
  - CadetJumpsuit
  - NfsdGlovesBrown
  - NfsdBackpackBrown
  - CadetOuterClothing
  - NfsdShoesBrown
  - NfsdFace
  - NfsdGlasses
  - CadetPDA
  - NfsdBelt
  - NfsdEarsBrown
  - NfsdBoxSurvival
  - ContractorCartridge
  - ContractorImplanter
  - ContractorEncryptionKey
  - ContractorFun
  - ContractorTrinkets

- type: roleLoadout
  id: JobDeputy
  groups:
  - DeputyHead
  - DeputyJumpsuit
  - NfsdGlovesBrown
  - NfsdBackpackBrown
  - DeputyOuterClothing
  - NfsdShoesBrown
  - NfsdFace
  - NfsdGlasses
  - DeputyPDA
  - NfsdBelt
  - NfsdEarsBrown
  - NfsdBoxSurvival
  - ContractorCartridge
  - ContractorImplanter
  - ContractorEncryptionKey
  - ContractorFun
  - ContractorTrinkets

- type: roleLoadout
  id: JobBrigmedic
  groups:
  - BrigmedicHead
  - BrigmedicNeck
  - BrigmedicJumpsuit
  - BrigmedicGloves
  - NfsdBackpackCream
  - BrigmedicOuterClothing
  - NfsdShoesCream
  - BrigmedicFace
  - BrigmedicGlasses
  - BrigmedicPDA
  - BrigmedicBelt
  - NfsdEarsCream
  - NfsdBoxSurvival
  - ContractorCartridge
  - ContractorImplanter
  - ContractorEncryptionKey
  - ContractorFun
  - ContractorTrinkets

- type: roleLoadout
  id: JobNFDetective
  groups:
<<<<<<< HEAD
  - DetectiveNFHead
  - DetectiveNFJumpsuit
  - DetectiveNFGloves
=======
  - NFDetectiveHead
  - NFDetectiveJumpsuit
  - NFDetectiveGloves
>>>>>>> d01816f0
  - NfsdBackpackBrown
  - NFDetectiveOuterClothing
  - NfsdShoesBrown
  - NfsdFace
  - NfsdGlasses
  - NFDetectivePDA
  - NfsdBelt
  - NfsdEarsCream
<<<<<<< HEAD
  - NfsdBoxSurvival
  - ContractorImplanter
  - ContractorEncryptionKey
  - ContractorFun
  - ContractorTrinkets

- type: roleLoadout
  id: JobPublicAffairsLiaison
  groups:
  - ContractorHead
  - PalJumpsuit
  - PalGloves
  - NfsdBackpackBrown
  - GroupTankHarness # No outer clothing, this left for Vox
  - NfsdShoesBrown
  - ContractorFace
  - NfsdGlasses
  - PalPDA
  - ContractorBelt
  - NfsdEarsBrown
=======
>>>>>>> d01816f0
  - NfsdBoxSurvival
  - ContractorCartridge
  - ContractorImplanter
  - ContractorEncryptionKey
  - ContractorFun
  - ContractorTrinkets

- type: roleLoadout
  id: JobPublicAffairsLiaison
  groups:
  - ContractorHead
  - PalJumpsuit
  - PalGloves
  - NfsdBackpackBrown
  - GroupTankHarness # No outer clothing, this left for Vox
  - NfsdShoesBrown
  - ContractorFace
  - NfsdGlasses
  - PalPDA
  - ContractorBelt
  - NfsdEarsBrown
  - NfsdBoxSurvival
  - ContractorCartridge
  - ContractorImplanter
  - ContractorEncryptionKey
  - ContractorFun
  - ContractorTrinkets

# - type: roleLoadout # Fix when this is actully used
  # id: JobPrisonGuard
  # groups:
  # - PrisonGuardHead
  # - PrisonGuardJumpsuit
  # - NfsdGlovesBrown
  # - NfsdBackpackBrown
  # - PrisonGuardOuterClothing
  # - NfsdShoesBrown
  # - NfsdFace
  # - NfsdGlasses
  # - PrisonGuardPDA
  # - NfsdBelt
  # - NfsdEarsGreen
  # - NfsdBoxSurvival
  # - ContractorImplanter
  # - ContractorEncryptionKey
  # - ContractorFun
  # - ContractorTrinkets

- type: roleLoadout
  id: JobBailiff
  groups:
  - BailiffHead
  - BailiffJumpsuit
  - NfsdGlovesCream
  - NfsdBackpackBrown
  - BailiffOuterClothing
  - NfsdShoesCream
  - NfsdFace
  - NfsdGlasses
  - BailiffPDA
  - NfsdBelt
  - NfsdEarsAltGreen
  - NfsdBoxSurvival
  - ContractorCartridge
  - ContractorImplanter
  - ContractorEncryptionKey
  - ContractorFun
  - ContractorTrinkets

- type: roleLoadout
  id: JobSeniorOfficer
  groups:
  - SeniorOfficerHead
  - SeniorOfficerJumpsuit
  - NfsdGlovesCream
  - NfsdBackpackBrown
  - SeniorOfficerOuterClothing
  - NfsdShoesBrown
  - NfsdFace
  - NfsdGlasses
  - SeniorOfficerPDA
  - NfsdBelt
  - NfsdEarsAltBrown
  - NfsdBoxSurvival
  - ContractorCartridge
  - ContractorImplanter
  - ContractorEncryptionKey
  - ContractorFun
  - ContractorTrinkets

- type: roleLoadout
  id: JobSheriff
  groups:
  - SheriffHead
  - SheriffNeck
  - SheriffJumpsuit
  - NfsdGlovesCream
  - NfsdBackpackBrown
  - SheriffOuterClothing
  - NfsdShoesBrown
  - SheriffFace
  - NfsdGlasses
  - SheriffPDA
  - NfsdBelt
  - SheriffEars
  - NfsdBoxSurvival
  - ContractorCartridge
  - ContractorImplanter
  - ContractorFun
  - ContractorTrinkets

# Pirate

- type: roleLoadout
  id: JobPirate
  groups:
  - PirateHead
#  - PirateNeck
  - PirateJumpsuit
#  - PirateGloves
  - ContractorBackpack
  - GroupTankHarness # No outer clothing, this left for vox
  - PirateShoes
  - PirateFace
  - PiratePDA
  - ContractorBoxSurvival

- type: roleLoadout
  id: JobPirateFirstMate
  groups:
  - PirateFirstMateHead
#  - PirateNeck
  - PirateJumpsuit
#  - PirateGloves
  - ContractorBackpack
  - PirateFirstMateOuterClothing
  - PirateShoes
  - PirateFace
  - PirateFirstMatePDA
  - ContractorBoxSurvival

- type: roleLoadout
  id: JobPirateCaptain
  groups:
  - PirateCaptainHead
#  - PirateNeck
  - PirateJumpsuit
#  - PirateGloves
  - ContractorBackpack
  - PirateCaptainOuterClothing
#  - PirateOuterClothing
  - PirateShoes
  - PirateFace
  - PirateCaptainPDA
  - ContractorBoxSurvival

# Prisoner

- type: roleLoadout
  id: JobPrisoner
  groups:
#  - PrisonerHead
#  - PrisonerNeck
  - PrisonerJumpsuit
#  - PrisonerGloves
#  - PrisonerBackpack
  - GroupTankHarness # No outer clothing, this left for Vox.
#  - PrisonerShoes
  - PrisonerFace
  - PrisonerPDA
  - PrisonerSurvival<|MERGE_RESOLUTION|>--- conflicted
+++ resolved
@@ -14,10 +14,6 @@
   - ContractorPDA
   - ContractorBelt
   - ContractorEars
-<<<<<<< HEAD
-  - ContractorEncryptionKey
-  - ContractorBoxSurvival
-=======
   - ContractorEncryptionKey
   - ContractorBoxSurvival
   - ContractorCartridge
@@ -71,7 +67,6 @@
   - ContractorEncryptionKey
   - ContractorBoxSurvival
   - ContractorCartridge
->>>>>>> d01816f0
   - ContractorImplanter
   - ContractorUtility
   - ContractorFun
@@ -82,46 +77,6 @@
 - type: roleLoadout
   id: JobValet
   groups:
-<<<<<<< HEAD
-  - PilotHead
-  - PilotNeck
-  - PilotJumpsuit
-  - PilotGloves
-  - PilotBackpack
-  - PilotOuterClothing
-  - PilotShoes
-  - PilotFace
-  - PilotGlasses
-  - PilotPDA
-  - ContractorBelt
-  - PilotEars
-  - ContractorEncryptionKey
-  - ContractorBoxSurvival
-  - ContractorImplanter
-  - ContractorUtility
-  - ContractorFun
-  - ContractorTrinkets
-  - ContractorBureaucracy
-
-# Mercenary
-- type: roleLoadout
-  id: JobMercenary
-  groups:
-  - MercenaryHead
-  - ContractorNeck
-  - MercenaryJumpsuit
-  - MercenaryGloves
-  - MercenaryBackpack
-  - MercenaryOuterClothing
-  - MercenaryShoes
-  - MercenaryFace
-  - MercenaryGlasses
-  - MercenaryPDA
-  - MercenaryBelt
-  - MercenaryEars
-  - ContractorEncryptionKey
-  - ContractorBoxSurvival
-=======
   - ContractorNeck
   - ValetJumpsuit
   - ContractorBackpack
@@ -134,7 +89,6 @@
   - ContractorEncryptionKey
   - ContractorBoxSurvival
   - ContractorCartridge
->>>>>>> d01816f0
   - ContractorImplanter
   - ContractorFun
   - ContractorTrinkets
@@ -143,19 +97,6 @@
 - type: roleLoadout
   id: JobNFJanitor
   groups:
-<<<<<<< HEAD
-  - ContractorNeck
-  - ValetJumpsuit
-  - ContractorBackpack
-  - ValetOuterClothing
-  - ContractorShoes
-  - ContractorFace
-  - ContractorGlasses
-  - ContractorBelt
-  - ContractorEars
-  - ContractorEncryptionKey
-  - ContractorBoxSurvival
-=======
   - GroupTankHarness
   - JanitorNFHead
   - JanitorNFJumpsuit
@@ -168,7 +109,6 @@
   - ContractorEncryptionKey
   - ContractorBoxSurvival
   - ContractorCartridge
->>>>>>> d01816f0
   - ContractorImplanter
   - ContractorFun
   - ContractorTrinkets
@@ -186,10 +126,7 @@
   - ContractorEars
   - ContractorEncryptionKey
   - ContractorBoxSurvival
-<<<<<<< HEAD
-=======
-  - ContractorCartridge
->>>>>>> d01816f0
+  - ContractorCartridge
   - ContractorImplanter
   - ContractorFun
   - ContractorTrinkets
@@ -326,15 +263,9 @@
 - type: roleLoadout
   id: JobNFDetective
   groups:
-<<<<<<< HEAD
-  - DetectiveNFHead
-  - DetectiveNFJumpsuit
-  - DetectiveNFGloves
-=======
   - NFDetectiveHead
   - NFDetectiveJumpsuit
   - NFDetectiveGloves
->>>>>>> d01816f0
   - NfsdBackpackBrown
   - NFDetectiveOuterClothing
   - NfsdShoesBrown
@@ -343,29 +274,6 @@
   - NFDetectivePDA
   - NfsdBelt
   - NfsdEarsCream
-<<<<<<< HEAD
-  - NfsdBoxSurvival
-  - ContractorImplanter
-  - ContractorEncryptionKey
-  - ContractorFun
-  - ContractorTrinkets
-
-- type: roleLoadout
-  id: JobPublicAffairsLiaison
-  groups:
-  - ContractorHead
-  - PalJumpsuit
-  - PalGloves
-  - NfsdBackpackBrown
-  - GroupTankHarness # No outer clothing, this left for Vox
-  - NfsdShoesBrown
-  - ContractorFace
-  - NfsdGlasses
-  - PalPDA
-  - ContractorBelt
-  - NfsdEarsBrown
-=======
->>>>>>> d01816f0
   - NfsdBoxSurvival
   - ContractorCartridge
   - ContractorImplanter
