--- conflicted
+++ resolved
@@ -24,7 +24,7 @@
   - ContractorBackpack
   fallbacks:
   - PilotClothingBackpackPilot
-  
+
 - type: loadoutGroup
   id: PilotOuterClothing
   name: loadout-group-contractor-outerclothing
@@ -62,11 +62,7 @@
   minLimit: 1
   maxLimit: 1
   loadouts:
-<<<<<<< HEAD
-  - PilotClothingHeadsetAltPilot
-=======
   - PilotClothingHeadsetAltPilotCommon
->>>>>>> d01816f0
   subgroups:
   - ContractorEars
 
@@ -97,7 +93,7 @@
   - ContractorPDA
   fallbacks:
   - PilotPilotPDA
-  
+
 - type: loadoutGroup
   id: PilotGlasses
   name: loadout-group-contractor-glasses
