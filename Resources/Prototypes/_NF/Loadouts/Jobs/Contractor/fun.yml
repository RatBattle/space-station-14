#T1
- type: loadout
  id: ContractorBriefcaseBrownFilled
  name: brown briefcase (empty)
  effects:
  - !type:GroupLoadoutEffect
    proto: ContractorT1
  price: 500
  inhand:
    - BriefcaseBrownFilled

- type: loadout
  id: ContractorToolboxEmergency
  name: emergency toolbox (empty)
  effects:
  - !type:GroupLoadoutEffect
    proto: ContractorT1
  price: 500
  inhand:
    - ToolboxEmergency

- type: loadout
  id: ContractorToolboxMechanical
  name: mechanical toolbox (empty)
  effects:
  - !type:GroupLoadoutEffect
    proto: ContractorT1
  price: 500
  inhand:
    - ToolboxMechanical

- type: loadout
  id: ContractorPlushieSharkGrey
  effects:
  - !type:GroupLoadoutEffect
    proto: ContractorT1
  price: 500
  inhand:
    - PlushieSharkGrey

- type: loadout
  id: ContractorPlushieSharkBlue
  effects:
  - !type:GroupLoadoutEffect
    proto: ContractorT1
  price: 500
  inhand:
    - PlushieSharkBlue

- type: loadout
  id: ContractorPlushieSharkPink
  effects:
  - !type:GroupLoadoutEffect
    proto: ContractorT1
  price: 500
  inhand:
    - PlushieSharkPink

- type: loadout
  id: ContractorHarmonicaInstrument
  effects:
  - !type:GroupLoadoutEffect
    proto: ContractorT1
  price: 500
  inhand:
    - HarmonicaInstrument

- type: loadout
  id: ContractorSaxophoneInstrument
  effects:
  - !type:GroupLoadoutEffect
    proto: ContractorT1
  price: 500
  inhand:
    - SaxophoneInstrument

- type: loadout
  id: ContractorAcousticGuitarInstrument
  effects:
  - !type:GroupLoadoutEffect
    proto: ContractorT1
  price: 500
  inhand:
    - AcousticGuitarInstrument

#T2
- type: loadout
  id: ContractorCane
  effects:
  - !type:GroupLoadoutEffect
    proto: ContractorT2
  price: 1000
  inhand:
    - Cane

- type: loadout
  id: ContractorLGBTQHandyFlag
  effects:
  - !type:GroupLoadoutEffect
    proto: ContractorT2
  price: 1000
  inhand:
    - LGBTQHandyFlag

- type: loadout
  id: ContractorNTHandyFlag
  effects:
  - !type:GroupLoadoutEffect
    proto: ContractorT2
  price: 5000
  inhand:
    - NTHandyFlag

- type: loadout
  id: ContractorBalloonNT
  effects:
  - !type:GroupLoadoutEffect
    proto: ContractorT2
  price: 5000
  inhand:
    - BalloonNT

- type: loadout
  id: ContractorPonderingOrb
  effects:
  - !type:GroupLoadoutEffect
    proto: ContractorT2
  price: 5000
  inhand:
    - PonderingOrb

#T3 Ballin'
- type: loadout
  id: ContractorPlushieRGBee
  effects:
  - !type:GroupLoadoutEffect
    proto: ContractorT3
  price: 10000
  inhand:
    - PlushieRGBee

- type: loadout
  id: ContractorMysterySpaceBladeBox
  effects:
  - !type:GroupLoadoutEffect
    proto: ContractorT3
  price: 2400
  inhand:
    - MysterySpaceBladeBox

- type: loadout
  id: ContractorHoloGraffitiProjector
  effects:
  - !type:GroupLoadoutEffect
    proto: ContractorT3
  price: 10000
  inhand:
    - HoloGraffitiProjector

- type: loadout
  id: ContractorFlashlightUmbrella
  effects:
  - !type:GroupLoadoutEffect
    proto: ContractorT3
  price: 10000
  inhand:
    - FlashlightUmbrella

- type: loadout
  id: ContractorDawInstrumentFlatpack
  effects:
  - !type:GroupLoadoutEffect
    proto: ContractorT3
  price: 20000
  inhand:
    - DawInstrumentFlatpack

- type: loadout
  id: ContractorHoverbikeFlatpack
  effects:
  - !type:GroupLoadoutEffect
    proto: ContractorT3
  price: 35000
  inhand:
    - HoverbikeFlatpack

- type: loadout
  id: ContractorEmotionalPetCarrier
  name: emotional support pet
  effects:
  - !type:GroupLoadoutEffect
    proto: ContractorT3
  price: 10000
<<<<<<< HEAD
=======
  inhand:
    - PetCarrierNPCEmotionalSupportSafe

- type: loadout
  id: ContractorCrayonMagic
  effects:
  - !type:GroupLoadoutEffect
    proto: ContractorT3
  price: 30000
>>>>>>> d01816f0
  inhand:
    - CrayonMagic<|MERGE_RESOLUTION|>--- conflicted
+++ resolved
@@ -191,8 +191,6 @@
   - !type:GroupLoadoutEffect
     proto: ContractorT3
   price: 10000
-<<<<<<< HEAD
-=======
   inhand:
     - PetCarrierNPCEmotionalSupportSafe
 
@@ -202,6 +200,5 @@
   - !type:GroupLoadoutEffect
     proto: ContractorT3
   price: 30000
->>>>>>> d01816f0
   inhand:
     - CrayonMagic