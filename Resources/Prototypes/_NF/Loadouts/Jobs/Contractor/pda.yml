- type: loadout
  id: ContractorClearNFPDA
  price: 0
  equipment:
    id: ClearNFPDA
    
- type: loadout
  id: ContractorSalvagePDA
  price: 250
  equipment:
    id: SalvagePDA
    
- type: loadout
  id: ContractorResearchAssistantPDA
  price: 250
  equipment:
    id: ResearchAssistantPDA
    
- type: loadout
  id: ContractorCargoPDA
  price: 250
  equipment:
    id: CargoPDA
    
- type: loadout
  id: ContractorMedicalInternPDA
  price: 250
  equipment:
    id: MedicalInternPDA
        
- type: loadout
  id: ContractorTechnicalAssistantPDA
  price: 250
  equipment:
    id: TechnicalAssistantPDA

- type: loadout
  id: ContractorServiceWorkerPDA
  price: 250
  equipment:
    id: ServiceWorkerPDA

#T1
- type: loadout
  id: ContractorBartenderPDA
  effects:
  - !type:GroupLoadoutEffect
    proto: ContractorT1
  price: 500
  equipment:
    id: BartenderPDA

- type: loadout
  id: ContractorChefPDA
  effects:
  - !type:GroupLoadoutEffect
    proto: ContractorT1
  price: 500
  equipment:
    id: ChefPDA

- type: loadout
  id: ContractorBotanistPDA
  effects:
  - !type:GroupLoadoutEffect
    proto: ContractorT1
  price: 500
  equipment:
    id: BotanistPDA

- type: loadout
  id: ContractorChaplainPDA
  effects:
  - !type:GroupLoadoutEffect
    proto: ContractorT1
  price: 500
  equipment:
    id: ChaplainPDA

- type: loadout
  id: ContractorLibrarianPDA
  effects:
  - !type:GroupLoadoutEffect
    proto: ContractorT1
  price: 500
  equipment:
    id: LibrarianPDA

- type: loadout
  id: ContractorMedicalPDA
  effects:
  - !type:GroupLoadoutEffect
    proto: ContractorT1
  price: 500
  equipment:
    id: MedicalPDA

- type: loadout
  id: ContractorParamedicPDA
  effects:
  - !type:GroupLoadoutEffect
    proto: ContractorT1
  price: 500
  equipment:
    id: ParamedicPDA

- type: loadout
  id: ContractorPsychologistPDA
  effects:
  - !type:GroupLoadoutEffect
    proto: ContractorT1
  price: 500
  equipment:
    id: PsychologistPDA

- type: loadout
  id: ContractorChemistryPDA
  effects:
  - !type:GroupLoadoutEffect
    proto: ContractorT1
  price: 500
  equipment:
    id: ChemistryPDA

- type: loadout
  id: ContractorSciencePDA
  effects:
  - !type:GroupLoadoutEffect
    proto: ContractorT1
  price: 500
  equipment:
    id: SciencePDA

- type: loadout
  id: ContractorReporterPDA
  effects:
  - !type:GroupLoadoutEffect
    proto: ContractorT1
  price: 500
  equipment:
    id: ReporterPDA

- type: loadout
  id: ContractorZookeeperPDA
  effects:
  - !type:GroupLoadoutEffect
    proto: ContractorT1
  price: 500
  equipment:
    id: ZookeeperPDA

- type: loadout
  id: ContractorEngineerPDA
  effects:
  - !type:GroupLoadoutEffect
    proto: ContractorT1
  price: 500
  equipment:
    id: EngineerPDA

- type: loadout
  id: ContractorAtmosPDA
  effects:
  - !type:GroupLoadoutEffect
    proto: ContractorT1
  price: 500
  equipment:
    id: AtmosPDA

#T2
- type: loadout
  id: ContractorCaptainPDA
  effects:
  - !type:GroupLoadoutEffect
    proto: ContractorT2
  price: 750
  equipment:
    id: CaptainPDA

- type: loadout
  id: ContractorQuartermasterPDA
  effects:
  - !type:GroupLoadoutEffect
    proto: ContractorT2
  price: 750
  equipment:
    id: QuartermasterPDA

- type: loadout
  id: ContractorSeniorResearcherPDA
  effects:
  - !type:GroupLoadoutEffect
    proto: ContractorT2
  price: 750
  equipment:
    id: SeniorResearcherPDA

- type: loadout
  id: ContractorRnDPDA
  effects:
  - !type:GroupLoadoutEffect
    proto: ContractorT2
  price: 750
  equipment:
    id: RnDPDA

- type: loadout
  id: ContractorSeniorPhysicianPDA
  effects:
  - !type:GroupLoadoutEffect
    proto: ContractorT2
  price: 750
  equipment:
    id: SeniorPhysicianPDA

- type: loadout
  id: ContractorCMOPDA
  effects:
  - !type:GroupLoadoutEffect
    proto: ContractorT2
  price: 750
  equipment:
    id: CMOPDA

- type: loadout
  id: ContractorSeniorEngineerPDA
  effects:
  - !type:GroupLoadoutEffect
    proto: ContractorT2
  price: 750
  equipment:
    id: SeniorEngineerPDA

- type: loadout
  id: ContractorCEPDA
  effects:
  - !type:GroupLoadoutEffect
    proto: ContractorT2
  price: 750
  equipment:
    id: CEPDA

- type: loadout
  id: ContractorBoxerPDA
  effects:
  - !type:GroupLoadoutEffect
    proto: ContractorT2
  price: 750
  equipment:
    id: BoxerPDA

- type: loadout
<<<<<<< HEAD
  id: ContractorMusicianPDA
=======
  id: ContractorMimePDA
>>>>>>> d01816f0
  effects:
  - !type:GroupLoadoutEffect
    proto: ContractorT2
  price: 750
  equipment:
    id: MimePDA

#T3
- type: loadout
  id: ContractorClownPDA
  effects:
  - !type:GroupLoadoutEffect
    proto: ContractorT3
<<<<<<< HEAD
  price: 5000
=======
  price: 1500
>>>>>>> d01816f0
  equipment:
    id: ClownPDA

- type: loadout
<<<<<<< HEAD
  id: ContractorMimePDA
  effects:
  - !type:GroupLoadoutEffect
    proto: ContractorT3
  price: 5000
=======
  id: ContractorMusicianPDA
  effects:
  - !type:GroupLoadoutEffect
    proto: ContractorT3
  price: 1500
>>>>>>> d01816f0
  equipment:
    id: MusicianPDA<|MERGE_RESOLUTION|>--- conflicted
+++ resolved
@@ -3,31 +3,31 @@
   price: 0
   equipment:
     id: ClearNFPDA
-    
+
 - type: loadout
   id: ContractorSalvagePDA
   price: 250
   equipment:
     id: SalvagePDA
-    
+
 - type: loadout
   id: ContractorResearchAssistantPDA
   price: 250
   equipment:
     id: ResearchAssistantPDA
-    
+
 - type: loadout
   id: ContractorCargoPDA
   price: 250
   equipment:
     id: CargoPDA
-    
+
 - type: loadout
   id: ContractorMedicalInternPDA
   price: 250
   equipment:
     id: MedicalInternPDA
-        
+
 - type: loadout
   id: ContractorTechnicalAssistantPDA
   price: 250
@@ -250,11 +250,7 @@
     id: BoxerPDA
 
 - type: loadout
-<<<<<<< HEAD
-  id: ContractorMusicianPDA
-=======
   id: ContractorMimePDA
->>>>>>> d01816f0
   effects:
   - !type:GroupLoadoutEffect
     proto: ContractorT2
@@ -265,30 +261,18 @@
 #T3
 - type: loadout
   id: ContractorClownPDA
-  effects:
-  - !type:GroupLoadoutEffect
-    proto: ContractorT3
-<<<<<<< HEAD
-  price: 5000
-=======
-  price: 1500
->>>>>>> d01816f0
-  equipment:
-    id: ClownPDA
-
-- type: loadout
-<<<<<<< HEAD
-  id: ContractorMimePDA
-  effects:
-  - !type:GroupLoadoutEffect
-    proto: ContractorT3
-  price: 5000
-=======
-  id: ContractorMusicianPDA
   effects:
   - !type:GroupLoadoutEffect
     proto: ContractorT3
   price: 1500
->>>>>>> d01816f0
+  equipment:
+    id: ClownPDA
+
+- type: loadout
+  id: ContractorMusicianPDA
+  effects:
+  - !type:GroupLoadoutEffect
+    proto: ContractorT3
+  price: 1500
   equipment:
     id: MusicianPDA