- type: loadout
  id: ContractorClothingUniformJumpsuitAtmos
  price: 200
  equipment:
    jumpsuit: ClothingUniformJumpsuitAtmos

- type: loadout
  id: ContractorClothingUniformJumpskirtAtmos
  price: 200
  equipment:
    jumpsuit: ClothingUniformJumpskirtAtmos

- type: loadout
  id: ContractorClothingUniformJumpsuitBartender
  price: 200
  equipment:
    jumpsuit: ClothingUniformJumpsuitBartender

- type: loadout
  id: ContractorClothingUniformJumpskirtBartender
  price: 200
  equipment:
    jumpsuit: ClothingUniformJumpskirtBartender

- type: loadout
  id: ContractorClothingUniformJumpsuitCargo
  price: 200
  equipment:
    jumpsuit: ClothingUniformJumpsuitCargo

- type: loadout
  id: ContractorClothingUniformJumpskirtCargo
  price: 200
  equipment:
    jumpsuit: ClothingUniformJumpskirtCargo

- type: loadout
  id: ContractorClothingUniformJumpsuitSalvageSpecialist
  price: 200
  equipment:
    jumpsuit: ClothingUniformJumpsuitSalvageSpecialist

- type: loadout
  id: ContractorClothingUniformJumpsuitChef
  price: 200
  equipment:
    jumpsuit: ClothingUniformJumpsuitChef

- type: loadout
  id: ContractorClothingUniformJumpskirtChef
  price: 200
  equipment:
    jumpsuit: ClothingUniformJumpskirtChef

- type: loadout
  id: ContractorClothingUniformJumpsuitEngineering
  price: 200
  equipment:
    jumpsuit: ClothingUniformJumpsuitEngineering

- type: loadout
  id: ContractorClothingUniformJumpskirtEngineering
  price: 200
  equipment:
    jumpsuit: ClothingUniformJumpskirtEngineering

- type: loadout
  id: ContractorClothingUniformJumpsuitHydroponics
  price: 200
  equipment:
    jumpsuit: ClothingUniformJumpsuitHydroponics

- type: loadout
  id: ContractorClothingUniformJumpskirtHydroponics
  price: 200
  equipment:
    jumpsuit: ClothingUniformJumpskirtHydroponics

- type: loadout
  id: ContractorClothingUniformJumpsuitMedicalDoctor
  price: 200
  equipment:
    jumpsuit: ClothingUniformJumpsuitMedicalDoctor

- type: loadout
  id: ContractorClothingUniformJumpskirtMedicalDoctor
  price: 200
  equipment:
    jumpsuit: ClothingUniformJumpskirtMedicalDoctor

- type: loadout
  id: ContractorClothingUniformJumpsuitScientist
  price: 200
  equipment:
    jumpsuit: ClothingUniformJumpsuitScientist

- type: loadout
  id: ContractorClothingUniformJumpskirtScientist
  price: 200
  equipment:
    jumpsuit: ClothingUniformJumpskirtScientist

- type: loadout
  id: ContractorClothingUniformJumpsuitColorGrey
  price: 0
  equipment:
    jumpsuit: ClothingUniformJumpsuitColorGrey

- type: loadout
  id: ContractorClothingUniformJumpskirtColorGrey
  price: 0
  equipment:
    jumpsuit: ClothingUniformJumpskirtColorGrey

- type: loadout
  id: ContractorClothingUniformJumpsuitColorWhite
  price: 200
  equipment:
    jumpsuit: ClothingUniformJumpsuitColorWhite

- type: loadout
  id: ContractorClothingUniformJumpskirtColorWhite
  price: 200
  equipment:
    jumpsuit: ClothingUniformJumpskirtColorWhite

- type: loadout
  id: ContractorClothingUniformJumpsuitColorBlack
  price: 200
  equipment:
    jumpsuit: ClothingUniformJumpsuitColorBlack

- type: loadout
  id: ContractorClothingUniformJumpskirtColorBlack
  price: 200
  equipment:
    jumpsuit: ClothingUniformJumpskirtColorBlack

- type: loadout
  id: ContractorClothingUniformJumpsuitColorBlue
  price: 200
  equipment:
    jumpsuit: ClothingUniformJumpsuitColorBlue

- type: loadout
  id: ContractorClothingUniformJumpskirtColorBlue
  price: 200
  equipment:
    jumpsuit: ClothingUniformJumpskirtColorBlue

- type: loadout
  id: ContractorClothingUniformJumpsuitColorYellow
  price: 200
  equipment:
    jumpsuit: ClothingUniformJumpsuitColorYellow

- type: loadout
  id: ContractorClothingUniformJumpskirtColorYellow
  price: 200
  equipment:
    jumpsuit: ClothingUniformJumpskirtColorYellow

- type: loadout
  id: ContractorClothingUniformJumpsuitColorGreen
  price: 200
  equipment:
    jumpsuit: ClothingUniformJumpsuitColorGreen

- type: loadout
  id: ContractorClothingUniformJumpskirtColorGreen
  price: 200
  equipment:
    jumpsuit: ClothingUniformJumpskirtColorGreen

- type: loadout
  id: ContractorClothingUniformJumpsuitColorOrange
  price: 200
  equipment:
    jumpsuit: ClothingUniformJumpsuitColorOrange

- type: loadout
  id: ContractorClothingUniformJumpskirtColorOrange
  price: 200
  equipment:
    jumpsuit: ClothingUniformJumpskirtColorOrange

- type: loadout
  id: ContractorClothingUniformJumpsuitColorRed
  price: 200
  equipment:
    jumpsuit: ClothingUniformJumpsuitColorRed

- type: loadout
  id: ContractorClothingUniformJumpskirtColorRed
  price: 200
  equipment:
    jumpsuit: ClothingUniformJumpskirtColorRed

- type: loadout
  id: ContractorClothingUniformJumpsuitColorPurple
  price: 200
  equipment:
    jumpsuit: ClothingUniformJumpsuitColorPurple

- type: loadout
  id: ContractorClothingUniformJumpskirtColorPurple
  price: 200
  equipment:
    jumpsuit: ClothingUniformJumpskirtColorPurple

- type: loadout
  id: ContractorClothingUniformJumpsuitColorPink
  price: 200
  equipment:
    jumpsuit: ClothingUniformJumpsuitColorPink

- type: loadout
  id: ContractorClothingUniformJumpskirtColorPink
  price: 200
  equipment:
    jumpsuit: ClothingUniformJumpskirtColorPink

#T1
- type: loadout
  id: ContractorClothingUniformJumpsuitColorDarkBlue
  effects:
  - !type:GroupLoadoutEffect
    proto: ContractorT1
  price: 500
  equipment:
    jumpsuit: ClothingUniformJumpsuitColorDarkBlue

- type: loadout
  id: ContractorClothingUniformJumpskirtColorDarkBlue
  effects:
  - !type:GroupLoadoutEffect
    proto: ContractorT1
  price: 500
  equipment:
    jumpsuit: ClothingUniformJumpskirtColorDarkBlue

- type: loadout
  id: ContractorClothingUniformJumpsuitColorDarkGreen
  effects:
  - !type:GroupLoadoutEffect
    proto: ContractorT1
  price: 500
  equipment:
    jumpsuit: ClothingUniformJumpsuitColorDarkGreen

- type: loadout
  id: ContractorClothingUniformJumpskirtColorDarkGreen
  effects:
  - !type:GroupLoadoutEffect
    proto: ContractorT1
  price: 500
  equipment:
    jumpsuit: ClothingUniformJumpskirtColorDarkGreen

- type: loadout
  id: ContractorClothingUniformJumpsuitColorTeal
  effects:
  - !type:GroupLoadoutEffect
    proto: ContractorT1
  price: 500
  equipment:
    jumpsuit: ClothingUniformJumpsuitColorTeal

- type: loadout
  id: ContractorClothingUniformJumpskirtColorTeal
  effects:
  - !type:GroupLoadoutEffect
    proto: ContractorT1
  price: 500
  equipment:
    jumpsuit: ClothingUniformJumpskirtColorTeal

- type: loadout
  id: ContractorClothingUniformJumpsuitHawaiBlack
  effects:
  - !type:GroupLoadoutEffect
    proto: ContractorT1
  price: 500
  equipment:
    jumpsuit: ClothingUniformJumpsuitHawaiBlack

- type: loadout
  id: ContractorClothingUniformJumpsuitHawaiBlue
  effects:
  - !type:GroupLoadoutEffect
    proto: ContractorT1
  price: 500
  equipment:
    jumpsuit: ClothingUniformJumpsuitHawaiBlue

- type: loadout
  id: ContractorClothingUniformJumpsuitHawaiRed
  effects:
  - !type:GroupLoadoutEffect
    proto: ContractorT1
  price: 500
  equipment:
    jumpsuit: ClothingUniformJumpsuitHawaiRed

- type: loadout
  id: ContractorClothingUniformJumpsuitHawaiYellow
  effects:
  - !type:GroupLoadoutEffect
    proto: ContractorT1
  price: 500
  equipment:
    jumpsuit: ClothingUniformJumpsuitHawaiYellow

- type: loadout
  id: ContractorClothingUniformJumpsuitFlannel
  effects:
  - !type:GroupLoadoutEffect
    proto: ContractorT1
  price: 500
  equipment:
    jumpsuit: ClothingUniformJumpsuitFlannel

- type: loadout
  id: ContractorClothingUniformJumpsuitCasualBlue
  effects:
  - !type:GroupLoadoutEffect
    proto: ContractorT1
  price: 500
  equipment:
    jumpsuit: ClothingUniformJumpsuitCasualBlue

- type: loadout
  id: ContractorClothingUniformJumpskirtCasualBlue
  effects:
  - !type:GroupLoadoutEffect
    proto: ContractorT1
  price: 500
  equipment:
    jumpsuit: ClothingUniformJumpskirtCasualBlue

- type: loadout
  id: ContractorClothingUniformJumpsuitCasualPurple
  effects:
  - !type:GroupLoadoutEffect
    proto: ContractorT1
  price: 500
  equipment:
    jumpsuit: ClothingUniformJumpsuitCasualPurple

- type: loadout
  id: ContractorClothingUniformJumpskirtCasualPurple
  effects:
  - !type:GroupLoadoutEffect
    proto: ContractorT1
  price: 500
  equipment:
    jumpsuit: ClothingUniformJumpskirtCasualPurple

- type: loadout
  id: ContractorClothingUniformJumpsuitCasualRed
  effects:
  - !type:GroupLoadoutEffect
    proto: ContractorT1
  price: 500
  equipment:
    jumpsuit: ClothingUniformJumpsuitCasualRed

- type: loadout
  id: ContractorClothingUniformJumpskirtCasualRed
  effects:
  - !type:GroupLoadoutEffect
    proto: ContractorT1
  price: 500
  equipment:
    jumpsuit: ClothingUniformJumpskirtCasualRed

- type: loadout
  id: ContractorClothingUniformJumpsuitBartenderPurple
  effects:
  - !type:GroupLoadoutEffect
    proto: ContractorT1
  price: 500
  equipment:
    jumpsuit: ClothingUniformJumpsuitBartenderPurple

- type: loadout
  id: ContractorClothingUniformJumpsuitEngineeringHazard
  effects:
  - !type:GroupLoadoutEffect
    proto: ContractorT1
  price: 500
  equipment:
    jumpsuit: ClothingUniformJumpsuitEngineeringHazard

- type: loadout
  id: ContractorClothingUniformJumpsuitAtmosCasual
  effects:
  - !type:GroupLoadoutEffect
    proto: ContractorT1
  price: 500
  equipment:
    jumpsuit: ClothingUniformJumpsuitAtmosCasual

- type: loadout
  id: ContractorClothingUniformOveralls
  effects:
  - !type:GroupLoadoutEffect
    proto: ContractorT1
  price: 500
  equipment:
    jumpsuit: ClothingUniformOveralls

- type: loadout
  id: ContractorClothingUniformJumpsuitChaplain
  effects:
  - !type:GroupLoadoutEffect
    proto: ContractorT1
  price: 500
  equipment:
    jumpsuit: ClothingUniformJumpsuitChaplain

- type: loadout
  id: ContractorClothingUniformJumpskirtChaplain
  effects:
  - !type:GroupLoadoutEffect
    proto: ContractorT1
  price: 500
  equipment:
    jumpsuit: ClothingUniformJumpskirtChaplain

- type: loadout
  id: ContractorClothingUniformJumpsuitCurator
  effects:
  - !type:GroupLoadoutEffect
    proto: ContractorT1
  price: 500
  equipment:
    jumpsuit: ClothingUniformJumpsuitCurator

- type: loadout
  id: ContractorClothingUniformJumpskirtCurator
  effects:
  - !type:GroupLoadoutEffect
    proto: ContractorT1
  price: 500
  equipment:
    jumpsuit: ClothingUniformJumpskirtCurator

- type: loadout
  id: ContractorClothingUniformJumpsuitLibrarian
  effects:
  - !type:GroupLoadoutEffect
    proto: ContractorT1
  price: 500
  equipment:
    jumpsuit: ClothingUniformJumpsuitLibrarian

- type: loadout
  id: ContractorClothingUniformJumpskirtLibrarian
  effects:
  - !type:GroupLoadoutEffect
    proto: ContractorT1
  price: 500
  equipment:
    jumpsuit: ClothingUniformJumpskirtLibrarian

- type: loadout
  id: ContractorClothingUniformJumpsuitReporter
  effects:
  - !type:GroupLoadoutEffect
    proto: ContractorT1
  price: 500
  equipment:
    jumpsuit: ClothingUniformJumpsuitReporter

- type: loadout
  id: ContractorClothingUniformJumpsuitBH
  effects:
  - !type:GroupLoadoutEffect
    proto: ContractorT1
  price: 500
  equipment:
    jumpsuit: ClothingUniformJumpsuitBH

- type: loadout
  id: ContractorClothingUniformJumpskirtBH
  effects:
  - !type:GroupLoadoutEffect
    proto: ContractorT1
  price: 500
  equipment:
    jumpsuit: ClothingUniformJumpskirtBH

- type: loadout
  id: ContractorClothingUniformJumpsuitBHGrey
  effects:
  - !type:GroupLoadoutEffect
    proto: ContractorT1
  price: 500
  equipment:
    jumpsuit: ClothingUniformJumpsuitBHGrey

- type: loadout
  id: ContractorClothingUniformJumpskirtBHGrey
  effects:
  - !type:GroupLoadoutEffect
    proto: ContractorT1
  price: 500
  equipment:
    jumpsuit: ClothingUniformJumpskirtBHGrey

- type: loadout
  id: ContractorUniformScrubsColorGreen
  effects:
  - !type:GroupLoadoutEffect
    proto: ContractorT1
  price: 500
  equipment:
    jumpsuit: UniformScrubsColorGreen

- type: loadout
  id: ContractorUniformScrubsColorBlue
  effects:
  - !type:GroupLoadoutEffect
    proto: ContractorT1
  price: 500
  equipment:
    jumpsuit: UniformScrubsColorBlue

- type: loadout
  id: ContractorUniformScrubsColorPurple
  effects:
  - !type:GroupLoadoutEffect
    proto: ContractorT1
  price: 500
  equipment:
    jumpsuit: UniformScrubsColorPurple

- type: loadout
  id: ContractorClothingUniformJumpsuitParamedic
  effects:
  - !type:GroupLoadoutEffect
    proto: ContractorT1
  price: 500
  equipment:
    jumpsuit: ClothingUniformJumpsuitParamedic

- type: loadout
  id: ContractorClothingUniformJumpskirtParamedic
  effects:
  - !type:GroupLoadoutEffect
    proto: ContractorT1
  price: 500
  equipment:
    jumpsuit: ClothingUniformJumpskirtParamedic

- type: loadout
  id: ContractorClothingUniformJumpsuitVirology
  effects:
  - !type:GroupLoadoutEffect
    proto: ContractorT1
  price: 500
  equipment:
    jumpsuit: ClothingUniformJumpsuitVirology

- type: loadout
  id: ContractorClothingUniformJumpskirtVirology
  effects:
  - !type:GroupLoadoutEffect
    proto: ContractorT1
  price: 500
  equipment:
    jumpsuit: ClothingUniformJumpskirtVirology

- type: loadout
  id: ContractorClothingUniformJumpsuitChemistry
  effects:
  - !type:GroupLoadoutEffect
    proto: ContractorT1
  price: 500
  equipment:
    jumpsuit: ClothingUniformJumpsuitChemistry

- type: loadout
  id: ContractorClothingUniformJumpskirtChemistry
  effects:
  - !type:GroupLoadoutEffect
    proto: ContractorT1
  price: 500
  equipment:
    jumpsuit: ClothingUniformJumpskirtChemistry

- type: loadout
  id: ContractorClothingUniformJumpsuitGenetics
  effects:
  - !type:GroupLoadoutEffect
    proto: ContractorT1
  price: 500
  equipment:
    jumpsuit: ClothingUniformJumpsuitGenetics

- type: loadout
  id: ContractorClothingUniformJumpskirtGenetics
  effects:
  - !type:GroupLoadoutEffect
    proto: ContractorT1
  price: 500
  equipment:
    jumpsuit: ClothingUniformJumpskirtGenetics

- type: loadout
  id: ContractorClothingUniformJumpsuitPsychologist
  effects:
  - !type:GroupLoadoutEffect
    proto: ContractorT1
  price: 500
  equipment:
    jumpsuit: ClothingUniformJumpsuitPsychologist

- type: loadout
  id: ContractorClothingUniformJumpskirtPsychologist
  effects:
  - !type:GroupLoadoutEffect
    proto: ContractorT1
  price: 500
  equipment:
    jumpsuit: ClothingUniformJumpskirtPsychologist

- type: loadout
  id: ContractorClothingUniformJumpsuitScientistFormal
  effects:
  - !type:GroupLoadoutEffect
    proto: ContractorT1
  price: 500
  equipment:
    jumpsuit: ClothingUniformJumpsuitScientistFormal

- type: loadout
  id: ContractorClothingUniformJumpsuitRoboticist
  effects:
  - !type:GroupLoadoutEffect
    proto: ContractorT1
  price: 500
  equipment:
    jumpsuit: ClothingUniformJumpsuitRoboticist

- type: loadout
  id: ContractorClothingUniformJumpskirtRoboticist
  effects:
  - !type:GroupLoadoutEffect
    proto: ContractorT1
  price: 500
  equipment:
    jumpsuit: ClothingUniformJumpskirtRoboticist

- type: loadout
  id: ContractorClothingUniformJumpsuitLawyerBlue
  effects:
  - !type:GroupLoadoutEffect
    proto: ContractorT1
  price: 500
  equipment:
    jumpsuit: ClothingUniformJumpsuitLawyerBlue

- type: loadout
  id: ContractorClothingUniformJumpskirtLawyerBlue
  effects:
  - !type:GroupLoadoutEffect
    proto: ContractorT1
  price: 500
  equipment:
    jumpsuit: ClothingUniformJumpskirtLawyerBlue

- type: loadout
  id: ContractorClothingUniformJumpsuitLawyerPurple
  effects:
  - !type:GroupLoadoutEffect
    proto: ContractorT1
  price: 500
  equipment:
    jumpsuit: ClothingUniformJumpsuitLawyerPurple

- type: loadout
  id: ContractorClothingUniformJumpskirtLawyerPurple
  effects:
  - !type:GroupLoadoutEffect
    proto: ContractorT1
  price: 500
  equipment:
    jumpsuit: ClothingUniformJumpskirtLawyerPurple

- type: loadout
  id: ContractorClothingUniformJumpsuitLawyerRed
  effects:
  - !type:GroupLoadoutEffect
    proto: ContractorT1
  price: 500
  equipment:
    jumpsuit: ClothingUniformJumpsuitLawyerRed

- type: loadout
  id: ContractorClothingUniformJumpskirtLawyerRed
  effects:
  - !type:GroupLoadoutEffect
    proto: ContractorT1
  price: 500
  equipment:
    jumpsuit: ClothingUniformJumpskirtLawyerRed

- type: loadout
  id: ContractorClothingUniformJumpsuitLawyerBlack
  effects:
  - !type:GroupLoadoutEffect
    proto: ContractorT1
  price: 500
  equipment:
    jumpsuit: ClothingUniformJumpsuitLawyerBlack

- type: loadout
  id: ContractorClothingUniformJumpskirtLawyerBlack
  effects:
  - !type:GroupLoadoutEffect
    proto: ContractorT1
  price: 500
  equipment:
    jumpsuit: ClothingUniformJumpskirtLawyerBlack

- type: loadout
  id: ContractorClothingUniformJumpsuitLawyerGood
  effects:
  - !type:GroupLoadoutEffect
    proto: ContractorT1
  price: 500
  equipment:
    jumpsuit: ClothingUniformJumpsuitLawyerGood

- type: loadout
  id: ContractorClothingUniformJumpskirtLawyerGood
  effects:
  - !type:GroupLoadoutEffect
    proto: ContractorT1
  price: 500
  equipment:
    jumpsuit: ClothingUniformJumpskirtLawyerGood

- type: loadout
  id: ContractorClothingUniformJumpskirtBlackElegantDress
  name: black elegant dress
  effects:
  - !type:GroupLoadoutEffect
    proto: ContractorT1
  price: 500
  equipment:
    jumpsuit: ClothingUniformJumpskirtBlackElegantDress

- type: loadout
  id: ContractorClothingUniformJumpskirtRedElegantDress
  name: red elegant dress
  effects:
  - !type:GroupLoadoutEffect
    proto: ContractorT1
  price: 500
  equipment:
    jumpsuit: ClothingUniformJumpskirtRedElegantDress

- type: loadout
  id: ContractorClothingUniformJumpskirtGreenElegantDress
  name: green elegant dress
  effects:
  - !type:GroupLoadoutEffect
    proto: ContractorT1
  price: 500
  equipment:
    jumpsuit: ClothingUniformJumpskirtGreenElegantDress

- type: loadout
  id: ContractorClothingUniformJumpskirtBlueElegantDress
  name: blue elegant dress
  effects:
  - !type:GroupLoadoutEffect
    proto: ContractorT1
  price: 500
  equipment:
    jumpsuit: ClothingUniformJumpskirtBlueElegantDress

- type: loadout
  id: ContractorClothingUniformJumpskirtPurpleElegantDress
  name: purple elegant dress
  effects:
  - !type:GroupLoadoutEffect
    proto: ContractorT1
  price: 500
  equipment:
    jumpsuit: ClothingUniformJumpskirtPurpleElegantDress

- type: loadout
  id: ContractorClothingUniformJumpskirtCyanStripedDress
  name: cyan striped dress
  effects:
  - !type:GroupLoadoutEffect
    proto: ContractorT1
  price: 500
  equipment:
    jumpsuit: ClothingUniformJumpskirtCyanStripedDress

- type: loadout
  id: ContractorClothingUniformJumpskirtRedStripedDress
  name: red striped dress
  effects:
  - !type:GroupLoadoutEffect
    proto: ContractorT1
  price: 500
  equipment:
    jumpsuit: ClothingUniformJumpskirtRedStripedDress

- type: loadout
  id: ContractorClothingUniformJumpskirtGreenStripedDress
  name: green striped dress
  effects:
  - !type:GroupLoadoutEffect
    proto: ContractorT1
  price: 500
  equipment:
    jumpsuit: ClothingUniformJumpskirtGreenStripedDress

- type: loadout
  id: ContractorClothingUniformJumpskirtPinkStripedDress
  name: pink striped dress
  effects:
  - !type:GroupLoadoutEffect
    proto: ContractorT1
  price: 500
  equipment:
    jumpsuit: ClothingUniformJumpskirtPinkStripedDress

- type: loadout
  id: ContractorClothingUniformJumpskirtOrangeStripedDress
  name: orange striped dress
  effects:
  - !type:GroupLoadoutEffect
    proto: ContractorT1
  price: 500
  equipment:
    jumpsuit: ClothingUniformJumpskirtOrangeStripedDress

- type: loadout
  id: ContractorClothingUniformJumpskirtPurpleTurtleneckDress
  name: purple turtleneck dress
  effects:
  - !type:GroupLoadoutEffect
    proto: ContractorT1
  price: 500
  equipment:
    jumpsuit: ClothingUniformJumpskirtPurpleTurtleneckDress

- type: loadout
  id: ContractorClothingUniformJumpskirtRedTurtleneckDress
  name: red turtleneck dress
  effects:
  - !type:GroupLoadoutEffect
    proto: ContractorT1
  price: 500
  equipment:
    jumpsuit: ClothingUniformJumpskirtRedTurtleneckDress

- type: loadout
  id: ContractorClothingUniformJumpskirtGreenTurtleneckDress
  name: green turtleneck dress
  effects:
  - !type:GroupLoadoutEffect
    proto: ContractorT1
  price: 500
  equipment:
    jumpsuit: ClothingUniformJumpskirtGreenTurtleneckDress

- type: loadout
  id: ContractorClothingUniformJumpskirtBlueTurtleneckDress
  name: blue turtleneck dress
  effects:
  - !type:GroupLoadoutEffect
    proto: ContractorT1
  price: 500
  equipment:
    jumpsuit: ClothingUniformJumpskirtBlueTurtleneckDress

- type: loadout
  id: ContractorClothingUniformJumpskirtYellowTurtleneckDress
  name: yellow turtleneck dress
  effects:
  - !type:GroupLoadoutEffect
    proto: ContractorT1
  price: 500
  equipment:
    jumpsuit: ClothingUniformJumpskirtYellowTurtleneckDress

- type: loadout
  id: ContractorClothingUniformJumpskirtYellowOldDress
  name: yellow old dress
  effects:
  - !type:GroupLoadoutEffect
    proto: ContractorT1
  price: 500
  equipment:
    jumpsuit: ClothingUniformJumpskirtYellowOldDress

# Punk stuff
- type: loadout
  id: ContractorClothingUniformRandomPunkCroptop
  name: punk croptop jumpsuit (random)
  effects:
  - !type:GroupLoadoutEffect
    proto: ContractorT1
  price: 500
  equipment:
    jumpsuit: ClothingUniformRandomPunkCroptop

- type: loadout
  id: ContractorClothingUniformRandomPunkTanktop
  name: punk tanktop jumpsuit (random)
  effects:
  - !type:GroupLoadoutEffect
    proto: ContractorT1
  price: 500
  equipment:
    jumpsuit: ClothingUniformRandomPunkTanktop

- type: loadout
  id: ContractorClothingUniformRandomArmlessNoSkirt
  name: sleeveless jumpsuit (random)
  effects:
  - !type:GroupLoadoutEffect
    proto: ContractorT1
  price: 500
  equipment:
    jumpsuit: ClothingUniformRandomArmlessNoSkirt

- type: loadout
  id: ContractorClothingUniformRandomPunkCroptopShorts
  name: punk croptop with shorts (random)
  effects:
  - !type:GroupLoadoutEffect
    proto: ContractorT1
  price: 500
  equipment:
    jumpsuit: ClothingUniformRandomPunkCroptopShorts

- type: loadout
  id: ContractorClothingUniformRandomPunkTanktopShorts
  name: punk tanktop with shorts (random)
  effects:
  - !type:GroupLoadoutEffect
    proto: ContractorT1
<<<<<<< HEAD
=======
  price: 500
  equipment:
    jumpsuit: ClothingUniformRandomPunkTanktopShorts

- type: loadout
  id: ContractorClothingUniformRandomArmless
  name: colorful sleeveless top and pants (random)
  effects:
  - !type:GroupLoadoutEffect
    proto: ContractorT1
  price: 500
  equipment:
    jumpsuit: ClothingUniformRandomArmless

- type: loadout
  id: ContractorClothingUniformRandomStandard
  name: colorful top and pants (random)
  effects:
  - !type:GroupLoadoutEffect
    proto: ContractorT1
  price: 500
  equipment:
    jumpsuit: ClothingUniformRandomStandard

- type: loadout
  id: ContractorClothingUniformRandomShorts
  name: colorful pants (random)
  effects:
  - !type:GroupLoadoutEffect
    proto: ContractorT1
  hideEffects:
  - !type:GroupLoadoutEffect
    proto: NotFemaleNF
>>>>>>> 3b71b0f8
  price: 500
  equipment:
    jumpsuit: ClothingUniformRandomShorts

- type: loadout
  id: ContractorClothingUniformRandomShirt
  name: colorful patterned top and pants (random)
  effects:
  - !type:GroupLoadoutEffect
    proto: ContractorT1
  price: 500
  equipment:
    jumpsuit: ClothingUniformRandomShirt

- type: loadout
  id: ContractorClothingSkirtUniformRandomArmless
  name: colorful sleeveless top and skirt (random)
  effects:
  - !type:GroupLoadoutEffect
    proto: ContractorT1
  price: 500
  equipment:
    jumpsuit: ClothingSkirtUniformRandomArmless

- type: loadout
  id: ContractorClothingSkirtUniformRandomStandard
  name: colorful top and skirt (random)
  effects:
  - !type:GroupLoadoutEffect
    proto: ContractorT1
  price: 500
  equipment:
    jumpsuit: ClothingSkirtUniformRandomStandard

- type: loadout
  id: ContractorClothingSkirtUniformRandomBra
  name: colorful bra and skirt (random)
  effects:
  - !type:GroupLoadoutEffect
    proto: ContractorT1
  price: 500
  equipment:
    jumpsuit: ClothingSkirtUniformRandomBra

- type: loadout
  id: ContractorClothingSkirtUniformRandomShorts
  name: colorful skirt (random)
  effects:
  - !type:GroupLoadoutEffect
    proto: ContractorT1
  hideEffects:
  - !type:GroupLoadoutEffect
    proto: NotFemaleNF
  price: 500
  equipment:
    jumpsuit: ClothingSkirtUniformRandomShorts

- type: loadout
  id: ContractorClothingSkirtUniformRandomShirt
  name: colorful patterned top and skirt (random)
  effects:
  - !type:GroupLoadoutEffect
    proto: ContractorT1
  price: 500
  equipment:
    jumpsuit: ClothingSkirtUniformRandomShirt

#T2 Head and Senior drip, theater and elite service drip
- type: loadout
  id: ContractorClothingUniformJumpsuitMonasticRobeDark
  effects:
  - !type:GroupLoadoutEffect
    proto: ContractorT2
  price: 1000
  equipment:
    jumpsuit: ClothingUniformJumpsuitMonasticRobeDark

- type: loadout
  id: ContractorClothingUniformJumpsuitMonasticRobeLight
  effects:
  - !type:GroupLoadoutEffect
    proto: ContractorT2
  price: 1000
  equipment:
    jumpsuit: ClothingUniformJumpsuitMonasticRobeLight

- type: loadout
  id: ContractorClothingUniformJumpsuitChaplainPilgrimVest
  effects:
  - !type:GroupLoadoutEffect
    proto: ContractorT2
  price: 1000
  equipment:
    jumpsuit: ClothingUniformJumpsuitChaplainPilgrimVest

- type: loadout
  id: ContractorClothingUniformJumpsuitQMTurtleneck
  effects:
  - !type:GroupLoadoutEffect
    proto: ContractorT2
  price: 1000
  equipment:
    jumpsuit: ClothingUniformJumpsuitQMTurtleneck

- type: loadout
  id: ContractorClothingUniformJumpskirtQMTurtleneck
  effects:
  - !type:GroupLoadoutEffect
    proto: ContractorT2
  price: 1000
  equipment:
    jumpsuit: ClothingUniformJumpskirtQMTurtleneck

- type: loadout
  id: ContractorClothingUniformJumpsuitSeniorPhysician
  effects:
  - !type:GroupLoadoutEffect
    proto: ContractorT2
  price: 1000
  equipment:
    jumpsuit: ClothingUniformJumpsuitSeniorPhysician

- type: loadout
  id: ContractorClothingUniformJumpskirtSeniorPhysician
  effects:
  - !type:GroupLoadoutEffect
    proto: ContractorT2
  price: 1000
  equipment:
    jumpsuit: ClothingUniformJumpskirtSeniorPhysician

- type: loadout
  id: ContractorClothingUniformJumpsuitCMO
  effects:
  - !type:GroupLoadoutEffect
    proto: ContractorT2
  price: 1000
  equipment:
    jumpsuit: ClothingUniformJumpsuitCMO

- type: loadout
  id: ContractorClothingUniformJumpskirtCMO
  effects:
  - !type:GroupLoadoutEffect
    proto: ContractorT2
  price: 1000
  equipment:
    jumpsuit: ClothingUniformJumpskirtCMO

- type: loadout
  id: ContractorClothingUniformTurtleneckCMO
  effects:
  - !type:GroupLoadoutEffect
    proto: ContractorT2
  price: 1000
  equipment:
    jumpsuit: ClothingUniformJumpsuitCMOTurtle

- type: loadout
  id: ContractorClothingUniformTurtleskirtCMO
  effects:
  - !type:GroupLoadoutEffect
    proto: ContractorT2
  price: 1000
  equipment:
    jumpsuit: ClothingUniformJumpskirtCMOTurtle

- type: loadout
  id: ContractorClothingUniformJumpsuitSeniorResearcher
  effects:
  - !type:GroupLoadoutEffect
    proto: ContractorT2
  price: 1000
  equipment:
    jumpsuit: ClothingUniformJumpsuitSeniorResearcher

- type: loadout
  id: ContractorClothingUniformJumpskirtSeniorResearcher
  effects:
  - !type:GroupLoadoutEffect
    proto: ContractorT2
  price: 1000
  equipment:
    jumpsuit: ClothingUniformJumpskirtSeniorResearcher

- type: loadout
  id: ContractorClothingUniformJumpsuitResearchDirector
  effects:
  - !type:GroupLoadoutEffect
    proto: ContractorT2
  price: 1000
  equipment:
    jumpsuit: ClothingUniformJumpsuitResearchDirector

- type: loadout
  id: ContractorClothingUniformJumpskirtResearchDirector
  effects:
  - !type:GroupLoadoutEffect
    proto: ContractorT2
  price: 1000
  equipment:
    jumpsuit: ClothingUniformJumpskirtResearchDirector

- type: loadout
  id: ContractorClothingUniformJumpsuitSeniorEngineer
  effects:
  - !type:GroupLoadoutEffect
    proto: ContractorT2
  price: 1000
  equipment:
    jumpsuit: ClothingUniformJumpsuitSeniorEngineer

- type: loadout
  id: ContractorClothingUniformJumpskirtSeniorEngineer
  effects:
  - !type:GroupLoadoutEffect
    proto: ContractorT2
  price: 1000
  equipment:
    jumpsuit: ClothingUniformJumpskirtSeniorEngineer

- type: loadout
  id: ContractorClothingUniformJumpsuitChiefEngineerNT
  effects:
  - !type:GroupLoadoutEffect
    proto: ContractorT2
  price: 1000
  equipment:
    jumpsuit: ClothingUniformJumpsuitChiefEngineerNT

- type: loadout
  id: ContractorClothingUniformJumpsuitChiefEngineer
  effects:
  - !type:GroupLoadoutEffect
    proto: ContractorT2
  price: 1000
  equipment:
    jumpsuit: ClothingUniformJumpsuitChiefEngineer

- type: loadout
  id: ContractorClothingUniformJumpskirtChiefEngineer
  effects:
  - !type:GroupLoadoutEffect
    proto: ContractorT2
  price: 1000
  equipment:
    jumpsuit: ClothingUniformJumpskirtChiefEngineer

- type: loadout
  id: ContractorClothingUniformJumpsuitChiefEngineerTurtle
  effects:
  - !type:GroupLoadoutEffect
    proto: ContractorT2
  price: 1000
  equipment:
    jumpsuit: ClothingUniformJumpsuitChiefEngineerTurtle

- type: loadout
  id: ContractorClothingUniformJumpskirtChiefEngineerTurtle
  effects:
  - !type:GroupLoadoutEffect
    proto: ContractorT2
  price: 1000
  equipment:
    jumpsuit: ClothingUniformJumpskirtChiefEngineerTurtle

- type: loadout
  id: ContractorClothingUniformJumpsuitJester
  effects:
  - !type:GroupLoadoutEffect
    proto: ContractorT2
  price: 1000
  equipment:
    jumpsuit: ClothingUniformJumpsuitJester

- type: loadout
  id: ContractorClothingUniformJumpsuitJesterAlt
  effects:
  - !type:GroupLoadoutEffect
    proto: ContractorT2
  price: 1000
  equipment:
    jumpsuit: ClothingUniformJumpsuitJesterAlt

- type: loadout
  id: ContractorClothingUniformJumpsuitKilt
  effects:
  - !type:GroupLoadoutEffect
    proto: ContractorT2
  price: 1000
  equipment:
    jumpsuit: ClothingUniformJumpsuitKilt

- type: loadout
  id: ContractorClothingUniformJumpsuitDameDane
  effects:
  - !type:GroupLoadoutEffect
    proto: ContractorT2
  price: 1000
  equipment:
    jumpsuit: ClothingUniformJumpsuitDameDane

- type: loadout
  id: ContractorClothingUniformJumpsuitKimono
  effects:
  - !type:GroupLoadoutEffect
    proto: ContractorT2
  price: 1000
  equipment:
    jumpsuit: ClothingUniformJumpsuitKimono

- type: loadout
  id: ContractorClothingKimonoPink
  effects:
  - !type:GroupLoadoutEffect
    proto: ContractorT2
  price: 1000
  equipment:
    jumpsuit: ClothingKimonoPink

- type: loadout
  id: ContractorClothingKimonoBlue
  effects:
  - !type:GroupLoadoutEffect
    proto: ContractorT2
  price: 1000
  equipment:
    jumpsuit: ClothingKimonoBlue

- type: loadout
  id: ContractorClothingUniformJumpsuitGladiator
  effects:
  - !type:GroupLoadoutEffect
    proto: ContractorT2
  hideEffects:
  - !type:GroupLoadoutEffect
    proto: NotFemaleNF
  price: 1000
  equipment:
    jumpsuit: ClothingUniformJumpsuitGladiator

- type: loadout
  id: ContractorClothingUniformJumpskirtPerformer
  effects:
  - !type:GroupLoadoutEffect
    proto: ContractorT2
  price: 1000
  equipment:
    jumpsuit: ClothingUniformJumpskirtPerformer

- type: loadout
  id: ContractorClothingUniformJumpskirtJanimaid
  effects:
  - !type:GroupLoadoutEffect
    proto: ContractorT2
  price: 1000
  equipment:
    jumpsuit: ClothingUniformJumpskirtJanimaid

- type: loadout
  id: ContractorClothingUniformJumpsuitSafari
  effects:
  - !type:GroupLoadoutEffect
    proto: ContractorT2
  price: 1000
  equipment:
    jumpsuit: ClothingUniformJumpsuitSafari

- type: loadout
  id: ContractorUniformShortsRed
  effects:
  - !type:GroupLoadoutEffect
    proto: ContractorT2
  hideEffects:
  - !type:GroupLoadoutEffect
    proto: NotFemaleNF
  price: 1000
  equipment:
    jumpsuit: UniformShortsRed

- type: loadout
  id: ContractorUniformShortsRedWithTop
  effects:
  - !type:GroupLoadoutEffect
    proto: ContractorT2
  price: 1000
  equipment:
    jumpsuit: UniformShortsRedWithTop

- type: loadout
  id: ContractorClothingUniformJumpsuitClown
  effects:
  - !type:GroupLoadoutEffect
    proto: ContractorT2
  price: 1000
  equipment:
    jumpsuit: ClothingUniformJumpsuitClown

- type: loadout
  id: ContractorClothingUniformJumpsuitMime
  effects:
  - !type:GroupLoadoutEffect
    proto: ContractorT2
  price: 1000
  equipment:
    jumpsuit: ClothingUniformJumpsuitMime

- type: loadout
  id: ContractorClothingUniformJumpskirtMime
  effects:
  - !type:GroupLoadoutEffect
    proto: ContractorT2
  price: 1000
  equipment:
    jumpsuit: ClothingUniformJumpskirtMime

- type: loadout
  id: ContractorClothingUniformJumpsuitTshirtJeans
  effects:
  - !type:GroupLoadoutEffect
    proto: ContractorT2
  price: 1000
  equipment:
    jumpsuit: ClothingUniformJumpsuitTshirtJeans

- type: loadout
  id: ContractorClothingUniformJumpsuitTshirtJeansGray
  effects:
  - !type:GroupLoadoutEffect
    proto: ContractorT2
  price: 1000
  equipment:
    jumpsuit: ClothingUniformJumpsuitTshirtJeansGray

- type: loadout
  id: ContractorClothingUniformJumpsuitTshirtJeansPeach
  effects:
  - !type:GroupLoadoutEffect
    proto: ContractorT2
  price: 1000
  equipment:
    jumpsuit: ClothingUniformJumpsuitTshirtJeansPeach

- type: loadout
  id: ContractorClothingUniformJumpsuitCaptain
  effects:
  - !type:GroupLoadoutEffect
    proto: ContractorT2
  price: 1000
  equipment:
    jumpsuit: ClothingUniformJumpsuitCaptain

- type: loadout
  id: ContractorClothingUniformJumpskirtCaptain
  effects:
  - !type:GroupLoadoutEffect
    proto: ContractorT2
  price: 1000
  equipment:
    jumpsuit: ClothingUniformJumpskirtCaptain

# T3
- type: loadout
  id: ContractorClothingUniformJumpsuitCapFormal
  effects:
  - !type:GroupLoadoutEffect
    proto: ContractorT3
  price: 1500
  equipment:
    jumpsuit: ClothingUniformJumpsuitCapFormal

- type: loadout
  id: ContractorClothingUniformJumpskirtCapFormalDress
  effects:
  - !type:GroupLoadoutEffect
    proto: ContractorT3
  price: 1500
  equipment:
    jumpsuit: ClothingUniformJumpskirtCapFormalDress

# T3 "Military"
- type: loadout
  id: ContractorClothingUniformJumpsuitMilitaryContractor
  effects:
  - !type:GroupLoadoutEffect
    proto: ContractorT3
  price: 675
  equipment:
    jumpsuit: ClothingUniformJumpsuitMilitaryContractor

- type: loadout
  id: ContractorClothingUniformJumpsuitMilitaryContractorTac
  effects:
  - !type:GroupLoadoutEffect
    proto: ContractorT3
  price: 675
  equipment:
    jumpsuit: ClothingUniformJumpsuitMilitaryContractorTac

- type: loadout
  id: ContractorClothingUniformJumpsuitMilitaryCaptain
  effects:
  - !type:GroupLoadoutEffect
    proto: ContractorT3
  price: 1250
  equipment:
    jumpsuit: ClothingUniformJumpsuitMilitaryCaptain

- type: loadout
  id: ContractorClothingUniformJumpsuitMilitaryAtmospherics
  effects:
  - !type:GroupLoadoutEffect
    proto: ContractorT3
  price: 1250
  equipment:
    jumpsuit: ClothingUniformJumpsuitMilitaryAtmospherics

- type: loadout
  id: ContractorClothingUniformJumpsuitMilitaryEngineering
  effects:
  - !type:GroupLoadoutEffect
    proto: ContractorT3
  price: 1250
  equipment:
    jumpsuit: ClothingUniformJumpsuitMilitaryEngineering

- type: loadout
  id: ContractorClothingUniformJumpsuitMilitaryEngineeringChief
  effects:
  - !type:GroupLoadoutEffect
    proto: ContractorT3
  price: 1250
  equipment:
    jumpsuit: ClothingUniformJumpsuitMilitaryEngineeringChief

- type: loadout
  id: ContractorClothingUniformJumpsuitMilitarySalvageSpecialist
  effects:
  - !type:GroupLoadoutEffect
    proto: ContractorT3
  price: 1250
  equipment:
    jumpsuit: ClothingUniformJumpsuitMilitarySalvageSpecialist

- type: loadout
  id: ContractorClothingUniformJumpsuitMilitaryCargo
  effects:
  - !type:GroupLoadoutEffect
    proto: ContractorT3
  price: 1250
  equipment:
    jumpsuit: ClothingUniformJumpsuitMilitaryCargo

- type: loadout
  id: ContractorClothingUniformJumpsuitMilitaryQM
  effects:
  - !type:GroupLoadoutEffect
    proto: ContractorT3
  price: 1250
  equipment:
    jumpsuit: ClothingUniformJumpsuitMilitaryQM

- type: loadout
  id: ContractorClothingUniformJumpsuitMilitaryParamedic
  effects:
  - !type:GroupLoadoutEffect
    proto: ContractorT3
  price: 1250
  equipment:
    jumpsuit: ClothingUniformJumpsuitMilitaryParamedic

- type: loadout
  id: ContractorClothingUniformJumpsuitMilitaryMedicalDoctor
  effects:
  - !type:GroupLoadoutEffect
    proto: ContractorT3
  price: 1250
  equipment:
    jumpsuit: ClothingUniformJumpsuitMilitaryMedicalDoctor

- type: loadout
  id: ContractorClothingUniformJumpsuitMilitaryChemistry
  effects:
  - !type:GroupLoadoutEffect
    proto: ContractorT3
  price: 1250
  equipment:
    jumpsuit: ClothingUniformJumpsuitMilitaryChemistry

- type: loadout
  id: ContractorClothingUniformJumpsuitMilitaryVirology
  effects:
  - !type:GroupLoadoutEffect
    proto: ContractorT3
  price: 1250
  equipment:
    jumpsuit: ClothingUniformJumpsuitMilitaryVirology

- type: loadout
  id: ContractorClothingUniformJumpsuitMilitaryGenetics
  effects:
  - !type:GroupLoadoutEffect
    proto: ContractorT3
  price: 1250
  equipment:
    jumpsuit: ClothingUniformJumpsuitMilitaryGenetics

- type: loadout
  id: ContractorClothingUniformJumpsuitMilitaryCMO
  effects:
  - !type:GroupLoadoutEffect
    proto: ContractorT3
  price: 1250
  equipment:
    jumpsuit: ClothingUniformJumpsuitMilitaryCMO

- type: loadout
  id: ContractorClothingUniformJumpsuitMilitaryScientist
  effects:
  - !type:GroupLoadoutEffect
    proto: ContractorT3
  price: 1250
  equipment:
    jumpsuit: ClothingUniformJumpsuitMilitaryScientist

- type: loadout
  id: ContractorClothingUniformJumpsuitMilitaryResearchDirector
  effects:
  - !type:GroupLoadoutEffect
    proto: ContractorT3
  price: 1250
  equipment:
    jumpsuit: ClothingUniformJumpsuitMilitaryResearchDirector

- type: loadout
  id: ContractorClothingUniformJumpsuitMilitaryService
  effects:
  - !type:GroupLoadoutEffect
    proto: ContractorT3
  price: 1250
  equipment:
    jumpsuit: ClothingUniformJumpsuitMilitaryService

- type: loadout
  id: ContractorClothingUniformJumpsuitMilitaryHydroponics
  effects:
  - !type:GroupLoadoutEffect
    proto: ContractorT3
  price: 1250
  equipment:
    jumpsuit: ClothingUniformJumpsuitMilitaryHydroponics

- type: loadout
  id: ContractorClothingUniformJumpsuitMilitaryColorGrey
  effects:
  - !type:GroupLoadoutEffect
    proto: ContractorT3
  price: 1250
  equipment:
    jumpsuit: ClothingUniformJumpsuitMilitaryColorGrey

- type: loadout
  id: ContractorClothingUniformJumpsuitMilitaryColorBlack
  effects:
  - !type:GroupLoadoutEffect
    proto: ContractorT3
  price: 1250
  equipment:
    jumpsuit: ClothingUniformJumpsuitMilitaryColorBlack

- type: loadout
  id: ContractorClothingUniformJumpsuitMilitaryColorBlue
  effects:
  - !type:GroupLoadoutEffect
    proto: ContractorT3
  price: 1250
  equipment:
    jumpsuit: ClothingUniformJumpsuitMilitaryColorBlue

- type: loadout
  id: ContractorClothingUniformJumpsuitMilitaryColorDarkBlue
  effects:
  - !type:GroupLoadoutEffect
    proto: ContractorT3
  price: 1250
  equipment:
    jumpsuit: ClothingUniformJumpsuitMilitaryColorDarkBlue

- type: loadout
  id: ContractorClothingUniformJumpsuitMilitaryColorTeal
  effects:
  - !type:GroupLoadoutEffect
    proto: ContractorT3
  price: 1250
  equipment:
    jumpsuit: ClothingUniformJumpsuitMilitaryColorTeal

- type: loadout
  id: ContractorClothingUniformJumpsuitMilitaryColorGreen
  effects:
  - !type:GroupLoadoutEffect
    proto: ContractorT3
  price: 1250
  equipment:
    jumpsuit: ClothingUniformJumpsuitMilitaryColorGreen

- type: loadout
  id: ContractorClothingUniformJumpsuitMilitaryColorDarkGreen
  effects:
  - !type:GroupLoadoutEffect
    proto: ContractorT3
  price: 1250
  equipment:
    jumpsuit: ClothingUniformJumpsuitMilitaryColorDarkGreen

- type: loadout
  id: ContractorClothingUniformJumpsuitMilitaryColorOrange
  effects:
  - !type:GroupLoadoutEffect
    proto: ContractorT3
  price: 1250
  equipment:
    jumpsuit: ClothingUniformJumpsuitMilitaryColorOrange

- type: loadout
  id: ContractorClothingUniformJumpsuitMilitaryColorPink
  effects:
  - !type:GroupLoadoutEffect
    proto: ContractorT3
  price: 1250
  equipment:
    jumpsuit: ClothingUniformJumpsuitMilitaryColorPink

- type: loadout
  id: ContractorClothingUniformJumpsuitMilitaryColorRed
  effects:
  - !type:GroupLoadoutEffect
    proto: ContractorT3
  price: 1250
  equipment:
    jumpsuit: ClothingUniformJumpsuitMilitaryColorRed

- type: loadout
  id: ContractorClothingUniformJumpsuitMilitaryColorYellow
  effects:
  - !type:GroupLoadoutEffect
    proto: ContractorT3
  price: 1250
  equipment:
    jumpsuit: ClothingUniformJumpsuitMilitaryColorYellow

- type: loadout
  id: ContractorClothingUniformJumpsuitMilitaryColorPurple
  effects:
  - !type:GroupLoadoutEffect
    proto: ContractorT3
  price: 1250
  equipment:
    jumpsuit: ClothingUniformJumpsuitMilitaryColorPurple

- type: loadout
  id: ContractorClothingUniformJumpsuitMilitaryColorLightBrown
  effects:
  - !type:GroupLoadoutEffect
    proto: ContractorT3
  price: 1250
  equipment:
    jumpsuit: ClothingUniformJumpsuitMilitaryColorLightBrown

- type: loadout
  id: ContractorClothingUniformJumpsuitMilitaryColorBrown
  effects:
  - !type:GroupLoadoutEffect
    proto: ContractorT3
  price: 1250
  equipment:
    jumpsuit: ClothingUniformJumpsuitMilitaryColorBrown

- type: loadout
  id: ContractorClothingUniformJumpsuitMilitaryColorMaroon
  effects:
  - !type:GroupLoadoutEffect
    proto: ContractorT3
  price: 1250
  equipment:
    jumpsuit: ClothingUniformJumpsuitMilitaryColorMaroon<|MERGE_RESOLUTION|>--- conflicted
+++ resolved
@@ -950,8 +950,6 @@
   effects:
   - !type:GroupLoadoutEffect
     proto: ContractorT1
-<<<<<<< HEAD
-=======
   price: 500
   equipment:
     jumpsuit: ClothingUniformRandomPunkTanktopShorts
@@ -985,7 +983,6 @@
   hideEffects:
   - !type:GroupLoadoutEffect
     proto: NotFemaleNF
->>>>>>> 3b71b0f8
   price: 500
   equipment:
     jumpsuit: ClothingUniformRandomShorts
