--- conflicted
+++ resolved
@@ -87,11 +87,7 @@
   minLimit: 1
   maxLimit: 1
   loadouts:
-<<<<<<< HEAD
-  - MercenaryClothingHeadsetAltMercenary
-=======
   - MercenaryClothingHeadsetAltMercenaryCommon
->>>>>>> d01816f0
   - MercenaryClothingHeadsetSecurityCommon
   - MercenaryClothingHeadsetBrigmedicCommon
   - MercenaryClothingHeadsetAltSecurityCommon
@@ -121,7 +117,7 @@
   - ContractorPDA
   fallbacks:
   - MercenaryMercenaryPDA
-  
+
 - type: loadoutGroup
   id: MercenaryGlasses
   name: loadout-group-contractor-glasses
