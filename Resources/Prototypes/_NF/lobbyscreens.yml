- type: lobbyBackground
  id: BingGuss
  background: /Textures/_NF/LobbyScreens/bingguss.png

- type: lobbyBackground
  id: Janigang
  background: /Textures/_NF/LobbyScreens/janigang.png

- type: lobbyBackground
  id: Xeeenoooossss
  background: /Textures/_NF/LobbyScreens/xeeenoooossss.png

- type: lobbyBackground
  id: Secrun
  background: /Textures/_NF/LobbyScreens/secrun.png

- type: lobbyBackground
  id: TheSecStealers
  background: /Textures/_NF/LobbyScreens/thesecstealers.png

- type: lobbyBackground
  id: HandsomeKiller
  background: /Textures/_NF/LobbyScreens/handsomekiller.png
  
- type: lobbyBackground
  id: CaughtUp
  background: /Textures/_NF/LobbyScreens/caughtup.png

- type: lobbyBackground
  id: Rebirth
  background: /Textures/_NF/LobbyScreens/rebirth.png

- type: lobbyBackground
  id: BrownPants
<<<<<<< HEAD
  background: /Textures/_NF/LobbyScreens/brownpants.png
=======
  background: /Textures/_NF/LobbyScreens/brownpants.png

- type: lobbyBackground
  id: Cattrio
  background: /Textures/_NF/LobbyScreens/cattrio.png
>>>>>>> d01816f0
<|MERGE_RESOLUTION|>--- conflicted
+++ resolved
@@ -21,7 +21,7 @@
 - type: lobbyBackground
   id: HandsomeKiller
   background: /Textures/_NF/LobbyScreens/handsomekiller.png
-  
+
 - type: lobbyBackground
   id: CaughtUp
   background: /Textures/_NF/LobbyScreens/caughtup.png
@@ -32,12 +32,8 @@
 
 - type: lobbyBackground
   id: BrownPants
-<<<<<<< HEAD
-  background: /Textures/_NF/LobbyScreens/brownpants.png
-=======
   background: /Textures/_NF/LobbyScreens/brownpants.png
 
 - type: lobbyBackground
   id: Cattrio
-  background: /Textures/_NF/LobbyScreens/cattrio.png
->>>>>>> d01816f0
+  background: /Textures/_NF/LobbyScreens/cattrio.png