- type: lobbyBackground
  id: BingGuss
  background: /Textures/_NF/LobbyScreens/bingguss.webp

- type: lobbyBackground
  id: Janigang
  background: /Textures/_NF/LobbyScreens/janigang.webp

- type: lobbyBackground
  id: Xeeenoooossss
  background: /Textures/_NF/LobbyScreens/xeeenoooossss.webp

- type: lobbyBackground
  id: Secrun
  background: /Textures/_NF/LobbyScreens/secrun.webp

- type: lobbyBackground
  id: TheSecStealers
  background: /Textures/_NF/LobbyScreens/thesecstealers.webp

- type: lobbyBackground
  id: HandsomeKiller
<<<<<<< HEAD
  background: /Textures/_NF/LobbyScreens/handsomekiller.png

=======
  background: /Textures/_NF/LobbyScreens/handsomekiller.webp
  
>>>>>>> 3b71b0f8
- type: lobbyBackground
  id: CaughtUp
  background: /Textures/_NF/LobbyScreens/caughtup.webp

- type: lobbyBackground
  id: Rebirth
  background: /Textures/_NF/LobbyScreens/rebirth.webp

- type: lobbyBackground
  id: BrownPants
  background: /Textures/_NF/LobbyScreens/brownpants.webp

- type: lobbyBackground
  id: Cattrio
  background: /Textures/_NF/LobbyScreens/cattrio.webp

- type: lobbyBackground
  id: Paramedicrash
  background: /Textures/_NF/LobbyScreens/paramedicrash.webp

# - type: lobbyBackground
  # id: StaresBlankly
  # background: /Textures/_NF/LobbyScreens/staresblankly.webp

# - type: lobbyBackground
  # id: WyvernShipyards
  # background: /Textures/_NF/LobbyScreens/wyvernshipyards.webp<|MERGE_RESOLUTION|>--- conflicted
+++ resolved
@@ -20,13 +20,8 @@
 
 - type: lobbyBackground
   id: HandsomeKiller
-<<<<<<< HEAD
-  background: /Textures/_NF/LobbyScreens/handsomekiller.png
+  background: /Textures/_NF/LobbyScreens/handsomekiller.webp
 
-=======
-  background: /Textures/_NF/LobbyScreens/handsomekiller.webp
-  
->>>>>>> 3b71b0f8
 - type: lobbyBackground
   id: CaughtUp
   background: /Textures/_NF/LobbyScreens/caughtup.webp
