--- conflicted
+++ resolved
@@ -1,4 +1,3 @@
-<<<<<<< HEAD
 # - type: lobbyBackground
   # id: BingGuss
   # background: /Textures/_NF/LobbyScreens/bingguss.webp
@@ -19,9 +18,13 @@
   # id: TheSecStealers
   # background: /Textures/_NF/LobbyScreens/thesecstealers.webp
 
-# - type: lobbyBackground
-  # id: HandsomeKiller
-  # background: /Textures/_NF/LobbyScreens/handsomekiller.webp
+- type: lobbyBackground
+  id: HandsomeKiller
+  background: /Textures/_NF/LobbyScreens/handsomekiller.webp
+
+- type: lobbyBackground
+  id: CaughtUp
+  background: /Textures/_NF/LobbyScreens/caughtup.webp
 
 # - type: lobbyBackground
   # id: CaughtUp
@@ -42,51 +45,6 @@
 # - type: lobbyBackground
   # id: Paramedicrash
   # background: /Textures/_NF/LobbyScreens/paramedicrash.webp
-=======
-- type: lobbyBackground
-  id: BingGuss
-  background: /Textures/_NF/LobbyScreens/bingguss.webp
-
-- type: lobbyBackground
-  id: Janigang
-  background: /Textures/_NF/LobbyScreens/janigang.webp
-
-- type: lobbyBackground
-  id: Xeeenoooossss
-  background: /Textures/_NF/LobbyScreens/xeeenoooossss.webp
-
-- type: lobbyBackground
-  id: Secrun
-  background: /Textures/_NF/LobbyScreens/secrun.webp
-
-- type: lobbyBackground
-  id: TheSecStealers
-  background: /Textures/_NF/LobbyScreens/thesecstealers.webp
-
-- type: lobbyBackground
-  id: HandsomeKiller
-  background: /Textures/_NF/LobbyScreens/handsomekiller.webp
-
-- type: lobbyBackground
-  id: CaughtUp
-  background: /Textures/_NF/LobbyScreens/caughtup.webp
-
-- type: lobbyBackground
-  id: Rebirth
-  background: /Textures/_NF/LobbyScreens/rebirth.webp
-
-- type: lobbyBackground
-  id: BrownPants
-  background: /Textures/_NF/LobbyScreens/brownpants.webp
-
-- type: lobbyBackground
-  id: Cattrio
-  background: /Textures/_NF/LobbyScreens/cattrio.webp
-
-- type: lobbyBackground
-  id: Paramedicrash
-  background: /Textures/_NF/LobbyScreens/paramedicrash.webp
->>>>>>> 6f20b3bc
 
 # - type: lobbyBackground
   # id: StaresBlankly
