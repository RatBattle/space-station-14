--- conflicted
+++ resolved
@@ -262,13 +262,8 @@
 
       Мы надеемся, что вам понравится.
 
-<<<<<<< HEAD
-      Sincerely,
-            John Janitorial, Co-Vice President, NGC-NT Habs - Toiletries Dept.
-=======
       Искренне,
             Кристофер КлинМен, вице-президент отдела туалетных принадлежностей "NT Habs".
->>>>>>> 6f20b3bc
 
 - type: entity
   id: PaperMailNTSoapAd2
