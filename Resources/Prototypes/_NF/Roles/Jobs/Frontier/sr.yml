- type: job
  id: StationRepresentative
  name: job-name-sr
  description: job-description-sr
  playTimeTracker: JobHeadOfPersonnel
  requirements:
    - !type:OverallPlaytimeRequirement
      time: 72000 # 20 hrs
    - !type:RoleTimeRequirement
      role: JobSecurityGuard
      time: 10800 # 3 hrs as security guard
  whitelisted: true
  startingGear: SrGear
  alwaysUseSpawner: true
  icon: "JobIconHeadOfPersonnel"
  requireAdminNotify: true
  supervisors: job-supervisors-centcom
  weight: 170
  displayWeight: 60 # Top
  canBeAntag: false
  accessGroups:
  - AllAccess
  special:
  - !type:AddImplantSpecial
    implants: [ MindShieldImplant, TrackingImplant ]
  - !type:AddComponentSpecial
    components:
      - type: CommandStaff
  - !type:GiveItemOnHolidaySpecial
    holiday: FrontierBirthday
    prototype: FrontierBirthdayGift

- type: startingGear
  id: SrGear
  equipment:
    id: SrPDA
    pocket1: WeaponDisabler
  storage:
    back:
    - Flash
    - RubberStampSr
    - DoorRemoteCommand
<<<<<<< HEAD
    - EncryptionKeyStationMaster
    - EncryptionKeyCentCom
    - MailMetricsCartridge
=======
    - EncryptionKeyStationMaster
>>>>>>> 3b71b0f8
<|MERGE_RESOLUTION|>--- conflicted
+++ resolved
@@ -40,10 +40,4 @@
     - Flash
     - RubberStampSr
     - DoorRemoteCommand
-<<<<<<< HEAD
-    - EncryptionKeyStationMaster
-    - EncryptionKeyCentCom
-    - MailMetricsCartridge
-=======
-    - EncryptionKeyStationMaster
->>>>>>> 3b71b0f8
+    - EncryptionKeyStationMaster