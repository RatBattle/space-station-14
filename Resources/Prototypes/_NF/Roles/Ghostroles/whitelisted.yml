- type: ghostRole
  id: BabyDragon
  name: ghost-role-information-syndicate-kobold-reinforcement-name
  description: ghost-role-information-syndicate-kobold-reinforcement-description
  rules: ghost-role-information-emotional-support-rules
  entityPrototype: DragonEgg # Unsure if this should be MobDragonPet (the actual dragon) - no ghost role component
  whitelisted: true

# Pets
- type: ghostRole
  id: EmotionalSupportPet
  name: ghost-role-information-emotional-support-name
  description: ghost-role-information-emotional-support-description
  rules: ghost-role-information-emotional-support-rules
  entityPrototype: MobCatGhost # TODO: replace this with a random emotional support pet entity
  whitelisted: true

# Others
- type: ghostRole
  id: CatCappy
  name: ghost-role-information-cappy-name
  description: ghost-role-information-cappy-description
  rules: ghost-role-information-emotional-support-rules
  entityPrototype: MobCatCappy
  whitelisted: true

- type: ghostRole
  id: CatClarpy
  name: ghost-role-information-clarpy-name
  description: ghost-role-information-clarpy-description
  rules:  ghost-role-information-emotional-support-rules
  entityPrototype: MobCatClarpy
  whitelisted: true

- type: ghostRole
  id: CatClippy
  name: ghost-role-information-clippy-name
  description: ghost-role-information-clippy-description
  rules: ghost-role-information-emotional-support-rules
  entityPrototype: MobCatClippy
  whitelisted: true

- type: ghostRole
  id: CatMistake
  name: ghost-role-information-mistake-name
  description: ghost-role-information-mistake-description
  rules: ghost-role-information-emotional-support-rules
  entityPrototype: MobCatMistake
  whitelisted: true

- type: ghostRole
  id: MonkeyPunpun
  name: ghost-role-information-punpun-name
  description: ghost-role-information-punpun-description
  rules: ghost-role-information-nonantagonist-rules
  entityPrototype: MobMonkeyPunpun
  whitelisted: true

- type: ghostRole
  id: SentientArtifact
  name: ghost-role-information-artifact-name
  description: ghost-role-information-artifact-description
  rules: ghost-role-information-freeagent-rules
  entityPrototype: VariedXenoArtifactItem # Don't spawn this.  FIXME: entity has no ghost role component.
  whitelisted: true

- type: ghostRole
  id: KoboldYipyip
  name: ghost-role-information-yipyip-name
  description: ghost-role-information-yipyip-description
  rules: ghost-role-information-nonantagonist-rules
  entityPrototype: MobKoboldYipyip
<<<<<<< HEAD
=======
  whitelisted: true

# Other others
- type: ghostRole
  id: GhostMemeGoblinbane
  name: ghost-role-information-goblinbane-name
  description: ghost-role-information-goblinbane-description
  rules: ghost-role-information-goblinbane-rules
  entityPrototype: BaseMobMemeGoblinbane
>>>>>>> d01816f0
  whitelisted: true<|MERGE_RESOLUTION|>--- conflicted
+++ resolved
@@ -70,8 +70,6 @@
   description: ghost-role-information-yipyip-description
   rules: ghost-role-information-nonantagonist-rules
   entityPrototype: MobKoboldYipyip
-<<<<<<< HEAD
-=======
   whitelisted: true
 
 # Other others
@@ -81,5 +79,4 @@
   description: ghost-role-information-goblinbane-description
   rules: ghost-role-information-goblinbane-rules
   entityPrototype: BaseMobMemeGoblinbane
->>>>>>> d01816f0
   whitelisted: true