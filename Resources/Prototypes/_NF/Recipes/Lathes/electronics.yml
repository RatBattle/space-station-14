- type: latheRecipe
  id: SalvageTechFabCircuitboardNF
  result: SalvageTechFabCircuitboardNF
<<<<<<< HEAD
=======
  category: Circuitry
  completetime: 4
  materials:
    Steel: 800
    Glass: 900

- type: latheRecipe
  id: BlueprintLithographMachineCircuitboard
  result: BlueprintLithographMachineCircuitboard
  category: Circuitry
  completetime: 4
  materials:
    Steel: 800
    Glass: 900

- type: latheRecipe
  id: ElectricRangeMachineCircuitboard
  result: ElectricRangeMachineCircuitboard
  category: Circuitry
  completetime: 4
  materials:
    Steel: 800
    Glass: 900

- type: latheRecipe
  id: KitchenAssemblerMachineCircuitboard
  result: KitchenAssemblerMachineCircuitboard
  category: Circuitry
  completetime: 4
  materials:
    Steel: 600
    Glass: 750

- type: latheRecipe
  id: MedicalAssemblerMachineCircuitboard
  result: MedicalAssemblerMachineCircuitboard
>>>>>>> d01816f0
  category: Circuitry
  completetime: 4
  materials:
    Steel: 800
    Glass: 900

# Thrusters
- type: latheRecipe
  id: ThrusterSecurityMachineCircuitboard
  result: ThrusterSecurityMachineCircuitboard
  category: Circuitry
  completetime: 4
  materials:
    Steel: 400
    Glass: 900

- type: latheRecipe
  id: ThrusterNfsdMachineCircuitboard
  result: ThrusterNfsdMachineCircuitboard
  category: Circuitry
  completetime: 4
  materials:
    Steel: 400
    Glass: 900

- type: latheRecipe
  id: SmallThrusterMachineCircuitboard
  result: SmallThrusterMachineCircuitboard
  category: Circuitry
  completetime: 4
  applyMaterialDiscount: false
  materials:
    Steel: 140
    Glass: 300

# Gyroscope
- type: latheRecipe
  parent: BaseCircuitboardRecipe
  id: GyroscopeSecurityMachineCircuitboard
  result: GyroscopeSecurityMachineCircuitboard
  category: Circuitry

- type: latheRecipe
  parent: BaseCircuitboardRecipe
  id: SmallGyroscopeSecurityMachineCircuitboard
  result: SmallGyroscopeSecurityMachineCircuitboard

- type: latheRecipe
  parent: BaseCircuitboardRecipe
  id: GyroscopeNfsdMachineCircuitboard
  result: GyroscopeNfsdMachineCircuitboard

- type: latheRecipe
  parent: BaseCircuitboardRecipe
  id: SmallGyroscopeNfsdMachineCircuitboard
  result: SmallGyroscopeNfsdMachineCircuitboard

- type: latheRecipe
  parent: BaseCircuitboardRecipe
  id: SmallGyroscopeMachineCircuitboard
  result: SmallGyroscopeMachineCircuitboard

# Generators
- type: latheRecipe
  id: PortableGeneratorHyperPacmanMachineCircuitboard
  result: PortableGeneratorHyperPacmanMachineCircuitboard
  category: Circuitry
  completetime: 4
  materials:
     Steel: 350
     Glass: 350<|MERGE_RESOLUTION|>--- conflicted
+++ resolved
@@ -1,8 +1,6 @@
 - type: latheRecipe
   id: SalvageTechFabCircuitboardNF
   result: SalvageTechFabCircuitboardNF
-<<<<<<< HEAD
-=======
   category: Circuitry
   completetime: 4
   materials:
@@ -39,7 +37,6 @@
 - type: latheRecipe
   id: MedicalAssemblerMachineCircuitboard
   result: MedicalAssemblerMachineCircuitboard
->>>>>>> d01816f0
   category: Circuitry
   completetime: 4
   materials:
