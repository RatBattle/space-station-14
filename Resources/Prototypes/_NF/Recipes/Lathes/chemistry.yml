- type: latheRecipe
  id: BaseChemistryEmptyVial
  result: BaseChemistryEmptyVial
  completetime: 2
  materials:
    Glass: 50

- type: latheRecipe
  id: JugBluespace
  result: JugBluespace
  parent: BluespaceBeaker # same size, 1:1 recipe

- type: latheRecipe
  id: VialBluespace
  result: VialBluespace
  completetime: 2
  materials:
    Steel: 60
    Plastic: 60
    Plasma: 15
    Silver: 15
    Bluespace: 30 #DeltaV: Bluespace

- type: latheRecipe
  id: BlankMediPen
  result: BlankMediPen
  completetime: 2
  materials:
<<<<<<< HEAD
    Plastic: 50 #Corvax-Frontier (25 - offs)
    Steel: 25
=======
    Plastic: 25
    Steel: 25

- type: latheRecipe
  id: ReinforcedJug
  result: ReinforcedJug
  completetime: 6
  materials:
    Plastic: 400
    Steel: 100
    Silver: 25
>>>>>>> 59d7ce7d
<|MERGE_RESOLUTION|>--- conflicted
+++ resolved
@@ -26,11 +26,7 @@
   result: BlankMediPen
   completetime: 2
   materials:
-<<<<<<< HEAD
     Plastic: 50 #Corvax-Frontier (25 - offs)
-    Steel: 25
-=======
-    Plastic: 25
     Steel: 25
 
 - type: latheRecipe
@@ -40,5 +36,4 @@
   materials:
     Plastic: 400
     Steel: 100
-    Silver: 25
->>>>>>> 59d7ce7d
+    Silver: 25