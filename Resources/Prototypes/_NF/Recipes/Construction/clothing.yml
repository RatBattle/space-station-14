- type: construction
  name: quiver (bolts)
  id: CraftQuiverBolt
  graph: CraftQuiverBolt
  startNode: start
  targetNode: CraftQuiverBolt
  category: construction-category-clothing
  description: A quiver to hold crossbow bolts.
  icon: { sprite: _NF/Objects/Clothing/Belt/crossbow_quiver.rsi, state: icon }
  objectType: Item

<<<<<<< HEAD
- type: latheRecipe
  id: ClothingUniformJumpskirtPrivateSec
  result: ClothingUniformJumpskirtPrivateSec
  completetime: 4
  materials:
    Cloth: 300

- type: latheRecipe
  id: ClothingUniformJumpsuitPrivateSec
  result: ClothingUniformJumpsuitPrivateSec
  completetime: 4
  materials:
    Cloth: 300

=======
>>>>>>> 3b71b0f8
- type: construction
  name: cloth footwraps
  id: CraftShoesClothwrap
  graph: CraftShoesClothwrap
  startNode: start
  targetNode: CraftShoesClothwrap
  category: construction-category-clothing
  description: A roll of treated canvas used for wrapping feet or paws.
  icon: { sprite: _NF/Clothing/Shoes/Misc/clothwrap.rsi, state: icon }
  objectType: Item<|MERGE_RESOLUTION|>--- conflicted
+++ resolved
@@ -9,23 +9,17 @@
   icon: { sprite: _NF/Objects/Clothing/Belt/crossbow_quiver.rsi, state: icon }
   objectType: Item
 
-<<<<<<< HEAD
-- type: latheRecipe
-  id: ClothingUniformJumpskirtPrivateSec
-  result: ClothingUniformJumpskirtPrivateSec
-  completetime: 4
-  materials:
-    Cloth: 300
+- type: construction
+  name: cloth footwraps
+  id: CraftShoesClothwrap
+  graph: CraftShoesClothwrap
+  startNode: start
+  targetNode: CraftShoesClothwrap
+  category: construction-category-clothing
+  description: A roll of treated canvas used for wrapping feet or paws.
+  icon: { sprite: _NF/Clothing/Shoes/Misc/clothwrap.rsi, state: icon }
+  objectType: Item
 
-- type: latheRecipe
-  id: ClothingUniformJumpsuitPrivateSec
-  result: ClothingUniformJumpsuitPrivateSec
-  completetime: 4
-  materials:
-    Cloth: 300
-
-=======
->>>>>>> 3b71b0f8
 - type: construction
   name: cloth footwraps
   id: CraftShoesClothwrap
