--- conflicted
+++ resolved
@@ -1125,8 +1125,6 @@
   placementMode: SnapgridCenter
   canBuildInImpassable: false
   conditions:
-<<<<<<< HEAD
-=======
     - !type:TileNotBlocked
 
 # Folding table
@@ -1145,5 +1143,4 @@
   placementMode: SnapgridCenter
   canBuildInImpassable: false
   conditions:
->>>>>>> d01816f0
     - !type:TileNotBlocked