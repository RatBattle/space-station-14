  #pen recipes
  #Upstream recipes

- type: microwaveMealRecipe
  id: RecipeEmergencyMedipen
  name: emergency medipen
  result: EmergencyMedipen
  time: 5
  group: Medicinal
  solids:
    BlankMediPen: 1
  reagents:
    Epinephrine: 12
    TranexamicAcid: 3
  recipeType: MedicalAssembler

- type: microwaveMealRecipe
  id: RecipeAntiPoisonMedipen
  name: poison auto-injector
  result: AntiPoisonMedipen
  time: 5
  group: Medicinal
  solids:
    BlankMediPen: 1
  reagents:
    Ultravasculine: 10
    Epinephrine: 5
  recipeType: MedicalAssembler

- type: microwaveMealRecipe
  id: RecipeBruteAutoInjector
  name: brute auto-injector
  result: BruteAutoInjector
  time: 5
  group: Medicinal
  solids:
    BlankMediPen: 1
  reagents:
    Bicaridine: 15
    TranexamicAcid: 5
  recipeType: MedicalAssembler

- type: microwaveMealRecipe
  id: RecipeBurnAutoInjector
  name: burn auto-injector
  result: BurnAutoInjector
  time: 5
  group: Medicinal
  solids:
    BlankMediPen: 1
  reagents:
    Dermaline: 10
    Leporazine: 10
  recipeType: MedicalAssembler

- type: microwaveMealRecipe
  id: RecipeRadAutoInjector
  name: rad auto-injector
  result: RadAutoInjector
  time: 5
  group: Medicinal
  solids:
    BlankMediPen: 1
  reagents:
    Arithrazine: 15
    Bicaridine: 5
  recipeType: MedicalAssembler

- type: microwaveMealRecipe
  id: RecipePunctAutoInjector
  name: puncturase auto-injector
  result: PunctAutoInjector
  time: 5
  group: Medicinal
  solids:
    BlankMediPen: 1
  reagents:
    Puncturase: 10
    TranexamicAcid: 5
  recipeType: MedicalAssembler

- type: microwaveMealRecipe
  id: RecipePyraAutoInjector
  name: pyrazine auto-injector
  result: PyraAutoInjector
  time: 5
  group: Medicinal
  solids:
    BlankMediPen: 1
  reagents:
    Pyrazine: 10
    Dermaline: 10
  recipeType: MedicalAssembler

- type: microwaveMealRecipe
  id: RecipeAirlossAutoInjector
  name: airloss auto-injector
  result: AirlossAutoInjector
  time: 5
  group: Medicinal
  solids:
    BlankMediPen: 1
  reagents:
    Saline: 20
    DexalinPlus: 20
  recipeType: MedicalAssembler

#Frontier pen recipes

- type: microwaveMealRecipe
  id: RecipePenHemostasis
  name: hemostasis auto-injector
  result: HemostasisAutoInjector
  time: 5
  group: Medicinal
  solids:
    BlankMediPen: 1
  reagents:
    TranexamicAcid: 5
    Saline: 15
  recipeType: MedicalAssembler

- type: microwaveMealRecipe
  id: RecipePenStimulant
  name: stimulant auto-injector
  result: StimulantAutoInjector
  time: 5
  group: Medicinal
  solids:
    BlankMediPen: 1
  reagents:
    Desoxyephedrine: 10
    Dylovene: 10
  recipeType: MedicalAssembler

- type: microwaveMealRecipe
  id: RecipePenCrisisAutoInjector
  name: crisis auto-injector
  result: CrisisAutoInjector
  time: 5
  group: Medicinal
  solids:
    BlankMediPen: 1
  reagents:
    Inaprovaline: 10
    DexalinPlus: 10
  recipeType: MedicalAssembler

- type: microwaveMealRecipe
  id: RecipePenLacerAutoInjector
  name: lacerinol auto-injector
  result: LacerAutoInjector
  time: 5
  group: Medicinal
  solids:
    BlankMediPen: 1
  reagents:
    Lacerinol: 10
    TranexamicAcid: 5
  recipeType: MedicalAssembler

- type: microwaveMealRecipe
  id: RecipePenBruizAutoInjector
  name: bruizine auto-injector
  result: BruizAutoInjector
  time: 5
  group: Medicinal
  solids:
    BlankMediPen: 1
  reagents:
    Bruizine: 10
    TranexamicAcid: 5
  recipeType: MedicalAssembler

- type: microwaveMealRecipe
  id: RecipePenPolyAutoInjector
  name: polypyrylium oligomers auto-injector
  result: PolyAutoInjector
  time: 5
<<<<<<< HEAD
=======
  group: Medicinal
>>>>>>> 3b71b0f8
  solids:
    BlankMediPen: 1
  reagents:
    PolypyryliumOligomers: 15
  recipeType: MedicalAssembler

- type: microwaveMealRecipe
  id: RecipePenEthylredoxrazineAutoInjector
  name: barkeeper's friend auto-injector
  result: EthylredoxrazineAutoInjector
  time: 5
<<<<<<< HEAD
=======
  group: Medicinal
>>>>>>> 3b71b0f8
  solids:
    BlankMediPen: 1
  reagents:
    Ethylredoxrazine: 15
    Dylovene: 5
  recipeType: MedicalAssembler

# Microwave meal recipes for making real people.
# It's so wrong, yet so right.

- type: microwaveMealRecipe
  id: NFRecipeBuildABuddyHuman
  name: Build-A-Buddy
  result: NFMobHumanBuddy
  time: 20
<<<<<<< HEAD
=======
  group: Secret
>>>>>>> 3b71b0f8
  solids:
    HeadHuman: 1
    TorsoHuman: 1
    LeftArmHuman: 1
    RightArmHuman: 1
    LeftHandHuman: 1
    RightHandHuman: 1
    LeftLegHuman: 1
    RightLegHuman: 1
    LeftFootHuman: 1
    RightFootHuman: 1
  recipeType: MedicalAssembler
  hideInGuidebook: true

- type: microwaveMealRecipe
  id: NFRecipeBuildABuddyGoblin
  name: Build-A-Buddy
  result: NFMobGoblinBuddy
  time: 20
<<<<<<< HEAD
=======
  group: Secret
>>>>>>> 3b71b0f8
  solids:
    HeadGoblin: 1
    TorsoGoblin: 1
    LeftArmGoblin: 1
    RightArmGoblin: 1
    LeftHandGoblin: 1
    RightHandGoblin: 1
    LeftLegGoblin: 1
    RightLegGoblin: 1
    LeftFootGoblin: 1
    RightFootGoblin: 1
  recipeType: MedicalAssembler
  hideInGuidebook: true

- type: microwaveMealRecipe
  id: NFRecipeBuildABuddyReptilian
  name: Build-A-Buddy
  result: NFMobReptilianBuddy
  time: 20
<<<<<<< HEAD
=======
  group: Secret
>>>>>>> 3b71b0f8
  solids:
    HeadReptilian: 1
    TorsoReptilian: 1
    LeftArmReptilian: 1
    RightArmReptilian: 1
    LeftHandReptilian: 1
    RightHandReptilian: 1
    LeftLegReptilian: 1
    RightLegReptilian: 1
    LeftFootReptilian: 1
    RightFootReptilian: 1
  recipeType: MedicalAssembler
  hideInGuidebook: true

- type: microwaveMealRecipe
  id: NFRecipeBuildABuddySlime
  name: Build-A-Buddy
  result: NFMobSlimePersonBuddy
  time: 20
<<<<<<< HEAD
=======
  group: Secret
>>>>>>> 3b71b0f8
  solids:
    HeadSlime: 1
    TorsoSlime: 1
    LeftArmSlime: 1
    RightArmSlime: 1
    LeftHandSlime: 1
    RightHandSlime: 1
    LeftLegSlime: 1
    RightLegSlime: 1
    LeftFootSlime: 1
    RightFootSlime: 1
  recipeType: MedicalAssembler
  hideInGuidebook: true

- type: microwaveMealRecipe
  id: NFRecipeBuildABuddyVulpkanin
  name: Build-A-Buddy
  result: NFMobVulpkaninBuddy
  time: 20
<<<<<<< HEAD
=======
  group: Secret
>>>>>>> 3b71b0f8
  solids:
    HeadVulpkanin: 1
    TorsoVulpkanin: 1
    LeftArmVulpkanin: 1
    RightArmVulpkanin: 1
    LeftHandVulpkanin: 1
    RightHandVulpkanin: 1
    LeftLegVulpkanin: 1
    RightLegVulpkanin: 1
    LeftFootVulpkanin: 1
    RightFootVulpkanin: 1
  recipeType: MedicalAssembler
  hideInGuidebook: true<|MERGE_RESOLUTION|>--- conflicted
+++ resolved
@@ -177,10 +177,7 @@
   name: polypyrylium oligomers auto-injector
   result: PolyAutoInjector
   time: 5
-<<<<<<< HEAD
-=======
-  group: Medicinal
->>>>>>> 3b71b0f8
+  group: Medicinal
   solids:
     BlankMediPen: 1
   reagents:
@@ -192,10 +189,7 @@
   name: barkeeper's friend auto-injector
   result: EthylredoxrazineAutoInjector
   time: 5
-<<<<<<< HEAD
-=======
-  group: Medicinal
->>>>>>> 3b71b0f8
+  group: Medicinal
   solids:
     BlankMediPen: 1
   reagents:
@@ -211,10 +205,7 @@
   name: Build-A-Buddy
   result: NFMobHumanBuddy
   time: 20
-<<<<<<< HEAD
-=======
-  group: Secret
->>>>>>> 3b71b0f8
+  group: Secret
   solids:
     HeadHuman: 1
     TorsoHuman: 1
@@ -234,10 +225,7 @@
   name: Build-A-Buddy
   result: NFMobGoblinBuddy
   time: 20
-<<<<<<< HEAD
-=======
-  group: Secret
->>>>>>> 3b71b0f8
+  group: Secret
   solids:
     HeadGoblin: 1
     TorsoGoblin: 1
@@ -257,10 +245,7 @@
   name: Build-A-Buddy
   result: NFMobReptilianBuddy
   time: 20
-<<<<<<< HEAD
-=======
-  group: Secret
->>>>>>> 3b71b0f8
+  group: Secret
   solids:
     HeadReptilian: 1
     TorsoReptilian: 1
@@ -280,10 +265,7 @@
   name: Build-A-Buddy
   result: NFMobSlimePersonBuddy
   time: 20
-<<<<<<< HEAD
-=======
-  group: Secret
->>>>>>> 3b71b0f8
+  group: Secret
   solids:
     HeadSlime: 1
     TorsoSlime: 1
@@ -303,10 +285,7 @@
   name: Build-A-Buddy
   result: NFMobVulpkaninBuddy
   time: 20
-<<<<<<< HEAD
-=======
-  group: Secret
->>>>>>> 3b71b0f8
+  group: Secret
   solids:
     HeadVulpkanin: 1
     TorsoVulpkanin: 1
