#Burgers

- type: microwaveMealRecipe
  id: RecipeClurgerBurger
  name: clurger recipe
  result: FoodBurgerClurger
  time: 10
  solids:
    FoodBreadBun: 1
    ClothingHeadMailCarrier: 1
    FoodMeatCat: 1
  recipeType:
  - Oven

- type: microwaveMealRecipe
  id: RecipeRosyMothRoachburger
  name: rosy mothroachburger recipe
  result: FoodBurgerRosyMothRoach
  time: 10
  solids:
    FoodBreadBun: 1
    MobRosyMothroach: 1
  recipeType:
  - Oven

#Breads & Sandwiches

- type: microwaveMealRecipe
  id: RecipeAvocadoToast
  name: avocado toast recipe
  result: FoodMealAvocadoToast
  time: 5
  solids:
    FoodBreadPlainSlice: 1
    FoodAvocadoSlice: 1
  recipeType:
  - Oven

- type: microwaveMealRecipe
  id: RecipeBreakfastBagel
  name: breakfast bagel recipe
  result: FoodMealBreakfastBagel
  time: 5
  solids:
    FoodBagel: 1
    FoodEgg: 2
    FoodAvocadoSlice: 1
    FoodCheeseSlice: 1
  recipeType:
  - Oven

- type: microwaveMealRecipe
  id: RecipeBreakfastBagelPoppy
  name: poppyseed breakfast bagel recipe
  result: FoodMealBreakfastBagelPoppy
  time: 5
  solids:
    FoodBagelPoppy: 1
    FoodEgg: 2
    FoodAvocadoSlice: 1
    FoodCheeseSlice: 1
  recipeType:
  - Oven

- type: microwaveMealRecipe
  id: RecipeCucumberSandwich
  name: cucumber sandwich recipe
  result: FoodMealCucumberSandwich
  time: 5
  solids:
    FoodBreadPlainSlice: 2
    FoodCucumberSlice: 4
    FoodChevreSlice: 1
  reagents:
    Mayo: 5
  recipeType:
  - Assembler

# Sushi

- type: microwaveMealRecipe
  id: RecipeAvocadoSushi
  name: avocado sushi recipe
  result: FoodMealAvocadoSushi
  time: 5
  solids:
    FoodAvocadoSlice: 2
    FoodCarrot: 1
    FoodCucumberSlice: 2
  reagents:
    Rice: 15
    Water: 10
  recipeType:
  - Assembler

- type: microwaveMealRecipe
  id: RecipeCarpSushi
  name: carp sushi recipe
  result: FoodMealCarpSushi
  time: 5
  solids:
    FoodAvocadoSlice: 2
    FoodCucumberSlice: 2
    FoodMeatFish: 1
  reagents:
    Rice: 15
    Water: 10
  recipeType:
  - Assembler

# Salad

- type: microwaveMealRecipe
  id: RecipeGreekSalad
  name: greek salad recipe
  result: FoodSaladGreek
  time: 5
  reagents:
    Vinaigrette: 5
  solids:
    FoodBowlBig: 1
    FoodCucumber: 1
    FoodTomato: 1
    FoodChevreSlice: 1
  recipeType:
  - Assembler

- type: microwaveMealRecipe
  id: RecipeAvocadoSalad
  name: avocado salad recipe
  result: FoodSaladAvocado
  time: 5
  reagents:
    OilOlive: 5
    JuiceLime: 5
  solids:
    FoodBowlBig: 1
    FoodCucumber: 1
    FoodAvocado: 1
    FoodTomato: 1
  recipeType:
  - Assembler

- type: microwaveMealRecipe
  id: RecipeRosyMothRoachburger
  name: rosy mothroachburger recipe
  result: FoodBurgerRosyMothRoach
  time: 10
  solids:
    FoodBreadBun: 1
    MobRosyMothroach: 1

#Breads & Sandwiches

- type: microwaveMealRecipe
  id: RecipeAvocadoToast
  name: avocado toast recipe
  result: FoodMealAvocadoToast
  time: 5
  solids:
    FoodBreadPlainSlice: 1
    FoodAvocadoSlice: 1

- type: microwaveMealRecipe
  id: RecipeBreakfastBagel
  name: breakfast bagel recipe
  result: FoodMealBreakfastBagel
  time: 5
  solids:
    FoodBagel: 1
    FoodEgg: 2
    FoodAvocadoSlice: 1
    FoodCheeseSlice: 1

- type: microwaveMealRecipe
  id: RecipeBreakfastBagelPoppy
  name: poppyseed breakfast bagel recipe
  result: FoodMealBreakfastBagelPoppy
  time: 5
  solids:
    FoodBagelPoppy: 1
    FoodEgg: 2
    FoodAvocadoSlice: 1
    FoodCheeseSlice: 1

- type: microwaveMealRecipe
  id: RecipeCucumberSandwich
  name: cucumber sandwich recipe
  result: FoodMealCucumberSandwich
  time: 5
  solids:
    FoodBreadPlainSlice: 2
    FoodCucumberSlice: 4
    FoodChevreSlice: 1
  reagents:
    Mayo: 5

# Sushi

- type: microwaveMealRecipe
  id: RecipeAvocadoSushi
  name: avocado sushi recipe
  result: FoodMealAvocadoSushi
  time: 5
  solids:
    FoodAvocadoSlice: 2
    FoodCarrot: 1
    FoodCucumberSlice: 2
  reagents:
    Rice: 15
    Water: 10

- type: microwaveMealRecipe
  id: RecipeCarpSushi
  name: carp sushi recipe
  result: FoodMealCarpSushi
  time: 5
  solids:
    FoodAvocadoSlice: 2
    FoodCucumberSlice: 2
    FoodMeatFish: 1
  reagents:
    Rice: 15
    Water: 10

# Salad

- type: microwaveMealRecipe
  id: RecipeGreekSalad
  name: greek salad recipe
  result: FoodSaladGreek
  time: 5
  reagents:
    Vinaigrette: 5
  solids:
    FoodBowlBig: 1
    FoodCucumber: 1
    FoodTomato: 1
    FoodChevreSlice: 1

- type: microwaveMealRecipe
  id: RecipeAvocadoSalad
  name: avocado salad recipe
  result: FoodSaladAvocado
  time: 5
  reagents:
    OilOlive: 5
    JuiceLime: 5
  solids:
    FoodBowlBig: 1
    FoodCucumber: 1
    FoodAvocado: 1
    FoodTomato: 1

#Other

- type: microwaveMealRecipe
  id: RecipeCatCrispy
  name: cat crispy recipe
  result: MobCatCrispy
  time: 15
  reagents:
    Cornoil: 10
    Cognizine: 5
  solids:
    FoodMealFries: 1
    FoodOnionRings: 1
    OrganAnimalHeart: 1
  recipeType:
  - Assembler

- type: microwaveMealRecipe
  id: RecipeDragonOmelette
  name: dragon omelette recipe
  result: FoodMealDragonOmelette
  time: 15
  solids:
    FoodButter: 1
  reagents:
    Ichor: 12
    Egg: 12
    TableSalt: 5
    Blackpepper: 5
  recipeType:
  - Oven
  - Microwave

- type: microwaveMealRecipe
  id: RecipeRaisins
  name: raisins recipe
  result: ReagentContainerRaisin # A little bit cursed, spawning a bag
  time: 30
  solids:
    FoodGrape: 5
<<<<<<< HEAD
=======
  recipeType:
  - Oven
  - Microwave
>>>>>>> d01816f0

- type: microwaveMealRecipe
  id: RecipePickle
  name: pickle recipe
  result: FoodPickle
  time: 5
  solids:
    FoodCucumber: 1
  reagents:
    Saline: 10
<<<<<<< HEAD
    
=======
  recipeType:
  - Microwave

>>>>>>> d01816f0
- type: microwaveMealRecipe
  id: RecipePoachedPears
  name: poached pears recipe
  result: FoodMealPoachedPears
  time: 10
  solids:
    FoodBowlBig: 1
    FoodPear: 3
    FoodOrange: 2
  reagents:
    Wine: 10
<<<<<<< HEAD
    
=======
  recipeType:
  - Assembler

>>>>>>> d01816f0
- type: microwaveMealRecipe
  id: RecipePearsBelleHelene
  name: pears belle helene recipe
  result: FoodMealPearsBelleHelene
  time: 10
  solids:
    FoodBowlBig: 1
    FoodPear: 3
    FoodSnackChocolateBar: 2
    FoodLemon: 1
  reagents:
    Cream: 5
<<<<<<< HEAD
=======
  recipeType:
  - Assembler
>>>>>>> d01816f0

- type: microwaveMealRecipe
  id: RecipePearMuffin
  name: pear muffin recipe
  result: FoodBakedMuffinPear
  time: 10
  solids:
    FoodPear: 1
    FoodSnackChocolateBar: 1
  reagents:
    Flour: 5
    Oats: 5
    Sugar: 5
<<<<<<< HEAD
    
=======
  recipeType:
  - Oven

>>>>>>> d01816f0
- type: microwaveMealRecipe
  id: RecipePearCheeseTart
  name: pear and cheese tart recipe
  result: FoodTartPearCheese
  time: 15
  solids:
    FoodPlateTin: 1
    FoodDoughPie: 1
    FoodPear: 2
    FoodChevre: 1
<<<<<<< HEAD
=======
  recipeType:
  - Oven
>>>>>>> d01816f0

# NOT ACTUAL FOOD

- type: microwaveMealRecipe
  id: RecipeDriedShrooms
  name: dried shrooms recipe
  result: ShroomsDried
  time: 15
  solids:
    FoodSpaceshroom: 1
    FoodMushroom: 1
<<<<<<< HEAD
    FoodFlyAmanita: 1
=======
    FoodFlyAmanita: 1
  recipeType:
  - Oven
  - Microwave
>>>>>>> d01816f0
<|MERGE_RESOLUTION|>--- conflicted
+++ resolved
@@ -292,12 +292,9 @@
   time: 30
   solids:
     FoodGrape: 5
-<<<<<<< HEAD
-=======
   recipeType:
   - Oven
   - Microwave
->>>>>>> d01816f0
 
 - type: microwaveMealRecipe
   id: RecipePickle
@@ -308,13 +305,9 @@
     FoodCucumber: 1
   reagents:
     Saline: 10
-<<<<<<< HEAD
-    
-=======
   recipeType:
   - Microwave
 
->>>>>>> d01816f0
 - type: microwaveMealRecipe
   id: RecipePoachedPears
   name: poached pears recipe
@@ -326,13 +319,9 @@
     FoodOrange: 2
   reagents:
     Wine: 10
-<<<<<<< HEAD
-    
-=======
-  recipeType:
-  - Assembler
-
->>>>>>> d01816f0
+  recipeType:
+  - Assembler
+
 - type: microwaveMealRecipe
   id: RecipePearsBelleHelene
   name: pears belle helene recipe
@@ -345,11 +334,8 @@
     FoodLemon: 1
   reagents:
     Cream: 5
-<<<<<<< HEAD
-=======
-  recipeType:
-  - Assembler
->>>>>>> d01816f0
+  recipeType:
+  - Assembler
 
 - type: microwaveMealRecipe
   id: RecipePearMuffin
@@ -363,13 +349,9 @@
     Flour: 5
     Oats: 5
     Sugar: 5
-<<<<<<< HEAD
-    
-=======
-  recipeType:
-  - Oven
-
->>>>>>> d01816f0
+  recipeType:
+  - Oven
+
 - type: microwaveMealRecipe
   id: RecipePearCheeseTart
   name: pear and cheese tart recipe
@@ -380,11 +362,8 @@
     FoodDoughPie: 1
     FoodPear: 2
     FoodChevre: 1
-<<<<<<< HEAD
-=======
-  recipeType:
-  - Oven
->>>>>>> d01816f0
+  recipeType:
+  - Oven
 
 # NOT ACTUAL FOOD
 
@@ -396,11 +375,7 @@
   solids:
     FoodSpaceshroom: 1
     FoodMushroom: 1
-<<<<<<< HEAD
     FoodFlyAmanita: 1
-=======
-    FoodFlyAmanita: 1
-  recipeType:
-  - Oven
-  - Microwave
->>>>>>> d01816f0
+  recipeType:
+  - Oven
+  - Microwave