#Burgers

- type: microwaveMealRecipe
  id: RecipeClurgerBurger
  name: clurger recipe
  result: FoodBurgerClurger
  time: 10
  group: Savory
  solids:
    FoodBreadBun: 1
    ClothingHeadMailCarrier: 1
    FoodMeatCat: 1
  recipeType:
  - Oven

- type: microwaveMealRecipe
  id: RecipeRosyMothRoachburger
  name: rosy mothroachburger recipe
  result: FoodBurgerRosyMothRoach
  time: 10
  group: Savory
  solids:
    FoodBreadBun: 1
    MobRosyMothroach: 1
  recipeType:
  - Oven

- type: microwaveMealRecipe
  id: RecipeBurgerRed
  name: red pretty burger recipe
  result: PrettyBurgerRed
  time: 10
  group: Savory
  solids:
    FoodBreadBun: 1
    FoodMeat: 1
    CrayonRed: 1
  recipeType:
  - Oven

- type: microwaveMealRecipe
  id: RecipeBurgerOrange
  name: orange pretty burger recipe
  result: PrettyBurgerOrange
  time: 10
  group: Savory
  solids:
    FoodBreadBun: 1
    FoodMeat: 1
    CrayonOrange: 1
  recipeType:
  - Oven

- type: microwaveMealRecipe
  id: RecipeBurgerYellow
  name: yellow pretty burger recipe
  result: PrettyBurgerYellow
  time: 10
  group: Savory
  solids:
    FoodBreadBun: 1
    FoodMeat: 1
    CrayonYellow: 1
  recipeType:
  - Oven

- type: microwaveMealRecipe
  id: RecipeBurgerGreen
  name: green pretty burger recipe
  result: PrettyBurgerGreen
  time: 10
  group: Savory
  solids:
    FoodBreadBun: 1
    FoodMeat: 1
    CrayonGreen: 1
  recipeType:
  - Oven

- type: microwaveMealRecipe
  id: RecipeBurgerBlue
  name: blue pretty burger recipe
  result: PrettyBurgerBlue
  time: 10
  group: Savory
  solids:
    FoodBreadBun: 1
    FoodMeat: 1
    CrayonBlue: 1
  recipeType:
  - Oven

- type: microwaveMealRecipe
  id: RecipeBurgerPurple
  name: purple pretty burger recipe
  result: PrettyBurgerPurple
  time: 10
  group: Savory
  solids:
    FoodBreadBun: 1
    FoodMeat: 1
    CrayonPurple: 1
  recipeType:
  - Oven

- type: microwaveMealRecipe
  id: RecipeBurgerWhite
  name: white pretty burger recipe
  result: PrettyBurgerWhite
  time: 10
  group: Savory
  solids:
    FoodBreadBun: 1
    FoodMeat: 1
    CrayonWhite: 1
  recipeType:
  - Oven

- type: microwaveMealRecipe
  id: RecipeBurgerBlack
  name: black pretty burger recipe
  result: PrettyBurgerBlack
  time: 10
  group: Savory
  solids:
    FoodBreadBun: 1
    FoodMeat: 1
    CrayonBlack: 1
  recipeType:
  - Oven

#Breads & Sandwiches

- type: microwaveMealRecipe
  id: RecipeAvocadoToast
  name: avocado toast recipe
  result: FoodBreadAvocadoToast
  time: 5
  group: Breads
  solids:
    FoodBreadPlainSlice: 1
    FoodAvocadoSlice: 1
  recipeType:
  - Oven

- type: microwaveMealRecipe
  id: RecipeBreakfastBagel
  name: breakfast bagel recipe
  result: FoodMealBreakfastBagel
  time: 5
  group: Breakfast
  solids:
    FoodBagel: 1
    FoodEgg: 2
    FoodAvocadoSlice: 1
    FoodCheeseSlice: 1
  recipeType:
  - Oven

- type: microwaveMealRecipe
  id: RecipeBreakfastBagelPoppy
  name: poppyseed breakfast bagel recipe
  result: FoodMealBreakfastBagelPoppy
  time: 5
  group: Breakfast
  solids:
    FoodBagelPoppy: 1
    FoodEgg: 2
    FoodAvocadoSlice: 1
    FoodCheeseSlice: 1
  recipeType:
  - Oven

- type: microwaveMealRecipe
  id: RecipeCucumberSandwich
  name: cucumber sandwich recipe
  result: FoodMealCucumberSandwich
  time: 5
  group: Breads
  solids:
    FoodBreadPlainSlice: 2
    FoodCucumberSlice: 4
    FoodChevreSlice: 1
  reagents:
    Mayo: 5
  recipeType:
  - Assembler

- type: microwaveMealRecipe
  id: RecipeFoodBakedChevreChaudCotton
  name: cotton chevre chaud recipe
  result: FoodBakedChevreChaudCotton
  time: 5
<<<<<<< HEAD
=======
  group: Breads
>>>>>>> 3b71b0f8
  solids:
    FoodChevreSlice: 1
    FoodBreadBaguetteCottonSlice: 1
  recipeType:
  - Oven
  - Microwave

<<<<<<< HEAD
=======
# Cured Meat - Future category for sausages/transformative meat and now consumption friendly.

- type: microwaveMealRecipe
  id: RecipeCuredCarp
  name: cured carp
  result: FoodCuredCarp
  time: 5
  group: Savory # TODO: move to ingredients
  solids:
    FoodMeatFish: 1
  reagents:
    Stellibinin: 10
  recipeType:
  - Assembler

>>>>>>> 3b71b0f8
# Sushi

- type: microwaveMealRecipe
  id: RecipeAvocadoSushi
  name: avocado sushi recipe
  result: FoodMealAvocadoSushi
  time: 5
  group: Savory
  solids:
    FoodAvocadoSlice: 2
    FoodCarrot: 1
    FoodCucumberSlice: 2
  reagents:
    Rice: 15
    Water: 10
  recipeType:
  - Assembler

- type: microwaveMealRecipe
  id: RecipeCarpSushi
  name: carp sushi recipe
  result: FoodMealCarpSushi
  time: 5
  group: Savory
  solids:
    FoodAvocadoSlice: 2
    FoodCucumberSlice: 2
    FoodMeatFish: 1
  reagents:
    Rice: 15
    Water: 10
  recipeType:
  - Assembler

- type: microwaveMealRecipe
  id: RecipeCuredCarpSushi
  name: fresh fish sushi recipe
  result: CuredCarpSushi
  time: 5
  group: Savory
  solids:
    FoodAvocadoSlice: 2
    FoodCucumberSlice: 2
    FoodCuredCarp: 1
  reagents:
    Rice: 15
    Water: 10
  recipeType:
  - Assembler

# Salad

- type: microwaveMealRecipe
  id: RecipeGreekSalad
  name: greek salad recipe
  result: FoodSaladGreek
  time: 5
  group: Salad
  reagents:
    Vinaigrette: 5
  solids:
    FoodBowlBig: 1
    FoodCucumber: 1
    FoodTomato: 1
    FoodChevreSlice: 1
  recipeType:
  - Assembler

- type: microwaveMealRecipe
  id: RecipeAvocadoSalad
  name: avocado salad recipe
  result: FoodSaladAvocado
  time: 5
  group: Salad
  reagents:
    OilOlive: 5
    JuiceLime: 5
  solids:
    FoodBowlBig: 1
    FoodCucumber: 1
    FoodAvocado: 1
    FoodTomato: 1
  recipeType:
  - Assembler

- type: microwaveMealRecipe
  id: RecipeCottonSalad
  name: cotton salad recipe
  result: FoodMothCottonSalad
  time: 5
<<<<<<< HEAD
=======
  group: MothFood
>>>>>>> 3b71b0f8
  reagents:
    OilOlive: 5
  solids:
    FoodBowlBig: 1
    FoodBreadCottonSlice: 1
    FoodCheeseSlice: 1
    FoodAmbrosiaVulgaris: 3
  recipeType:
  - Assembler

# Fryer Prep

- type: microwaveMealRecipe
  id: RecipeBatteredChicken
  name: battered chicken recipe
  result: FoodMeatChickenBattered
  time: 5
  group: Savory # TODO: move to ingredients
  reagents:
    Flour: 5
    Egg: 6
  solids:
    FoodMeatChicken: 1
  recipeType:
  - Assembler

- type: microwaveMealRecipe
  id: RecipeBatteredChickenCutlet
  name: battered chicken cutlet recipe
  result: FoodMeatChickenCutletBattered
  group: Savory # TODO: move to ingredients
  time: 2 # ~5 seconds for three
  reagents:
    Flour: 1.5 # ~1/3 of a click
    Egg: 2 # 1/3 of an egg
  solids:
    FoodMeatChickenCutlet: 1
  recipeType:
  - Assembler

- type: microwaveMealRecipe
  id: RecipeBatteredCuredCarp
  name: battered fish recipe
  result: FoodCuredCarpBattered
  group: Savory
  time: 5
  reagents:
    Flour: 5
    Egg: 6
  solids:
    FoodCuredCarp: 1
  recipeType:
  - Assembler
   
# Donuts (uncooked as well as glazed) - frying handled by DeepFrySpawnComponent per-entity

- type: microwaveMealRecipe
  id: RecipeDonutUncookedJelly
  name: uncooked jelly donut recipe
  result: FoodDonutUncookedJelly
  time: 5
  group: Dessert
  reagents:
    JuiceBerry: 2
    Sugar: 2
  solids:
    FoodDonutUncooked: 1
  recipeType:
  - Assembler

- type: microwaveMealRecipe
  id: RecipeDonutHomer
  name: donut recipe
  result: FoodDonutHomer
  time: 5
  group: Dessert
  reagents:
    JuiceBerry: 2
    Sugar: 2
  solids:
    FoodDonutPlain: 1
  recipeType:
  - Assembler

- type: microwaveMealRecipe
  id: RecipeDonutChaos
  name: chaos donut recipe
  result: FoodDonutChaos
  time: 5
  group: Dessert
  solids:
    MaterialBluespace: 1
    FoodDonutPlain: 1
  recipeType:
  - Assembler

- type: microwaveMealRecipe
  id: RecipeDonutMeat
  name: meat donut recipe
  result: FoodDonutMeat
  time: 5
  group: Dessert
  solids:
    FoodMeatCutletCooked: 1
    FoodDonutPlain: 1
  recipeType:
  - Assembler

- type: microwaveMealRecipe
  id: RecipeDonutPink
  name: pink donut recipe
  result: FoodDonutPink
  time: 5
  group: Dessert
  reagents:
    JuiceBerry: 2
  solids:
    FoodDonutPlain: 1
  recipeType:
  - Assembler

- type: microwaveMealRecipe
  id: RecipeDonutSpacemen
  name: spaceman's donut recipe
  result: FoodDonutSpaceman
  time: 5
  group: Dessert
  reagents:
    PolypyryliumOligomers: 2
  solids:
    FoodSpacemansTrumpet: 1
    FoodDonutPlain: 1
  recipeType:
  - Assembler

- type: microwaveMealRecipe
  id: RecipeDonutApple
  name: apple donut recipe
  result: FoodDonutApple
  time: 5
  group: Dessert
  reagents:
    JuiceApple: 2
  solids:
    FoodDonutPlain: 1
  recipeType:
  - Assembler

- type: microwaveMealRecipe
  id: RecipeDonutCaramel
  name: caramel donut recipe
  result: FoodDonutCaramel
  time: 5
  group: Dessert
  reagents:
    Cream: 2
    Sugar: 2
  solids:
    FoodDonutPlain: 1
  recipeType:
  - Assembler

- type: microwaveMealRecipe
  id: RecipeDonutChocolate
  name: chocolate donut recipe
  result: FoodDonutChocolate
  time: 5
  group: Dessert
  reagents:
    CocoaPowder: 2
    Sugar: 2
  solids:
    FoodDonutPlain: 1
  recipeType:
  - Assembler

- type: microwaveMealRecipe
  id: RecipeDonutBluePumpkin
  name: blue pumpkin donut recipe
  result: FoodDonutBluePumpkin
  time: 5
  group: Dessert
  reagents:
    JuiceBluePumpkin: 2
  solids:
    FoodDonutPlain: 1
  recipeType:
  - Assembler

- type: microwaveMealRecipe
  id: RecipeDonutBungo
  name: bungo donut recipe
  result: FoodDonutBungo
  time: 5
  group: Dessert
  reagents:
    JuiceBungo: 2
  solids:
    FoodDonutPlain: 1
  recipeType:
  - Assembler

- type: microwaveMealRecipe
  id: RecipeDonutMatcha
  name: matcha donut recipe
  result: FoodDonut
  time: 5
  group: Dessert
  reagents:
    TeaPowder: 2
    Sugar: 2
  solids:
    FoodDonutPlain: 1
  recipeType:
  - Assembler

- type: microwaveMealRecipe
  id: RecipeDonutSweetpea
  name: sweet pea donut recipe
  result: FoodDonutSweetpea
  time: 5
  group: Dessert
  reagents:
    LaughinSyrup: 2
  solids:
    FoodDonutPlain: 1
  recipeType:
  - Assembler

- type: microwaveMealRecipe
  id: RecipeDonutJellyHomer
  name: jelly-donut recipe
  result: FoodDonutJellyHomer
  time: 5
  group: Dessert
  reagents:
    PinkDrink: 2
    Sugar: 2
  solids:
    FoodDonutJellyPlain: 1
  recipeType:
  - Assembler

- type: microwaveMealRecipe
  id: RecipeDonutJellyPink
  name: pink jelly-donut recipe
  result: FoodDonutJellyPink
  time: 5
  group: Dessert
  reagents:
    PinkDrink: 2
  solids:
    FoodDonutJellyPlain: 1
  recipeType:
  - Assembler

- type: microwaveMealRecipe
  id: RecipeDonutJellySpaceman
  name: spaceman's jelly-donut recipe
  result: FoodDonutJellySpaceman
  time: 5
  group: Dessert
  reagents:
    PolypyryliumOligomers: 2
  solids:
    FoodDonutJellyPlain: 1
  recipeType:
  - Assembler

- type: microwaveMealRecipe
  id: RecipeDonutJellyApple
  name: apple jelly-donut recipe
  result: FoodDonutJellyApple
  time: 5
  group: Dessert
  reagents:
    JuiceApple: 2
  solids:
    FoodDonutJellyPlain: 1
  recipeType:
  - Assembler

- type: microwaveMealRecipe
  id: RecipeDonutJellyCaramel
  name: caramel jelly-donut recipe
  result: FoodDonutJellyCaramel
  time: 5
  group: Dessert
  reagents:
    Cream: 2
    Sugar: 2
  solids:
    FoodDonutJellyPlain: 1
  recipeType:
  - Assembler

- type: microwaveMealRecipe
  id: RecipeDonutJellyChocolate
  name: chocolate jelly-donut recipe
  result: FoodDonutJellyChocolate
  time: 5
  group: Dessert
  reagents:
    CocoaPowder: 2
    Sugar: 2
  solids:
    FoodDonutJellyPlain: 1
  recipeType:
  - Assembler

- type: microwaveMealRecipe
  id: RecipeDonutJellyBluePumpkin
  name: blue pumpkin jelly-donut
  result: FoodDonutJellyBluePumpkin
  time: 5
  group: Dessert
  reagents:
    JuiceBluePumpkin: 2
  solids:
    FoodDonutJellyPlain: 1
  recipeType:
  - Assembler

- type: microwaveMealRecipe
  id: RecipeDonutJellyBungo
  name: bungo jelly-donut
  result: FoodDonutJellyBungo
  time: 5
  group: Dessert
  reagents:
    JuiceBungo: 2
  solids:
    FoodDonutJellyPlain: 1
  recipeType:
  - Assembler

- type: microwaveMealRecipe
  id: RecipeDonutJellyMatcha
  name: matcha jelly-donut
  result: FoodDonutJelly
  time: 5
  group: Dessert
  reagents:
    TeaPowder: 2
    Sugar: 2
  solids:
    FoodDonutJellyPlain: 1
  recipeType:
  - Assembler

- type: microwaveMealRecipe
  id: RecipeDonutJellySweetpea
  name: sweet pea jelly-donut
  result: FoodDonutJellySweetpea
  time: 5
  group: Dessert
  reagents:
    LaughinSyrup: 2
  solids:
    FoodDonutJellyPlain: 1
  recipeType:
  - Assembler

# Would like to have this recipe, no idea what to use to ice it.
# - type: microwaveMealRecipe
#   id: RecipeDonutJellySlugcat
#   name: slugcat jelly-donut
#   result: FoodDonutJellySweetpea
#   group: Dessert
#   time: 5
#   reagents:
#     Happiness: 1
#     Pax: 1
#   solids:
#     FoodDonutJellyPlain: 1
#   recipeType:
#   - Assembler

# Other

- type: microwaveMealRecipe
  id: RecipeCatCrispy
  name: cat crispy recipe
  result: MobCatCrispy
  time: 15
  group: Savory
  reagents:
    Cornoil: 10
    Cognizine: 5
  solids:
    FoodMealFries: 1
    FoodOnionRings: 1
    OrganAnimalHeart: 1
  recipeType:
  - Assembler

- type: microwaveMealRecipe
  id: RecipeDragonOmelette
  name: dragon omelette recipe
  result: FoodMealDragonOmelette
  time: 15
  group: Breakfast
  solids:
    FoodButter: 1
  reagents:
    Ichor: 12
    Egg: 12
    TableSalt: 5
    Blackpepper: 5
  recipeType:
  - Oven
  - Microwave

- type: microwaveMealRecipe
  id: RecipeRaisins
  name: raisins recipe
  result: ReagentContainerRaisin # A little bit cursed, spawning a bag
  time: 30
  group: Dessert # move to ingredients
  solids:
    FoodGrape: 5
  recipeType:
  - Oven
  - Microwave

- type: microwaveMealRecipe
  id: RecipePickle
  name: pickle recipe
  result: FoodPickle
  time: 5
  group: Savory # move to ingredients
  solids:
    FoodCucumber: 1
  reagents:
    Saline: 10
  recipeType:
  - Microwave

- type: microwaveMealRecipe
  id: RecipePoachedPears
  name: poached pears recipe
  result: FoodMealPoachedPears
  time: 10
  group: Dessert
  solids:
    FoodBowlBig: 1
    FoodPear: 3
    FoodOrange: 2
  reagents:
    Wine: 10
  recipeType:
  - Assembler

- type: microwaveMealRecipe
  id: RecipePearsBelleHelene
  name: pears belle helene recipe
  result: FoodMealPearsBelleHelene
  time: 10
  group: Dessert
  solids:
    FoodBowlBig: 1
    FoodPear: 3
    FoodSnackChocolateBar: 2
    FoodLemon: 1
  reagents:
    Cream: 5
  recipeType:
  - Assembler

- type: microwaveMealRecipe
  id: RecipePearMuffin
  name: pear muffin recipe
  result: FoodBakedMuffinPear
  time: 10
  group: Dessert
  solids:
    FoodPear: 1
    FoodSnackChocolateBar: 1
  reagents:
    Flour: 5
    Oats: 5
    Sugar: 5
  recipeType:
  - Oven

- type: microwaveMealRecipe
  id: RecipePearCheeseTart
  name: pear and cheese tart recipe
  result: FoodTartPearCheese
  time: 15
  group: Pie
  solids:
    FoodPlateTin: 1
    FoodDoughPie: 1
    FoodPear: 2
    FoodChevre: 1
  recipeType:
  - Oven

- type: microwaveMealRecipe
  id: RecipeHoneyBun
  name: honey bun recipe
  result: FoodBakedBunHoney
  time: 5
  group: Breads
  solids:
    FoodBreadBun: 1
  reagents:
    Honey: 5
  recipeType:
  - Oven

- type: microwaveMealRecipe
  id: RecipeHoneyChallah
  name: honey challah recipe
  result: FoodBreadChallah
  time: 15
  group: Breads
  solids:
    FoodDoughRope: 3
    PoppySeeds: 1
  reagents:
    Honey: 10
  recipeType:
  - Oven

- type: microwaveMealRecipe
  id: RecipeGlazedHam
  name: honey glazed ham recipe
  result: FoodMeatGlazedHam
  time: 15
  group: Savory
  solids:
    FoodMeat: 2
  reagents:
    Honey: 10
    TableSalt: 5
  recipeType:
  - Oven

- type: microwaveMealRecipe
  id: RecipeAppleHoneyDutchBaby
  name: honey apple streusel pie
  result: FoodPieAppleHoney
  time: 15
  group: Pie
  solids:
    FoodPlateTin: 1
    FoodDoughPie: 1
    FoodApple: 2
  reagents:
    Honey: 10
    Oats: 10
  recipeType:
  - Oven

- type: microwaveMealRecipe
  id: RecipeAppleStrudelBite
  name: apple strudel bite
  result: FoodBakedAppleStrudelBite
  time: 5
  group: BarsAndCookies
  solids:
    FoodCroissantRaw: 1
    FoodApple: 1
    FoodButterSlice: 1
  reagents:
    Honey: 5
  recipeType:
  - Oven

# Pasta and Noodles

- type: microwaveMealRecipe
  id: RecipeBasicNoodles
  name: basic noodles
  result: FoodMealBasicNoodles
  time: 10
  group: Pasta
  solids:
    FoodBowlBig: 1
    FoodNoodlesBoiled: 1
  reagents:
    Soysauce: 5
    Water: 15
  recipeType:
  - Oven

- type: microwaveMealRecipe
  id: RecipeMisoNoodles
  name: miso noodles
  result: FoodMealMisoNoodles
  time: 20
  group: Pasta
  solids:
    FoodBowlBig: 1
    FoodNoodlesBoiled: 1
    FoodSoybeans: 1
    FoodEgg: 1
    FoodButterSlice: 1
  reagents:
    Water: 20
  recipeType:
  - Oven

- type: microwaveMealRecipe
  id: RecipeShioNoodles
  name: shio noodles
  result: FoodMealShioNoodles
  time: 15
  group: Pasta
  solids:
    FoodBowlBig: 1
    FoodNoodlesBoiled: 1
    FoodCorn: 1
  reagents:
    Water: 20
  recipeType:
  - Oven

- type: microwaveMealRecipe
  id: RecipeShoyuNoodles
  name: shoyu noodles
  result: FoodMealShoyuNoodles
  time: 20
  group: Pasta
  solids:
    FoodBowlBig: 1
    FoodNoodlesBoiled: 1
    FoodEgg: 1
    FoodCorn: 1
    FoodMeatBacon: 1
  reagents:
    Soysauce: 10
    Water: 10
  recipeType:
  - Oven

- type: microwaveMealRecipe
  id: RecipeSpicyNoodles
  name: spicy noodles
  result: FoodMealSpicyNoodles
  time: 20
  group: Pasta
  solids:
    FoodBowlBig: 1
    FoodNoodlesBoiled: 1
    FoodTofuSlice: 1
    FoodChiliPepper: 1
  reagents:
    Soysauce: 5
    Water: 15
  recipeType:
  - Oven

- type: microwaveMealRecipe
  id: RecipeTonkatsuNoodles
  name: tonkatsu noodles
  result: FoodMealTonkatsuNoodles
  time: 20
  group: Pasta
  solids:
    FoodBowlBig: 1
    FoodNoodlesBoiled: 1
    FoodSoybeans: 1
    FoodGarlic: 1
    FoodMeatBacon: 1
  reagents:
    Soysauce: 5
    Water: 15
  recipeType:
  - Oven

<<<<<<< HEAD
- type: microwaveMealRecipe
  id: RecipeBurgerRed
  name: red pretty burger recipe
  result: PrettyBurgerRed
  time: 10
  solids:
    FoodBreadBun: 1
    FoodMeat: 1
    CrayonRed: 1
  recipeType:
  - Oven

- type: microwaveMealRecipe
  id: RecipeBurgerOrange
  name: orange pretty burger recipe
  result: PrettyBurgerOrange
  time: 10
  solids:
    FoodBreadBun: 1
    FoodMeat: 1
    CrayonOrange: 1
  recipeType:
  - Oven

- type: microwaveMealRecipe
  id: RecipeBurgerYellow
  name: yellow pretty burger recipe
  result: PrettyBurgerYellow
  time: 10
  solids:
    FoodBreadBun: 1
    FoodMeat: 1
    CrayonYellow: 1
  recipeType:
  - Oven

- type: microwaveMealRecipe
  id: RecipeBurgerGreen
  name: green pretty burger recipe
  result: PrettyBurgerGreen
  time: 10
  solids:
    FoodBreadBun: 1
    FoodMeat: 1
    CrayonGreen: 1
  recipeType:
  - Oven

- type: microwaveMealRecipe
  id: RecipeBurgerBlue
  name: blue pretty burger recipe
  result: PrettyBurgerBlue
  time: 10
  solids:
    FoodBreadBun: 1
    FoodMeat: 1
    CrayonBlue: 1
  recipeType:
  - Oven

- type: microwaveMealRecipe
  id: RecipeBurgerPurple
  name: purple pretty burger recipe
  result: PrettyBurgerPurple
  time: 10
  solids:
    FoodBreadBun: 1
    FoodMeat: 1
    CrayonPurple: 1
  recipeType:
  - Oven

- type: microwaveMealRecipe
  id: RecipeBurgerWhite
  name: white pretty burger recipe
  result: PrettyBurgerWhite
  time: 10
  solids:
    FoodBreadBun: 1
    FoodMeat: 1
    CrayonWhite: 1
  recipeType:
  - Oven

- type: microwaveMealRecipe
  id: RecipeBurgerBlack
  name: black pretty burger recipe
  result: PrettyBurgerBlack
  time: 10
  solids:
    FoodBreadBun: 1
    FoodMeat: 1
    CrayonBlack: 1
  recipeType:
  - Oven
=======
# NOT ACTUAL FOOD

- type: microwaveMealRecipe
  id: RecipeDriedShrooms
  name: dried shrooms recipe
  result: ShroomsDried
  time: 15
  group: Medicinal
  solids:
    FoodSpaceshroom: 1
    FoodMushroom: 1
    FoodFlyAmanita: 1
  recipeType:
  - Oven
  - Microwave
>>>>>>> 3b71b0f8
<|MERGE_RESOLUTION|>--- conflicted
+++ resolved
@@ -191,10 +191,7 @@
   name: cotton chevre chaud recipe
   result: FoodBakedChevreChaudCotton
   time: 5
-<<<<<<< HEAD
-=======
   group: Breads
->>>>>>> 3b71b0f8
   solids:
     FoodChevreSlice: 1
     FoodBreadBaguetteCottonSlice: 1
@@ -202,8 +199,6 @@
   - Oven
   - Microwave
 
-<<<<<<< HEAD
-=======
 # Cured Meat - Future category for sausages/transformative meat and now consumption friendly.
 
 - type: microwaveMealRecipe
@@ -219,7 +214,6 @@
   recipeType:
   - Assembler
 
->>>>>>> 3b71b0f8
 # Sushi
 
 - type: microwaveMealRecipe
@@ -310,10 +304,22 @@
   name: cotton salad recipe
   result: FoodMothCottonSalad
   time: 5
-<<<<<<< HEAD
-=======
+  reagents:
+    OilOlive: 5
+  solids:
+    FoodBowlBig: 1
+    FoodBreadCottonSlice: 1
+    FoodCheeseSlice: 1
+    FoodAmbrosiaVulgaris: 3
+  recipeType:
+  - Assembler
+
+- type: microwaveMealRecipe
+  id: RecipeCottonSalad
+  name: cotton salad recipe
+  result: FoodMothCottonSalad
+  time: 5
   group: MothFood
->>>>>>> 3b71b0f8
   reagents:
     OilOlive: 5
   solids:
@@ -367,7 +373,7 @@
     FoodCuredCarp: 1
   recipeType:
   - Assembler
-   
+
 # Donuts (uncooked as well as glazed) - frying handled by DeepFrySpawnComponent per-entity
 
 - type: microwaveMealRecipe
@@ -987,103 +993,6 @@
   recipeType:
   - Oven
 
-<<<<<<< HEAD
-- type: microwaveMealRecipe
-  id: RecipeBurgerRed
-  name: red pretty burger recipe
-  result: PrettyBurgerRed
-  time: 10
-  solids:
-    FoodBreadBun: 1
-    FoodMeat: 1
-    CrayonRed: 1
-  recipeType:
-  - Oven
-
-- type: microwaveMealRecipe
-  id: RecipeBurgerOrange
-  name: orange pretty burger recipe
-  result: PrettyBurgerOrange
-  time: 10
-  solids:
-    FoodBreadBun: 1
-    FoodMeat: 1
-    CrayonOrange: 1
-  recipeType:
-  - Oven
-
-- type: microwaveMealRecipe
-  id: RecipeBurgerYellow
-  name: yellow pretty burger recipe
-  result: PrettyBurgerYellow
-  time: 10
-  solids:
-    FoodBreadBun: 1
-    FoodMeat: 1
-    CrayonYellow: 1
-  recipeType:
-  - Oven
-
-- type: microwaveMealRecipe
-  id: RecipeBurgerGreen
-  name: green pretty burger recipe
-  result: PrettyBurgerGreen
-  time: 10
-  solids:
-    FoodBreadBun: 1
-    FoodMeat: 1
-    CrayonGreen: 1
-  recipeType:
-  - Oven
-
-- type: microwaveMealRecipe
-  id: RecipeBurgerBlue
-  name: blue pretty burger recipe
-  result: PrettyBurgerBlue
-  time: 10
-  solids:
-    FoodBreadBun: 1
-    FoodMeat: 1
-    CrayonBlue: 1
-  recipeType:
-  - Oven
-
-- type: microwaveMealRecipe
-  id: RecipeBurgerPurple
-  name: purple pretty burger recipe
-  result: PrettyBurgerPurple
-  time: 10
-  solids:
-    FoodBreadBun: 1
-    FoodMeat: 1
-    CrayonPurple: 1
-  recipeType:
-  - Oven
-
-- type: microwaveMealRecipe
-  id: RecipeBurgerWhite
-  name: white pretty burger recipe
-  result: PrettyBurgerWhite
-  time: 10
-  solids:
-    FoodBreadBun: 1
-    FoodMeat: 1
-    CrayonWhite: 1
-  recipeType:
-  - Oven
-
-- type: microwaveMealRecipe
-  id: RecipeBurgerBlack
-  name: black pretty burger recipe
-  result: PrettyBurgerBlack
-  time: 10
-  solids:
-    FoodBreadBun: 1
-    FoodMeat: 1
-    CrayonBlack: 1
-  recipeType:
-  - Oven
-=======
 # NOT ACTUAL FOOD
 
 - type: microwaveMealRecipe
@@ -1098,5 +1007,4 @@
     FoodFlyAmanita: 1
   recipeType:
   - Oven
-  - Microwave
->>>>>>> 3b71b0f8
+  - Microwave