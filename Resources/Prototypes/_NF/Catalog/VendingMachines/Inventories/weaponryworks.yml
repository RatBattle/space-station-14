--- conflicted
+++ resolved
@@ -2,18 +2,11 @@
   id: WeaponryWorksVendInventory
   startingInventory:
     SurvivalKnife: 1
-<<<<<<< HEAD
-    WeaponBrassKnuckles: 1
-    WeaponLaserPistolNF: 1
-    WeaponRifleGestio: 1
-    WeaponRifleNovaliteC1: 1
-=======
     WeaponBrassKnuckles: 1 
     WeaponLaserPistolNF: 1 
     WeaponRifleGestio: 1 
     WeaponRifleNovaliteC1: 1
     WeaponSubMachineGunVector45: 1 #CorvaxFrontier
->>>>>>> 6f20b3bc
     WeaponShotgunDoubleBarreled: 1
     WeaponRevolverArgenti: 1
     WeaponPistolUniversal: 1
