--- conflicted
+++ resolved
@@ -26,12 +26,9 @@
     EncryptionKeyNfsd: 5
     EncryptionKeyCommand: 5
     AccessConfigurator: 2
-<<<<<<< HEAD
-=======
   contrabandInventory:
     BalloonNT: 2
     LuxuryPen: 1
->>>>>>> 3b71b0f8
 
 - type: vendingMachineInventory
   id: NFPTechNfsdInventory
@@ -77,11 +74,7 @@
     ClothingNeckNfsdBadgeWarden: 10
     ClothingNeckNfsdBadgeSheriff: 3
     ClothingMaskGasSheriff: 3
-<<<<<<< HEAD
-    AccessConfigurator: 2
-=======
     AccessConfigurator: 2
   contrabandInventory:
     BalloonNT: 2
-    LuxuryPen: 1
->>>>>>> 3b71b0f8
+    LuxuryPen: 1