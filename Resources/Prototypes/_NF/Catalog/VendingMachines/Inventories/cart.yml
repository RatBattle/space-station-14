- type: vendingMachineInventory
  id: NFPTechInventory
  startingInventory:
    ContractorPDA: 4294967295 #infinite
    ClearNFPDA: 4294967295 #infinite
    ContractorIDCard: 4294967295 #infinite
    ClothingHeadsetGrey: 4294967295 #infinite
    RubberStampStc: 3
    RubberStampCaptain: 4294967295 #Infinite
    RubberStampApproved: 4294967295 #Infinite
    RubberStampDenied: 4294967295 #Infinite
    BoxPaper: 4
    BoxPaperOffice: 4
    BoxPaperCaptainsThoughts: 4
    BoxEnvelope: 4
    BoxFolderClipboard: 3
    BoxFolderSr: 3
    BoxFolderBlue: 3
    BoxFolderRed: 3
    BoxFolderYellow: 3
    HandLabeler: 4294967295 #Infinite
    BrbSign: 4294967295 #Infinite
    DeskBell: 4294967295 #Infinite
    EncryptionKeySecurity: 4294967295 #Infinite
    EncryptionKeyService: 4294967295 #Infinite
    EncryptionKeyNfsd: 5 
    EncryptionKeyCommand: 5

- type: vendingMachineInventory
  id: NFPTechNfsdInventory
  startingInventory:
    CadetPDA: 10
    DeputyPDA: 10
    BrigmedicNFPDA: 10
<<<<<<< HEAD
    DetectiveNFPDA: 10
=======
    NFDetectivePDA: 10
>>>>>>> d01816f0
    SergeantPDA: 10
    BailiffPDA: 10
    ClothingHeadsetNfsdBrownCommon: 4294967295 #infinite
    ClothingHeadsetNfsdCreamCommon: 4294967295 #infinite
    ClothingHeadsetNfsdGreenCommon: 4294967295 #infinite
    RubberStampPal: 3
    RubberStampApproved: 4294967295 #Infinite
    RubberStampDenied: 4294967295 #Infinite
    Pen: 4294967295 #Infinite
    BoxPaper: 4
    BoxPaperOffice: 4
    BoxPaperCaptainsThoughts: 4
    BoxEnvelope: 4
    BoxFolderNfsdForms: 3
    BoxFolderNfsdFormsBrown: 3
    HandLabeler: 4294967295 #Infinite
    EncryptionKeyNfsd: 4294967295 #Infinite
    ClothingOuterCoatNfsdFormal: 3
    ClothingOuterCoatNfsdFormalSheriff: 3
    ClothingOuterCoatNfsdLongCoat: 3
    ClothingNeckCloakSheriff: 3
    ClothingNeckMantleSheriff: 3
    ClothingNeckNfsdBadgeSecurityCadet: 10
    ClothingNeckNfsdBadgeSecurityBrigmedic: 10
    ClothingNeckNfsdBadgeDetective: 10
    ClothingNeckNfsdBadgeSeniorOfficer: 10
    ClothingNeckNfsdBadgeWarden: 10
    ClothingNeckNfsdBadgeSheriff: 3
    ClothingMaskGasSheriff: 3<|MERGE_RESOLUTION|>--- conflicted
+++ resolved
@@ -23,7 +23,7 @@
     DeskBell: 4294967295 #Infinite
     EncryptionKeySecurity: 4294967295 #Infinite
     EncryptionKeyService: 4294967295 #Infinite
-    EncryptionKeyNfsd: 5 
+    EncryptionKeyNfsd: 5
     EncryptionKeyCommand: 5
 
 - type: vendingMachineInventory
@@ -32,11 +32,7 @@
     CadetPDA: 10
     DeputyPDA: 10
     BrigmedicNFPDA: 10
-<<<<<<< HEAD
-    DetectiveNFPDA: 10
-=======
     NFDetectivePDA: 10
->>>>>>> d01816f0
     SergeantPDA: 10
     BailiffPDA: 10
     ClothingHeadsetNfsdBrownCommon: 4294967295 #infinite
