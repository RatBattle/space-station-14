--- conflicted
+++ resolved
@@ -29,8 +29,5 @@
     AirlockShuttleFlatpack: 4294967295 # Infinite
     AirlockGlassShuttleFlatpack: 4294967295 # Infinite
     ComputerWithdrawBankATMFlatpack: 4294967295 # Infinite
-<<<<<<< HEAD
-    ChemistryHotplateFlatpack: 4294967295 # Infinite  #CorvaxFrontier
-=======
     TelevisionFlatpack: 4294967295 # Infinite
->>>>>>> 3b71b0f8
+    ChemistryHotplateFlatpack: 4294967295 # Infinite  #CorvaxFrontier