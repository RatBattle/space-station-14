- type: vendingMachineInventory
  id: AstroVendInventory
  startingInventory:
    ClothingOuterHardsuitSpatio: 5
    ClothingShoesBootsMag: 15
    ClothingOuterEVASuitContractor: 10
    ClothingOuterHardsuitBasic: 5
    ClothingOuterHardsuitEVA: 10
    ClothingHeadHelmetEVA: 15
    RadioHandheldNF: 15
    HandheldGPSBasic: 15
    ClothingMaskGas: 10
    JetpackMiniFilled: 10
    JetpackBlue: 10
    HandHeldMassScanner: 10
<<<<<<< HEAD
=======
    AppraisalCartridge: 3
>>>>>>> d01816f0
# Keys
    EncryptionKeyCommon: 3
    EncryptionKeyTraffic: 3
    EncryptionKeyMedical: 3
    EncryptionKeyCargo: 3
    EncryptionKeyEngineering: 3
    EncryptionKeyScience: 3
# Pilot drip
    ClothingBackpackPilot: 3
    ClothingBackpackDuffelPilot: 3
    ClothingBackpackSatchelPilot: 3
    ClothingBackpackMessengerPilot: 3
    ClothingBeltPilot: 3
    ClothingMaskPilot: 3
    ClothingUniformJumpsuitPilot: 3
    ClothingOuterCoatBomber: 3
    ClothingHeadsetAltPilot: 3
    ClothingEyesGlassesPilot: 3
    ClothingHandsGlovesPilot: 3
    ClothingHeadHatPilot: 3
    ClothingNeckScarfPilot: 3
    ClothingOuterEVASuitPilot: 5
    ClothingOuterHardsuitPilot: 3
    ClothingShoesBootsPilot: 3

- type: vendingMachineInventory
  id: AstroVendPOIInventory
  startingInventory:
    ClothingOuterHardsuitSpatio: 4294967295 # Infinite
    ClothingShoesBootsMag: 4294967295 # Infinite
    ClothingOuterEVASuitContractor: 4294967295 # Infinite
    ClothingOuterHardsuitBasic: 4294967295 # Infinite
    ClothingOuterHardsuitEVA: 4294967295 # Infinite
    ClothingHeadHelmetEVA: 4294967295 # Infinite
    RadioHandheldNF: 4294967295 # Infinite
    HandheldGPSBasic: 4294967295 # Infinite
    ClothingMaskGas: 4294967295 # Infinite
    JetpackMiniFilled: 4294967295 # Infinite
    JetpackBlue: 4294967295 # Infinite
    HandHeldMassScanner: 4294967295 # Infinite
<<<<<<< HEAD
=======
    AppraisalCartridge: 4294967295 # Infinite
>>>>>>> d01816f0
# Keys
    EncryptionKeyCommon: 4294967295 # Infinite
    EncryptionKeyTraffic: 4294967295 # Infinite
    EncryptionKeyMedical: 4294967295 # Infinite
    EncryptionKeyCargo: 4294967295 # Infinite
    EncryptionKeyEngineering: 4294967295 # Infinite
    EncryptionKeyScience: 4294967295 # Infinite
# Pilot drip
    ClothingBackpackPilot: 3
    ClothingBackpackDuffelPilot: 3
    ClothingBackpackSatchelPilot: 3
    ClothingBackpackMessengerPilot: 3
    ClothingBeltPilot: 3
    ClothingMaskPilot: 3
    ClothingUniformJumpsuitPilot: 3
    ClothingOuterCoatBomber: 3
    ClothingHeadsetAltPilot: 3
    ClothingEyesGlassesPilot: 3
    ClothingHandsGlovesPilot: 3
    ClothingHeadHatPilot: 3
    ClothingNeckScarfPilot: 3
    ClothingOuterEVASuitPilot: 5
    ClothingOuterHardsuitPilot: 3
    ClothingShoesBootsPilot: 3<|MERGE_RESOLUTION|>--- conflicted
+++ resolved
@@ -13,10 +13,7 @@
     JetpackMiniFilled: 10
     JetpackBlue: 10
     HandHeldMassScanner: 10
-<<<<<<< HEAD
-=======
     AppraisalCartridge: 3
->>>>>>> d01816f0
 # Keys
     EncryptionKeyCommon: 3
     EncryptionKeyTraffic: 3
@@ -57,10 +54,7 @@
     JetpackMiniFilled: 4294967295 # Infinite
     JetpackBlue: 4294967295 # Infinite
     HandHeldMassScanner: 4294967295 # Infinite
-<<<<<<< HEAD
-=======
     AppraisalCartridge: 4294967295 # Infinite
->>>>>>> d01816f0
 # Keys
     EncryptionKeyCommon: 4294967295 # Infinite
     EncryptionKeyTraffic: 4294967295 # Infinite
