# Gun cases with contraband (unregistered) guns for expeditions
# Pistols
- type: entity
  parent: WeaponCaseShort
  id: WeaponCaseShortMk58
  suffix: Dungeon, Mk58
  categories: [ HideSpawnMenu ]
  components:
  - type: StorageFill
    contents:
    - id: WeaponPistolMk58
      amount: 1
    - id: MagazinePistol
      amount: 2

- type: entity
  parent: WeaponCaseShort
  id: WeaponCaseShortN1984
  suffix: Dungeon, N1984
  categories: [ HideSpawnMenu ]
  components:
  - type: StorageFill
    contents:
    - id: WeaponPistolN1984
      amount: 1
    - id: MagazineMagnum
      amount: 2

- type: entity
  parent: WeaponCaseShort
  id: WeaponCaseShortViper
  suffix: Dungeon, Viper
  categories: [ HideSpawnMenu ]
  components:
  - type: StorageFill
    contents:
    - id: WeaponPistolViper
      amount: 1
    - id: MagazinePistol
      amount: 2

- type: entity
  parent: WeaponCaseShort
  id: WeaponCaseShortCobra
  suffix: Dungeon, Cobra
  categories: [ HideSpawnMenu ]
  components:
  - type: StorageFill
    contents:
    - id: WeaponPistolCobra
      amount: 1
    - id: MagazinePistolCaselessRifle
      amount: 1
    - id: MagazineBoxCaselessRifle10x24
      amount: 1

- type: entity
  parent: WeaponCaseShort
<<<<<<< HEAD
  id: WeaponCaseShortDeckard
  suffix: Dungeon, Deckard
=======
  id: WeaponCaseShortArgentiExpedition
  suffix: Dungeon, Argenti
>>>>>>> d01816f0
  categories: [ HideSpawnMenu ]
  components:
  - type: StorageFill
    contents:
    - id: WeaponRevolverDeckard
      amount: 1
    - id: CartridgeMagnum
      amount: 2

# Revolvers
- type: entity
  parent: WeaponCaseShort
<<<<<<< HEAD
  id: WeaponCaseShortArgenti
  suffix: Dungeon, Argenti
=======
  id: WeaponCaseShortDeckardExpedition
  suffix: Dungeon, Deckard
>>>>>>> d01816f0
  categories: [ HideSpawnMenu ]
  components:
  - type: StorageFill
    contents:
    - id: WeaponRevolverArgenti
      amount: 1
    - id: SpeedLoaderRifleHeavy
      amount: 2

- type: entity
  parent: WeaponCaseShort
  id: WeaponCaseShortPython
  suffix: Dungeon, Python
  categories: [ HideSpawnMenu ]
  components:
  - type: StorageFill
    contents:
    - id: WeaponRevolverPython
      amount: 1
    - id: SpeedLoaderMagnum
      amount: 2

- type: entity
  parent: WeaponCaseShort
  id: WeaponCaseShortMateba
  suffix: Dungeon, Mateba
  categories: [ HideSpawnMenu ]
  components:
  - type: StorageFill
    contents:
    - id: WeaponRevolverMateba
      amount: 1
    - id: SpeedLoaderMagnum
      amount: 2

- type: entity
  parent: WeaponCaseShort
  id: WeaponCaseShortRevolverPirate
  suffix: Dungeon, Pirate Revolver
  categories: [ HideSpawnMenu ]
  components:
  - type: StorageFill
    contents:
    - id: WeaponRevolverPirate
      amount: 1
    - id: SpeedLoaderMagnum
      amount: 2

# Shotguns
- type: entity
  parent: WeaponCaseShort
  id: WeaponCaseShortHandmade
  suffix: Dungeon, Handmade Pistol
  categories: [ HideSpawnMenu ]
  components:
  - type: StorageFill
    contents:
    - id: WeaponShotgunHandmade
      amount: 1
    - id: BoxLethalshot
      amount: 1

- type: entity
  parent: WeaponCaseLong
  id: WeaponCaseLongShotgunDoubleBarreled
  suffix: Dungeon, Double Barreled
  categories: [ HideSpawnMenu ]
  components:
  - type: StorageFill
    contents:
    - id: WeaponShotgunDoubleBarreled
      amount: 1
    - id: BoxLethalshot
      amount: 2

- type: entity
  parent: WeaponCaseShort
  id: WeaponCaseShortSawn
  suffix: Dungeon, Sawn-off
  categories: [ HideSpawnMenu ]
  components:
  - type: StorageFill
    contents:
    - id: WeaponShotgunSawn
      amount: 1
    - id: BoxLethalshot
      amount: 1

- type: entity
  parent: WeaponCaseLong
  id: WeaponCaseLongKammerer
  suffix: Dungeon, Kammerer
  categories: [ HideSpawnMenu ]
  components:
  - type: StorageFill
    contents:
    - id: WeaponShotgunKammerer
      amount: 1
    - id: BoxLethalshot
      amount: 2

- type: entity
  parent: WeaponCaseLong
  id: WeaponCaseLongEnforcer
  suffix: Dungeon, Enforcer
  categories: [ HideSpawnMenu ]
  components:
  - type: StorageFill
    contents:
    - id: WeaponShotgunEnforcer
      amount: 1
    - id: BoxLethalshot
      amount: 2

- type: entity
  parent: WeaponCaseLong
  id: WeaponCaseLongBulldog
  suffix: Dungeon, Bulldog
  categories: [ HideSpawnMenu ]
  components:
  - type: StorageFill
    contents:
    - id: WeaponShotgunBulldog
      amount: 1
    - id: MagazineShotgun
      amount: 2
    - id: BoxLethalshot
      amount: 2

# SMGs
- type: entity
  parent: WeaponCaseLong
  id: WeaponCaseLongWT550
  suffix: Dungeon, WT550
  categories: [ HideSpawnMenu ]
  components:
  - type: StorageFill
    contents:
    - id: WeaponSubMachineGunWt550
      amount: 1
    - id: MagazinePistolSubMachineGunTopMounted
      amount: 2
    - id: MagazineBoxPistol
      amount: 1

- type: entity
  parent: WeaponCaseLong
  id: WeaponCaseLongAtreides
  suffix: Dungeon, Atreides
  categories: [ HideSpawnMenu ]
  components:
  - type: StorageFill
    contents:
    - id: WeaponSubMachineGunAtreides
      amount: 1
    - id: MagazinePistolSubMachineGun
      amount: 2
    - id: MagazineBoxPistol
      amount: 2

- type: entity
  parent: WeaponCaseLong
  id: WeaponCaseLongDrozd
  suffix: Dungeon, Drozd
  categories: [ HideSpawnMenu ]
  components:
  - type: StorageFill
    contents:
    - id: WeaponSubMachineGunDrozd
      amount: 1
    - id: MagazinePistolSubMachineGun
      amount: 2
    - id: MagazineBoxPistol
      amount: 1

- type: entity
  parent: WeaponCaseLong
  id: WeaponCaseLongC20r
  suffix: Dungeon, C20r
  categories: [ HideSpawnMenu ]
  components:
  - type: StorageFill
    contents:
    - id: WeaponSubMachineGunC20r
      amount: 1
    - id: MagazinePistolSubMachineGun
      amount: 2
    - id: MagazineBoxPistol
      amount: 2

- type: entity     #Corvax-Frontier
  parent: WeaponCaseLong
  id: WeaponCaseLongVector45
  suffix: Dungeon, SMG, Vector
  components:
  - type: StorageFill
    contents:
    - id: WeaponSubMachineGunVector45
      amount: 1
    - id: MagazineVector45
      amount: 2

- type: entity     #Corvax-Frontier
  parent: WeaponCaseLong
  id: WeaponCaseLongVector22
  suffix: Dungeon, SMG, Vector
  components:
  - type: StorageFill
    contents:
    - id: WeaponSubMachineGunVector22
      amount: 1
    - id: MagazineVector22
      amount: 2

# Rifles
- type: entity
  parent: WeaponCaseLong
  id: WeaponCaseLongGestio
  suffix: Dungeon, Gestio
  categories: [ HideSpawnMenu ]
  components:
  - type: StorageFill
    contents:
    - id: WeaponRifleGestio
      amount: 1
    - id: MagazineLightRifleLowCapacity
      amount: 3

- type: entity
  parent: WeaponCaseLong
  id: WeaponCaseLongWeaponRifleNovaliteC1
  suffix: Dungeon, NovaliteC1
  categories: [ HideSpawnMenu ]
  components:
  - type: StorageFill
    contents:
    - id: WeaponRifleNovaliteC1
      amount: 1
    - id: MagazineNovaliteC1
      amount: 2

- type: entity
  parent: WeaponCaseLong
  id: WeaponCaseLongLecter
  suffix: Dungeon, Lecter
  categories: [ HideSpawnMenu ]
  components:
  - type: StorageFill
    contents:
    - id: WeaponRifleLecter
      amount: 1
    - id: MagazineRifle
      amount: 2

- type: entity
  parent: WeaponCaseLong
  id: WeaponCaseLongAk
  suffix: Dungeon, AKMS
  categories: [ HideSpawnMenu ]
  components:
  - type: StorageFill
    contents:
    - id: WeaponRifleAk
      amount: 1
    - id: MagazineLightRifle
      amount: 2

- type: entity
  parent: WeaponCaseLong
  id: WeaponCaseLongM90
  suffix: Dungeon, M-90gl
  categories: [ HideSpawnMenu ]
  components:
  - type: StorageFill
    contents:
    - id: WeaponRifleM90GrenadeLauncher
      amount: 1
    - id: MagazineRifle
      amount: 2

- type: entity
  parent: WeaponCaseLong
  id: WeaponCaseLongSVT
  suffix: Dungeon, SVT
  categories: [ HideSpawnMenu ]
  components:
  - type: StorageFill
    contents:
    - id: WeaponRifleSVT
      amount: 1
<<<<<<< HEAD
    - id: 10roundmagazine
=======
    - id: MagazineLightRifleLowCapacity
>>>>>>> d01816f0
      amount: 2

# Energy
- type: entity
  parent: WeaponCaseShort
  id: WeaponCaseShortLaserGun
  suffix: Dungeon, Retro Laser
  categories: [ HideSpawnMenu ]
  components:
  - type: StorageFill
    contents:
    - id: WeaponLaserGun
      amount: 2

- type: entity
  parent: WeaponCaseShort
  id: WeaponCaseShortSvalinn
  suffix: Dungeon, Svalinn
  categories: [ HideSpawnMenu ]
  components:
  - type: StorageFill
    contents:
    - id: WeaponLaserSvalinn
      amount: 1
    - id: PowerCellHigh
      amount: 2

- type: entity
  parent: WeaponCaseLong
  id: WeaponCaseLongLaserCarbine
  suffix: Dungeon, Laser Carbine
  categories: [ HideSpawnMenu ]
  components:
  - type: StorageFill
    contents:
    - id: WeaponLaserCarbine
      amount: 1

- type: entity
  parent: WeaponCaseLong
  id: WeaponCaseLongEnergyGun
  suffix: Dungeon, Energy Gun
  categories: [ HideSpawnMenu ]
  components:
  - type: StorageFill
    contents:
    - id: WeaponEnergyGun
      amount: 1

- type: entity
  parent: WeaponCaseShort
  id: WeaponCaseShortAdvancedLaser
  suffix: Dungeon, Advanced Laser
  categories: [ HideSpawnMenu ]
  components:
  - type: StorageFill
    contents:
    - id: WeaponAdvancedLaser
      amount: 1

- type: entity
  parent: WeaponCaseLong
<<<<<<< HEAD
  id: WeaponCaseLongLaserCannon
=======
  id: WeaponCaseLongLaserCannonExpedition
>>>>>>> d01816f0
  suffix: Dungeon, Laser Cannon
  categories: [ HideSpawnMenu ]
  components:
  - type: StorageFill
    contents:
    - id: WeaponLaserCannon
      amount: 1

- type: entity
  parent: WeaponCaseLong
<<<<<<< HEAD
  id: WeaponCaseLongXrayCannon
=======
  id: WeaponCaseLongXrayCannonExpedition
>>>>>>> d01816f0
  suffix: Dungeon, Xray Cannon
  categories: [ HideSpawnMenu ]
  components:
  - type: StorageFill
    contents:
    - id: WeaponXrayCannon
      amount: 1

# Sniper
- type: entity
  parent: WeaponCaseLong
  id: WeaponCaseLongMosin
  suffix: Dungeon, Mosin
  categories: [ HideSpawnMenu ]
  components:
  - type: StorageFill
    contents:
    - id: WeaponSniperMosin
      amount: 1
    - id: MagazineBoxLightRifle
      amount: 2

- type: entity
  parent: WeaponCaseLong
  id: WeaponCaseLongHristov
  suffix: Dungeon, Hristov
  categories: [ HideSpawnMenu ]
  components:
  - type: StorageFill
    contents:
    - id: WeaponSniperHristov
      amount: 1
    - id: MagazineBoxAntiMateriel
      amount: 2

- type: entity
  parent: WeaponCaseLong
  id: WeaponCaseLongRepeater
  suffix: Dungeon, Repeater
  categories: [ HideSpawnMenu ]
  components:
  - type: StorageFill
    contents:
    - id: WeaponSniperRepeater
      amount: 1
    - id: MagazineBoxMagnum
      amount: 2

- type: entity
  parent: WeaponCaseLong
  id: WeaponCaseLongMusket
  suffix: Dungeon, Musket
  categories: [ HideSpawnMenu ]
  components:
  - type: StorageFill
    contents:
    - id: Musket
      amount: 1
    - id: MagazineBoxAntiMateriel
      amount: 2

# Launchers
- type: entity
  parent: WeaponCaseLong
  id: WeaponCaseLongLauncherRocket
  suffix: Dungeon, RPG
  categories: [ HideSpawnMenu ]
  components:
  - type: StorageFill
    contents:
    - id: WeaponLauncherRocket
      amount: 1
    - id: CartridgeRocket
      amount: 2

- type: entity
  parent: WeaponCaseLong
  id: WeaponCaseLongLauncherChinaLake
  suffix: Dungeon, China Lake
  categories: [ HideSpawnMenu ]
  components:
  - type: StorageFill
    contents:
    - id: WeaponLauncherChinaLake
      amount: 1
    - id: GrenadeFrag
      amount: 2

# LMG
- type: entity
  parent: WeaponCaseLong
  id: WeaponCaseLongLightMachineGunL6
  suffix: Dungeon, L6
  categories: [ HideSpawnMenu ]
  components:
  - type: StorageFill
    contents:
    - id: WeaponLightMachineGunL6
      amount: 1
    - id: MagazineLightRifleBox
      amount: 2

# Melee
- type: entity
  parent: WeaponCaseShort
  id: WeaponCaseShortEnergyShield
  suffix: Dungeon, Energy Shield
  categories: [ HideSpawnMenu ]
  components:
  - type: StorageFill
    contents:
    - id: EnergyShield
      amount: 1

- type: entity
  parent: WeaponCaseShort
  id: WeaponCaseShortEnergySword
  suffix: Dungeon, Energy Sword
  categories: [ HideSpawnMenu ]
  components:
  - type: StorageFill
    contents:
    - id: EnergySword
      amount: 1

- type: entity
  parent: WeaponCaseShort
  id: WeaponCaseShortEnergyDagger
  suffix: Dungeon, Energy Dagger
  categories: [ HideSpawnMenu ]
  components:
  - type: StorageFill
    contents:
    - id: EnergyDagger
      amount: 1

- type: entity
  parent: WeaponCaseShort
  id: WeaponCaseShortEnergyCutlass
  suffix: Dungeon, Energy Cutlass
  categories: [ HideSpawnMenu ]
  components:
  - type: StorageFill
    contents:
    - id: EnergyCutlass
      amount: 1

- type: entity
  parent: WeaponCaseShort
  id: WeaponCaseShortEnergySwordDouble
  suffix: Dungeon, Energy Sword Double
  categories: [ HideSpawnMenu ]
  components:
  - type: StorageFill
    contents:
    - id: EnergySwordDouble
      amount: 1

# Explosives
- type: entity
  parent: WeaponCaseShortExplosives
  id: WeaponCaseShortFireBomb
  suffix: Dungeon, Fire Bomb
  categories: [ HideSpawnMenu ]
  components:
  - type: StorageFill
    contents:
    - id: FireBomb
      amount: 4

- type: entity
  parent: WeaponCaseShortExplosives
  id: WeaponCaseShortPipeBomb
  suffix: Dungeon, Pipe Bomb
  categories: [ HideSpawnMenu ]
  components:
  - type: StorageFill
    contents:
    - id: PipeBomb
      amount: 4

- type: entity
  parent: WeaponCaseShortExplosives
  id: WeaponCaseShortSeismicCharge
  suffix: Dungeon, Seismic Charge
  categories: [ HideSpawnMenu ]
  components:
  - type: StorageFill
    contents:
    - id: SeismicCharge
      amount: 4

- type: entity
  parent: WeaponCaseShortExplosives
  id: WeaponCaseShortExGrenade
  suffix: Dungeon, Explosive Grenade
  categories: [ HideSpawnMenu ]
  components:
  - type: StorageFill
    contents:
    - id: ExGrenade
      amount: 4

- type: entity
  parent: WeaponCaseShortExplosives
  id: WeaponCaseShortC4
  suffix: Dungeon, C4
  categories: [ HideSpawnMenu ]
  components:
  - type: StorageFill
    contents:
    - id: C4
      amount: 2

<<<<<<< HEAD
=======
# Turrets
- type: entity
  parent: WeaponCaseHeavy
  id: WeaponCaseHeavyAsmgtExpeditions
  suffix: packed ASMGT, Expeditions
  categories: [ HideSpawnMenu ]
  components:
  - type: StorageFill
    contents:
    - id: WeaponTurretAsmgtHostileUniversallyPacked
      amount: 1
    - id: MagazineAsmgtUniversalPistol
      amount: 4

>>>>>>> d01816f0
# Ammo
## .20 rifle
- type: entity
  parent:
  - WeaponCaseShortAmmo
  - StorageFillAmmoBoxLethal20
  id: WeaponCaseShortAmmoBoxLethal20
  categories: [ HideSpawnMenu ]

- type: entity
  parent:
  - WeaponCaseShortAmmo
  - StorageFillAmmoBoxBigLethal20
  id: WeaponCaseShortAmmoBoxBigLethal20
  categories: [ HideSpawnMenu ]

- type: entity
  parent:
  - WeaponCaseShortAmmo
  - StorageFillAmmoBoxRubber20
  id: WeaponCaseShortAmmoBoxRubber20
  categories: [ HideSpawnMenu ]

- type: entity
  parent:
  - WeaponCaseShortAmmo
  - StorageFillAmmoBoxBigRubber20
  id: WeaponCaseShortAmmoBoxBigRubber20
  categories: [ HideSpawnMenu ]

- type: entity
  parent:
  - WeaponCaseShortAmmo
  - StorageFillAmmoBoxPractice20
  id: WeaponCaseShortAmmoBoxPractice20
  categories: [ HideSpawnMenu ]

- type: entity
  parent:
  - WeaponCaseShortAmmo
  - StorageFillAmmoBoxIncendiary20
  id: WeaponCaseShortAmmoBoxIncendiary20
  categories: [ HideSpawnMenu ]

- type: entity
  parent:
  - WeaponCaseShortAmmo
  - StorageFillAmmoBoxUranium20
  id: WeaponCaseShortAmmoBoxUranium20
  categories: [ HideSpawnMenu ]

## .30 rifle
- type: entity
  parent:
  - WeaponCaseShortAmmo
  - StorageFillAmmoBoxLethal30
  id: WeaponCaseShortAmmoBoxLethal30
  categories: [ HideSpawnMenu ]

- type: entity
  parent:
  - WeaponCaseShortAmmo
  - StorageFillAmmoBoxBigLethal30
  id: WeaponCaseShortAmmoBoxBigLethal30
  categories: [ HideSpawnMenu ]

- type: entity
  parent:
  - WeaponCaseShortAmmo
  - StorageFillAmmoBoxRubber30
  id: WeaponCaseShortAmmoBoxRubber30
  categories: [ HideSpawnMenu ]

- type: entity
  parent:
  - WeaponCaseShortAmmo
  - StorageFillAmmoBoxPractice30
  id: WeaponCaseShortAmmoBoxPractice30
  categories: [ HideSpawnMenu ]

- type: entity
  parent:
  - WeaponCaseShortAmmo
  - StorageFillAmmoBoxIncendiary30
  id: WeaponCaseShortAmmoBoxIncendiary30
  categories: [ HideSpawnMenu ]

- type: entity
  parent:
  - WeaponCaseShortAmmo
  - StorageFillAmmoBoxUranium30
  id: WeaponCaseShortAmmoBoxUranium30
  categories: [ HideSpawnMenu ]

## .35 pistol
- type: entity
  parent:
  - WeaponCaseShortAmmo
  - StorageFillAmmoBoxLethal35
  id: WeaponCaseShortAmmoBoxLethal35
  categories: [ HideSpawnMenu ]

- type: entity
  parent:
  - WeaponCaseShortAmmo
  - StorageFillAmmoBoxRubber35
  id: WeaponCaseShortAmmoBoxRubber35
  categories: [ HideSpawnMenu ]

- type: entity
  parent:
  - WeaponCaseShortAmmo
  - StorageFillAmmoBoxPractice35
  id: WeaponCaseShortAmmoBoxPractice35
  categories: [ HideSpawnMenu ]

- type: entity
  parent:
  - WeaponCaseShortAmmo
  - StorageFillAmmoBoxIncendiary35
  id: WeaponCaseShortAmmoBoxIncendiary35
  categories: [ HideSpawnMenu ]

- type: entity
  parent:
  - WeaponCaseShortAmmo
  - StorageFillAmmoBoxUranium35
  id: WeaponCaseShortAmmoBoxUranium35
  categories: [ HideSpawnMenu ]

- type: entity
  parent:
  - WeaponCaseShortAmmo
  - StorageFillAmmoBoxEmp35
  id: WeaponCaseShortAmmoBoxEmp35
  categories: [ HideSpawnMenu ]

## .25 caseless
- type: entity
  parent:
  - WeaponCaseShortAmmo
  - StorageFillAmmoBoxLethal25
  id: WeaponCaseShortAmmoBoxLethal25
  categories: [ HideSpawnMenu ]

- type: entity
  parent:
  - WeaponCaseShortAmmo
  - StorageFillAmmoBoxBigLethal25
  id: WeaponCaseShortAmmoBoxBigLethal25
  categories: [ HideSpawnMenu ]

- type: entity
  parent:
  - WeaponCaseShortAmmo
  - StorageFillAmmoBoxRubber25
  id: WeaponCaseShortAmmoBoxRubber25
  categories: [ HideSpawnMenu ]

- type: entity
  parent:
  - WeaponCaseShortAmmo
  - StorageFillAmmoBoxBigRubber25
  id: WeaponCaseShortAmmoBoxBigRubber25
  categories: [ HideSpawnMenu ]

- type: entity
  parent:
  - WeaponCaseShortAmmo
  - StorageFillAmmoBoxPractice25
  id: WeaponCaseShortAmmoBoxPractice25
  categories: [ HideSpawnMenu ]

## Shotgun
- type: entity
  parent:
  - WeaponCaseShortAmmo
  - StorageFillAmmoBoxLethalShotgun
  id: WeaponCaseShortAmmoBoxLethalShotgun
  categories: [ HideSpawnMenu ]

- type: entity
  parent:
  - WeaponCaseShortAmmo
  - StorageFillAmmoBoxRubberShotgun
  id: WeaponCaseShortAmmoBoxRubberShotgun
  categories: [ HideSpawnMenu ]

- type: entity
  parent:
  - WeaponCaseShortAmmo
  - StorageFillAmmoBoxPracticeShotgun
  id: WeaponCaseShortAmmoBoxPracticeShotgun
  categories: [ HideSpawnMenu ]

- type: entity
  parent:
  - WeaponCaseShortAmmo
  - StorageFillAmmoBoxIncendiaryShotgun
  id: WeaponCaseShortAmmoBoxIncendiaryShotgun
  categories: [ HideSpawnMenu ]

- type: entity
  parent:
  - WeaponCaseShortAmmo
  - StorageFillAmmoBoxUraniumShotgun
  id: WeaponCaseShortAmmoBoxUraniumShotgun
  categories: [ HideSpawnMenu ]

- type: entity
  parent:
  - WeaponCaseShortAmmo
  - StorageFillAmmoBoxSlugShotgun
  id: WeaponCaseShortAmmoBoxSlugShotgun
  categories: [ HideSpawnMenu ]

- type: entity
  parent:
  - WeaponCaseShortAmmo
  - StorageFillAmmoBoxFlareShotgun
  id: WeaponCaseShortAmmoBoxFlareShotgun
  categories: [ HideSpawnMenu ]

## .45 ammo
- type: entity
  parent:
  - WeaponCaseShortAmmo
  - StorageFillAmmoBoxLethal45
  id: WeaponCaseShortAmmoBoxLethal45
  categories: [ HideSpawnMenu ]

- type: entity
  parent:
  - WeaponCaseShortAmmo
  - StorageFillAmmoBoxRubber45
  id: WeaponCaseShortAmmoBoxRubber45
  categories: [ HideSpawnMenu ]

- type: entity
  parent:
  - WeaponCaseShortAmmo
  - StorageFillAmmoBoxPractice45
  id: WeaponCaseShortAmmoBoxPractice45
  categories: [ HideSpawnMenu ]

- type: entity
  parent:
  - WeaponCaseShortAmmo
  - StorageFillAmmoBoxIncendiary45
  id: WeaponCaseShortAmmoBoxIncendiary45
  categories: [ HideSpawnMenu ]

- type: entity
  parent:
  - WeaponCaseShortAmmo
  - StorageFillAmmoBoxUranium45
  id: WeaponCaseShortAmmoBoxUranium45
  categories: [ HideSpawnMenu ]<|MERGE_RESOLUTION|>--- conflicted
+++ resolved
@@ -56,13 +56,8 @@
 
 - type: entity
   parent: WeaponCaseShort
-<<<<<<< HEAD
-  id: WeaponCaseShortDeckard
-  suffix: Dungeon, Deckard
-=======
   id: WeaponCaseShortArgentiExpedition
   suffix: Dungeon, Argenti
->>>>>>> d01816f0
   categories: [ HideSpawnMenu ]
   components:
   - type: StorageFill
@@ -75,20 +70,28 @@
 # Revolvers
 - type: entity
   parent: WeaponCaseShort
-<<<<<<< HEAD
   id: WeaponCaseShortArgenti
   suffix: Dungeon, Argenti
-=======
+  categories: [ HideSpawnMenu ]
+  components:
+  - type: StorageFill
+    contents:
+    - id: WeaponRevolverArgenti
+      amount: 1
+    - id: SpeedLoaderRifleHeavy
+      amount: 2
+
+- type: entity
+  parent: WeaponCaseShort
   id: WeaponCaseShortDeckardExpedition
   suffix: Dungeon, Deckard
->>>>>>> d01816f0
-  categories: [ HideSpawnMenu ]
-  components:
-  - type: StorageFill
-    contents:
-    - id: WeaponRevolverArgenti
-      amount: 1
-    - id: SpeedLoaderRifleHeavy
+  categories: [ HideSpawnMenu ]
+  components:
+  - type: StorageFill
+    contents:
+    - id: WeaponRevolverDeckardExpedition
+      amount: 1
+    - id: SpeedLoaderMagnum
       amount: 2
 
 - type: entity
@@ -372,11 +375,7 @@
     contents:
     - id: WeaponRifleSVT
       amount: 1
-<<<<<<< HEAD
-    - id: 10roundmagazine
-=======
     - id: MagazineLightRifleLowCapacity
->>>>>>> d01816f0
       amount: 2
 
 # Energy
@@ -439,11 +438,7 @@
 
 - type: entity
   parent: WeaponCaseLong
-<<<<<<< HEAD
-  id: WeaponCaseLongLaserCannon
-=======
   id: WeaponCaseLongLaserCannonExpedition
->>>>>>> d01816f0
   suffix: Dungeon, Laser Cannon
   categories: [ HideSpawnMenu ]
   components:
@@ -454,11 +449,7 @@
 
 - type: entity
   parent: WeaponCaseLong
-<<<<<<< HEAD
-  id: WeaponCaseLongXrayCannon
-=======
   id: WeaponCaseLongXrayCannonExpedition
->>>>>>> d01816f0
   suffix: Dungeon, Xray Cannon
   categories: [ HideSpawnMenu ]
   components:
@@ -673,8 +664,6 @@
     - id: C4
       amount: 2
 
-<<<<<<< HEAD
-=======
 # Turrets
 - type: entity
   parent: WeaponCaseHeavy
@@ -689,7 +678,6 @@
     - id: MagazineAsmgtUniversalPistol
       amount: 4
 
->>>>>>> d01816f0
 # Ammo
 ## .20 rifle
 - type: entity
