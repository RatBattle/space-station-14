--- conflicted
+++ resolved
@@ -11,49 +11,4 @@
   id: CrateTradeSecureHighFilled
   parent: CrateTradeBaseSecureHigh
   name: high value cargo trading crate
-<<<<<<< HEAD
-  description: Contains high value goods made in the Frontier sector, ready to be sold on a cargo depot for higher value. MAKE SURE THE CRATE IS INTACT.
-  components:
-  - type: InflationCargoCrate
-    isInflated: false
-
-- type: entity
-  id: CrateTradeContrabandSecureNormalFilled
-  parent: CrateTradeContrabandSecureNormal
-
-- type: entity
-  id: CrateTradeContrabandSecureDonkFilled
-  parent: CrateTradeContrabandSecureDonk
-
-- type: entity
-  id: CrateTradeContrabandSecureCyberSunFilled
-  parent: CrateTradeContrabandSecureCyberSun
-
-- type: entity
-  id: CrateTradeSecureNormalFilledContraband
-  parent: [CrateTradeSecureNormalFilled, BaseC3SyndicateContrabandNoValue]
-  description: Contains goods made in the Spinward sector, ready to be smuggled to a cargo depot for profit. MAKE SURE THE CRATE IS INTACT.
-  components:
-  - type: StaticPrice
-    price: 3000
-  - type: DisableShipyardSale
-    reason: shipyard-console-contraband-onboard
-    allowedShipyardTypes:
-    - Syndicate
-    - BlackMarket
-
-- type: entity
-  id: CrateTradeSecureHighFilledContraband
-  parent: [CrateTradeSecureHighFilled, BaseC3SyndicateContrabandNoValue]
-  description: Contains exotic goods made in the Spinward sector, ready to be smuggled to a cargo depot for profit. MAKE SURE THE CRATE IS INTACT.
-  components:
-  - type: StaticPrice
-    price: 5000
-  - type: DisableShipyardSale
-    reason: shipyard-console-contraband-onboard
-    allowedShipyardTypes:
-    - Syndicate
-    - BlackMarket
-=======
-  description: Contains high value goods made in the Frontier sector, ready to be sold on a cargo depot for higher value. MAKE SURE THE CRATE IS INTACT.
->>>>>>> d01816f0
+  description: Contains high value goods made in the Frontier sector, ready to be sold on a cargo depot for higher value. MAKE SURE THE CRATE IS INTACT.