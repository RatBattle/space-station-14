--- conflicted
+++ resolved
@@ -14,16 +14,6 @@
       - id: MagazineLightRifleLowCapacity
         amount: 6
 
-<<<<<<< HEAD
-- type: entity
-  id: CrateArmoryRifleNovaliteC1
-  parent:
-  - BaseC2ExpeditionContraband
-  - CrateFirearmsSecure
-  name: novalite rifle crate
-  description: Contains two civilian grade rifles with six low capacity clips. Requires Armory access to open. Unregistered.
-=======
-# Contraband (unregistered) weaponry crates for expeditions
 - type: entity
   id: CrateArmorySMGExpedition
   parent:
@@ -107,7 +97,22 @@
   - CrateFirearmsSecure
   name: gestio rifle crate
   description: Contains two old prototype, burst-fire rifles with six low capacity mags. Requires Armory access to open. Unregistered.
->>>>>>> d01816f0
+  categories: [ HideSpawnMenu ]
+  components:
+  - type: StorageFill
+    contents:
+      - id: WeaponRifleGestioExpedition
+        amount: 2
+      - id: MagazineLightRifleLowCapacity
+        amount: 6
+
+- type: entity
+  id: CrateArmoryRifleNovaliteC1Expedition
+  parent:
+  - BaseC2ExpeditionContraband
+  - CrateFirearmsSecure
+  name: novalite rifle crate
+  description: Contains two civilian grade rifles with six low capacity clips. Requires Armory access to open. Unregistered.
   categories: [ HideSpawnMenu ]
   components:
   - type: StorageFill
@@ -118,21 +123,12 @@
         amount: 6
 
 - type: entity
-<<<<<<< HEAD
   id: CrateArmoryEnergyGun
   parent:
   - BaseC2ExpeditionContraband
   - CrateFirearmsSecure
   name: energy gun crate
   description: Contains 2 Energy guns. Requires Armory access to open. Unregistered.
-=======
-  id: CrateArmoryRifleNovaliteC1Expedition
-  parent:
-  - BaseC2ExpeditionContraband
-  - CrateFirearmsSecure
-  name: novalite rifle crate
-  description: Contains two civilian grade rifles with six low capacity clips. Requires Armory access to open. Unregistered.
->>>>>>> d01816f0
   categories: [ HideSpawnMenu ]
   components:
   - type: StorageFill
