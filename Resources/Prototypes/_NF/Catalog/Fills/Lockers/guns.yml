- type: entity
  parent: GunSafe
  id: GunSafeShuttleCaptain
  name: shuttle safe
  suffix: Empty, Captain
  components:
  - type: AccessReader
<<<<<<< HEAD
    access: [["Captain"], ["Mercenary"]]

- type: entity
  parent: GunSafeShuttleCaptain
  id: GunSafeShuttleT1
  name: shuttle gun safe
  suffix: T1
  categories: [ HideSpawnMenu ]
  components:
  - type: StorageFill
    contents:
    # T1-1
    - id: ShuttleWeaponLaserGun
      orGroup: T1-1
      prob: 0.1
    - id: ShuttleWeaponDisabler
      orGroup: T1-1
      prob: 0.1
    - id: ShuttleWeaponRevolverArgenti
      orGroup: T1-1
      prob: 0.1
    - id: ShuttleWeaponRevolverArgentiNonlethal
      orGroup: T1-1
      prob: 0.1
    - id: ShuttleWeaponSniperMosin
      orGroup: T1-1
      prob: 0.1
    - id: ShuttleKardashev-MosinNonlethal
      orGroup: T1-1
      prob: 0.1
    # T1-2
    - id: ShuttleWeaponLaserGun
      orGroup: T1-2
      prob: 0.1
    - id: ShuttleWeaponDisabler
      orGroup: T1-2
      prob: 0.1
    - id: ShuttleWeaponRevolverArgenti
      orGroup: T1-2
      prob: 0.1
    - id: ShuttleWeaponRevolverArgentiNonlethal
      orGroup: T1-2
      prob: 0.1
    - id: ShuttleWeaponSniperMosin
      orGroup: T1-2
      prob: 0.1
    - id: ShuttleKardashev-MosinNonlethal
      orGroup: T1-2
      prob: 0.1
    # T1 Melee
    - id: BaseBallBat
      orGroup: Melee
      prob: 0.05
    - id: Spear
      orGroup: Melee
      prob: 0.05
    - id: SurvivalKnife
      orGroup: Melee
      prob: 0.05
    - id: MakeshiftShield
      orGroup: Melee
      prob: 0.05
    - id: Null # Nothing
      orGroup: Melee
      prob: 0.8

- type: entity
  parent: GunSafeShuttleCaptain
  id: GunSafeShuttleT2
  name: shuttle gun safe
  suffix: T2
  categories: [ HideSpawnMenu ]
  components:
  - type: StorageFill
    contents:
    # T1-1
    - id: ShuttleWeaponLaserGun
      orGroup: T1-1
      prob: 0.1
    - id: ShuttleWeaponDisabler
      orGroup: T1-1
      prob: 0.1
    - id: ShuttleWeaponRevolverArgenti
      orGroup: T1-1
      prob: 0.1
    - id: ShuttleWeaponRevolverArgentiNonlethal
      orGroup: T1-1
      prob: 0.1
    - id: ShuttleWeaponSniperMosin
      orGroup: T1-1
      prob: 0.1
    - id: ShuttleKardashev-MosinNonlethal
      orGroup: T1-1
      prob: 0.1
    # T1-2
    - id: ShuttleWeaponLaserGun
      orGroup: T1-2
      prob: 0.1
    - id: ShuttleWeaponDisabler
      orGroup: T1-2
      prob: 0.1
    - id: ShuttleWeaponRevolverArgenti
      orGroup: T1-2
      prob: 0.1
    - id: ShuttleWeaponRevolverArgentiNonlethal
      orGroup: T1-2
      prob: 0.1
    - id: ShuttleWeaponSniperMosin
      orGroup: T1-2
      prob: 0.1
    - id: ShuttleKardashev-MosinNonlethal
      orGroup: T1-2
      prob: 0.1
    - id: ShuttleWeaponSVT
      orGroup: T1-2
      prob: 0.1
#    - id: ShuttleWeaponSVTNonlethal # Frontier - TODO: Restore rubber
#      orGroup: T1-2
#      prob: 0.1
    # T2-1
    - id: ShuttleWeaponPistolMk58
      orGroup: T2-1
      prob: 0.1
    - id: ShuttleWeaponPistolMk58Nonlethal
      orGroup: T2-1
      prob: 0.1
    - id: ShuttleWeaponRevolverDeckard
      orGroup: T2-1
      prob: 0.1
    - id: ShuttleWeaponRevolverDeckardNonlethal
      orGroup: T2-1
      prob: 0.1
    - id: ShuttleWeaponShotgunDoubleBarreled
      orGroup: T2-1
      prob: 0.1
    - id: ShuttleWeaponShotgunDoubleBarreledRubber
      orGroup: T2-1
      prob: 0.1
    - id: ShuttleWeaponShotgunSawn
      orGroup: T2-1
      prob: 0.1
    - id: ShuttleWeaponShotgunSawnNonlethal
      orGroup: T2-1
      prob: 0.1
    - id: ShuttleWeaponSVT
      orGroup: T2-1
      prob: 0.1
#    - id: ShuttleWeaponSVTNonlethal # Frontier - TODO: Restore rubber
#      orGroup: T2-1
#      prob: 0.1
    # T2 Melee
    - id: SpearReinforced
      orGroup: Melee
      prob: 0.1
    - id: CombatKnife
      orGroup: Melee
      prob: 0.1
    - id: Null # Nothing
      orGroup: Melee
      prob: 0.8

- type: entity
  parent: GunSafeShuttleCaptain
  id: GunSafeShuttleT3
  name: shuttle gun safe
  suffix: T3
  categories: [ HideSpawnMenu ]
  components:
  - type: StorageFill
    contents:
    # T2-1
    - id: ShuttleWeaponPistolMk58
      orGroup: T2-1
      prob: 0.1
    - id: ShuttleWeaponPistolMk58Nonlethal
      orGroup: T2-1
      prob: 0.1
    - id: ShuttleWeaponRevolverDeckard
      orGroup: T2-1
      prob: 0.1
    - id: ShuttleWeaponRevolverDeckardNonlethal
      orGroup: T2-1
      prob: 0.1
    - id: ShuttleWeaponShotgunDoubleBarreled
      orGroup: T2-1
      prob: 0.1
    - id: ShuttleWeaponShotgunDoubleBarreledRubber
      orGroup: T2-1
      prob: 0.1
    - id: ShuttleWeaponShotgunSawn
      orGroup: T2-1
      prob: 0.1
    - id: ShuttleWeaponShotgunSawnNonlethal
      orGroup: T2-1
      prob: 0.1
    # T2-2
    - id: ShuttleWeaponPistolMk58
      orGroup: T2-2
      prob: 0.1
    - id: ShuttleWeaponPistolMk58Nonlethal
      orGroup: T2-2
      prob: 0.1
    - id: ShuttleWeaponRevolverDeckard
      orGroup: T2-2
      prob: 0.1
    - id: ShuttleWeaponRevolverDeckardNonlethal
      orGroup: T2-2
      prob: 0.1
    - id: ShuttleWeaponShotgunDoubleBarreled
      orGroup: T2-2
      prob: 0.1
    - id: ShuttleWeaponShotgunDoubleBarreledRubber
      orGroup: T2-2
      prob: 0.1
    - id: ShuttleWeaponShotgunSawn
      orGroup: T2-2
      prob: 0.1
    - id: ShuttleWeaponShotgunSawnNonlethal
      orGroup: T2-2
      prob: 0.1
    # T3-1
    - id: ShuttleWeaponEnergyGun
      orGroup: T3-1
      prob: 0.1
    - id: ShuttleWeaponShotgunKammerer
      orGroup: T3-1
      prob: 0.1
    - id: ShuttleWeaponShotgunKammererNonlethal
      orGroup: T3-1
      prob: 0.1
    # T3 Melee
    - id: KukriKnife
      orGroup: Melee
      prob: 0.07
      amount: 2
    - id: SpearPlasma
      orGroup: Melee
      prob: 0.07
    - id: SpearUranium
      orGroup: Melee
      prob: 0.07
    - id: Null # Nothing
      orGroup: Melee
      prob: 0.79

- type: entity
  parent: MarkerBase
  id: GunSafeShuttleT1Spawner
  name: shuttle gun safe
  suffix: T1
  components:
    - type: Sprite
      layers:
        - state: red
        - sprite: Structures/Storage/closet.rsi
          state: shotguncase
    - type: RandomSpawner
      offset: 0.0
      prototypes:
        - GunSafeShuttleT1

- type: entity
  parent: MarkerBase
  id: GunSafeShuttleT2Spawner
  name: shuttle gun safe
  suffix: T2
  components:
    - type: Sprite
      layers:
        - state: red
        - sprite: Structures/Storage/closet.rsi
          state: shotguncase
    - type: RandomSpawner
      offset: 0.0
      prototypes:
        - GunSafeShuttleT2

- type: entity
  parent: MarkerBase
  id: GunSafeShuttleT3Spawner
  name: shuttle gun safe
  suffix: T3
  components:
    - type: Sprite
      layers:
        - state: red
        - sprite: Structures/Storage/closet.rsi
          state: shotguncase
    - type: RandomSpawner
      offset: 0.0
      prototypes:
        - GunSafeShuttleT3
=======
    access: [["Captain"], ["Mercenary"]]
>>>>>>> d01816f0
<|MERGE_RESOLUTION|>--- conflicted
+++ resolved
@@ -5,299 +5,4 @@
   suffix: Empty, Captain
   components:
   - type: AccessReader
-<<<<<<< HEAD
-    access: [["Captain"], ["Mercenary"]]
-
-- type: entity
-  parent: GunSafeShuttleCaptain
-  id: GunSafeShuttleT1
-  name: shuttle gun safe
-  suffix: T1
-  categories: [ HideSpawnMenu ]
-  components:
-  - type: StorageFill
-    contents:
-    # T1-1
-    - id: ShuttleWeaponLaserGun
-      orGroup: T1-1
-      prob: 0.1
-    - id: ShuttleWeaponDisabler
-      orGroup: T1-1
-      prob: 0.1
-    - id: ShuttleWeaponRevolverArgenti
-      orGroup: T1-1
-      prob: 0.1
-    - id: ShuttleWeaponRevolverArgentiNonlethal
-      orGroup: T1-1
-      prob: 0.1
-    - id: ShuttleWeaponSniperMosin
-      orGroup: T1-1
-      prob: 0.1
-    - id: ShuttleKardashev-MosinNonlethal
-      orGroup: T1-1
-      prob: 0.1
-    # T1-2
-    - id: ShuttleWeaponLaserGun
-      orGroup: T1-2
-      prob: 0.1
-    - id: ShuttleWeaponDisabler
-      orGroup: T1-2
-      prob: 0.1
-    - id: ShuttleWeaponRevolverArgenti
-      orGroup: T1-2
-      prob: 0.1
-    - id: ShuttleWeaponRevolverArgentiNonlethal
-      orGroup: T1-2
-      prob: 0.1
-    - id: ShuttleWeaponSniperMosin
-      orGroup: T1-2
-      prob: 0.1
-    - id: ShuttleKardashev-MosinNonlethal
-      orGroup: T1-2
-      prob: 0.1
-    # T1 Melee
-    - id: BaseBallBat
-      orGroup: Melee
-      prob: 0.05
-    - id: Spear
-      orGroup: Melee
-      prob: 0.05
-    - id: SurvivalKnife
-      orGroup: Melee
-      prob: 0.05
-    - id: MakeshiftShield
-      orGroup: Melee
-      prob: 0.05
-    - id: Null # Nothing
-      orGroup: Melee
-      prob: 0.8
-
-- type: entity
-  parent: GunSafeShuttleCaptain
-  id: GunSafeShuttleT2
-  name: shuttle gun safe
-  suffix: T2
-  categories: [ HideSpawnMenu ]
-  components:
-  - type: StorageFill
-    contents:
-    # T1-1
-    - id: ShuttleWeaponLaserGun
-      orGroup: T1-1
-      prob: 0.1
-    - id: ShuttleWeaponDisabler
-      orGroup: T1-1
-      prob: 0.1
-    - id: ShuttleWeaponRevolverArgenti
-      orGroup: T1-1
-      prob: 0.1
-    - id: ShuttleWeaponRevolverArgentiNonlethal
-      orGroup: T1-1
-      prob: 0.1
-    - id: ShuttleWeaponSniperMosin
-      orGroup: T1-1
-      prob: 0.1
-    - id: ShuttleKardashev-MosinNonlethal
-      orGroup: T1-1
-      prob: 0.1
-    # T1-2
-    - id: ShuttleWeaponLaserGun
-      orGroup: T1-2
-      prob: 0.1
-    - id: ShuttleWeaponDisabler
-      orGroup: T1-2
-      prob: 0.1
-    - id: ShuttleWeaponRevolverArgenti
-      orGroup: T1-2
-      prob: 0.1
-    - id: ShuttleWeaponRevolverArgentiNonlethal
-      orGroup: T1-2
-      prob: 0.1
-    - id: ShuttleWeaponSniperMosin
-      orGroup: T1-2
-      prob: 0.1
-    - id: ShuttleKardashev-MosinNonlethal
-      orGroup: T1-2
-      prob: 0.1
-    - id: ShuttleWeaponSVT
-      orGroup: T1-2
-      prob: 0.1
-#    - id: ShuttleWeaponSVTNonlethal # Frontier - TODO: Restore rubber
-#      orGroup: T1-2
-#      prob: 0.1
-    # T2-1
-    - id: ShuttleWeaponPistolMk58
-      orGroup: T2-1
-      prob: 0.1
-    - id: ShuttleWeaponPistolMk58Nonlethal
-      orGroup: T2-1
-      prob: 0.1
-    - id: ShuttleWeaponRevolverDeckard
-      orGroup: T2-1
-      prob: 0.1
-    - id: ShuttleWeaponRevolverDeckardNonlethal
-      orGroup: T2-1
-      prob: 0.1
-    - id: ShuttleWeaponShotgunDoubleBarreled
-      orGroup: T2-1
-      prob: 0.1
-    - id: ShuttleWeaponShotgunDoubleBarreledRubber
-      orGroup: T2-1
-      prob: 0.1
-    - id: ShuttleWeaponShotgunSawn
-      orGroup: T2-1
-      prob: 0.1
-    - id: ShuttleWeaponShotgunSawnNonlethal
-      orGroup: T2-1
-      prob: 0.1
-    - id: ShuttleWeaponSVT
-      orGroup: T2-1
-      prob: 0.1
-#    - id: ShuttleWeaponSVTNonlethal # Frontier - TODO: Restore rubber
-#      orGroup: T2-1
-#      prob: 0.1
-    # T2 Melee
-    - id: SpearReinforced
-      orGroup: Melee
-      prob: 0.1
-    - id: CombatKnife
-      orGroup: Melee
-      prob: 0.1
-    - id: Null # Nothing
-      orGroup: Melee
-      prob: 0.8
-
-- type: entity
-  parent: GunSafeShuttleCaptain
-  id: GunSafeShuttleT3
-  name: shuttle gun safe
-  suffix: T3
-  categories: [ HideSpawnMenu ]
-  components:
-  - type: StorageFill
-    contents:
-    # T2-1
-    - id: ShuttleWeaponPistolMk58
-      orGroup: T2-1
-      prob: 0.1
-    - id: ShuttleWeaponPistolMk58Nonlethal
-      orGroup: T2-1
-      prob: 0.1
-    - id: ShuttleWeaponRevolverDeckard
-      orGroup: T2-1
-      prob: 0.1
-    - id: ShuttleWeaponRevolverDeckardNonlethal
-      orGroup: T2-1
-      prob: 0.1
-    - id: ShuttleWeaponShotgunDoubleBarreled
-      orGroup: T2-1
-      prob: 0.1
-    - id: ShuttleWeaponShotgunDoubleBarreledRubber
-      orGroup: T2-1
-      prob: 0.1
-    - id: ShuttleWeaponShotgunSawn
-      orGroup: T2-1
-      prob: 0.1
-    - id: ShuttleWeaponShotgunSawnNonlethal
-      orGroup: T2-1
-      prob: 0.1
-    # T2-2
-    - id: ShuttleWeaponPistolMk58
-      orGroup: T2-2
-      prob: 0.1
-    - id: ShuttleWeaponPistolMk58Nonlethal
-      orGroup: T2-2
-      prob: 0.1
-    - id: ShuttleWeaponRevolverDeckard
-      orGroup: T2-2
-      prob: 0.1
-    - id: ShuttleWeaponRevolverDeckardNonlethal
-      orGroup: T2-2
-      prob: 0.1
-    - id: ShuttleWeaponShotgunDoubleBarreled
-      orGroup: T2-2
-      prob: 0.1
-    - id: ShuttleWeaponShotgunDoubleBarreledRubber
-      orGroup: T2-2
-      prob: 0.1
-    - id: ShuttleWeaponShotgunSawn
-      orGroup: T2-2
-      prob: 0.1
-    - id: ShuttleWeaponShotgunSawnNonlethal
-      orGroup: T2-2
-      prob: 0.1
-    # T3-1
-    - id: ShuttleWeaponEnergyGun
-      orGroup: T3-1
-      prob: 0.1
-    - id: ShuttleWeaponShotgunKammerer
-      orGroup: T3-1
-      prob: 0.1
-    - id: ShuttleWeaponShotgunKammererNonlethal
-      orGroup: T3-1
-      prob: 0.1
-    # T3 Melee
-    - id: KukriKnife
-      orGroup: Melee
-      prob: 0.07
-      amount: 2
-    - id: SpearPlasma
-      orGroup: Melee
-      prob: 0.07
-    - id: SpearUranium
-      orGroup: Melee
-      prob: 0.07
-    - id: Null # Nothing
-      orGroup: Melee
-      prob: 0.79
-
-- type: entity
-  parent: MarkerBase
-  id: GunSafeShuttleT1Spawner
-  name: shuttle gun safe
-  suffix: T1
-  components:
-    - type: Sprite
-      layers:
-        - state: red
-        - sprite: Structures/Storage/closet.rsi
-          state: shotguncase
-    - type: RandomSpawner
-      offset: 0.0
-      prototypes:
-        - GunSafeShuttleT1
-
-- type: entity
-  parent: MarkerBase
-  id: GunSafeShuttleT2Spawner
-  name: shuttle gun safe
-  suffix: T2
-  components:
-    - type: Sprite
-      layers:
-        - state: red
-        - sprite: Structures/Storage/closet.rsi
-          state: shotguncase
-    - type: RandomSpawner
-      offset: 0.0
-      prototypes:
-        - GunSafeShuttleT2
-
-- type: entity
-  parent: MarkerBase
-  id: GunSafeShuttleT3Spawner
-  name: shuttle gun safe
-  suffix: T3
-  components:
-    - type: Sprite
-      layers:
-        - state: red
-        - sprite: Structures/Storage/closet.rsi
-          state: shotguncase
-    - type: RandomSpawner
-      offset: 0.0
-      prototypes:
-        - GunSafeShuttleT3
-=======
-    access: [["Captain"], ["Mercenary"]]
->>>>>>> d01816f0
+    access: [["Captain"], ["Mercenary"]]