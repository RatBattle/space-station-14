--- conflicted
+++ resolved
@@ -11,17 +11,9 @@
     - id: ClothingHeadsetPrison
 
 - type: entity
-<<<<<<< HEAD
-  id: ClosetWallOrangeFilled
-  parent:
-  - ClosetWallOrange
-  - BaseStructureWallmount
-  - WardrobePrisonFilled
-=======
   id: NFWardrobePrisonFilled
   parent: NFWardrobePrison
   suffix: Filled
->>>>>>> 3b71b0f8
   components:
   - type: EntityTableContainerFill
     containers:
