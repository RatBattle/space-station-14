--- conflicted
+++ resolved
@@ -13,13 +13,8 @@
   name: "Суд"
   rangeMin: 1150
   rangeMax: 2050
-<<<<<<< HEAD
-  iffColor: "#8e6444" #brown
-  alwaysSpawn: true
-=======
   IFFColor: "#8e6444" #brown
   spawnGroup: Required
->>>>>>> d01816f0
   gridPath: /Maps/_NF/POI/courthouse.yml
 
 - type: gameMap
