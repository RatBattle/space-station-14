# Author Info
# GitHub:
# Discord: Terezi (??)

# Maintainer Info
# GitHub: ???
# Discord: ???

# Notes:
# Down at your local saloon
- type: pointOfInterest
  id: CaseysCasino
<<<<<<< HEAD
  name: "Казино Чокнутого Джерри"
  rangeMin: 3250
  rangeMax: 5600
  IFFColor: "#ffa600" #yellorange for faction style
=======
  parent: BasePOI
  name: "Crazy Casey's Casino"
  minimumDistance: 3250
  maximumDistance: 5600
>>>>>>> 8b707fd6
  gridPath: /Maps/_NF/POI/caseyscasino.yml

- type: gameMap
  id: CaseysCasino
  mapName: "Казино чокнутого Джерри"
  mapPath: /Maps/_NF/POI/caseyscasino.yml
  minPlayers: 0
  stations:
    CaseysCasino:
      stationProto: DeadDropFrontierOutpost
      components:
        - type: StationNameSetup
          mapNameTemplate: "Казино чокнутого Джерри"<|MERGE_RESOLUTION|>--- conflicted
+++ resolved
@@ -10,17 +10,11 @@
 # Down at your local saloon
 - type: pointOfInterest
   id: CaseysCasino
-<<<<<<< HEAD
+  parent: BasePOI
   name: "Казино Чокнутого Джерри"
   rangeMin: 3250
   rangeMax: 5600
   IFFColor: "#ffa600" #yellorange for faction style
-=======
-  parent: BasePOI
-  name: "Crazy Casey's Casino"
-  minimumDistance: 3250
-  maximumDistance: 5600
->>>>>>> 8b707fd6
   gridPath: /Maps/_NF/POI/caseyscasino.yml
 
 - type: gameMap
