# Author Info
# GitHub:
# Discord: Terezi (??)

# Maintainer Info
# GitHub: ???
# Discord: ???

# Notes:
# Down at your local saloon
- type: pointOfInterest
  id: CaseysCasino
<<<<<<< HEAD
  name: "Казино Чокнутого Джерри"
  rangeMin: 3250
  rangeMax: 5600
  iffColor: "#ffa600" #yellorange for faction style
=======
  name: "Crazy Casey's Casino"
  rangeMin: 3250
  rangeMax: 5600
  IFFColor: "#ffa600" #yellorange for faction style
>>>>>>> d01816f0
  gridPath: /Maps/_NF/POI/caseyscasino.yml

- type: gameMap
  id: CaseysCasino
<<<<<<< HEAD
  mapName: "Казино чокнутого Джерри"
=======
  mapName: "Crazy Casey's Casino"
>>>>>>> d01816f0
  mapPath: /Maps/_NF/POI/caseyscasino.yml
  minPlayers: 0
  stations:
    CaseysCasino:
      stationProto: DeadDropFrontierOutpost
      components:
        - type: StationNameSetup
<<<<<<< HEAD
          mapNameTemplate: "Казино чокнутого Джерри"
=======
          mapNameTemplate: "Crazy Casey's Casino"
>>>>>>> d01816f0
<|MERGE_RESOLUTION|>--- conflicted
+++ resolved
@@ -10,26 +10,15 @@
 # Down at your local saloon
 - type: pointOfInterest
   id: CaseysCasino
-<<<<<<< HEAD
   name: "Казино Чокнутого Джерри"
   rangeMin: 3250
   rangeMax: 5600
-  iffColor: "#ffa600" #yellorange for faction style
-=======
-  name: "Crazy Casey's Casino"
-  rangeMin: 3250
-  rangeMax: 5600
   IFFColor: "#ffa600" #yellorange for faction style
->>>>>>> d01816f0
   gridPath: /Maps/_NF/POI/caseyscasino.yml
 
 - type: gameMap
   id: CaseysCasino
-<<<<<<< HEAD
   mapName: "Казино чокнутого Джерри"
-=======
-  mapName: "Crazy Casey's Casino"
->>>>>>> d01816f0
   mapPath: /Maps/_NF/POI/caseyscasino.yml
   minPlayers: 0
   stations:
@@ -37,8 +26,4 @@
       stationProto: DeadDropFrontierOutpost
       components:
         - type: StationNameSetup
-<<<<<<< HEAD
-          mapNameTemplate: "Казино чокнутого Джерри"
-=======
-          mapNameTemplate: "Crazy Casey's Casino"
->>>>>>> d01816f0
+          mapNameTemplate: "Казино чокнутого Джерри"