--- conflicted
+++ resolved
@@ -1,5 +1,5 @@
 # Author Info
-# GitHub: 
+# GitHub:
 # Discord: Checkraze
 
 # Maintainer Info
@@ -10,19 +10,11 @@
 # just a little loot n shoot POI. Pretty much the second POI to even exist
 - type: pointOfInterest
   id: LPBravo
-<<<<<<< HEAD
   name: 'Прослушивающий пункт Браво'
-  rangeMin: 2150
-  rangeMax: 4850
-  iffColor: "#C83737" #red the color of ebil
-  isHidden: true
-=======
-  name: 'Listening Point Bravo'
   rangeMin: 4000
   rangeMax: 6000
   IFFColor: "#C83737" #red the color of ebil
   IFFFlags: [HideLabel, Hide] # Invisible
->>>>>>> d01816f0
   allowIFFChanges: true
   spawnGroup: SyndicateFOB
   gridPath: /Maps/_NF/POI/lpbravo.yml
