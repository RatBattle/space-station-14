--- conflicted
+++ resolved
@@ -10,17 +10,10 @@
 # The local Science lab
 - type: pointOfInterest
   id: AnomalousLab
-<<<<<<< HEAD
+  parent: BasePOI
   name: 'Аномальная Лаборатория'
-  rangeMin: 2100
-  rangeMax: 3800
-  IFFColor: "#ffa600" #yellorange for nuetral civillian
-=======
-  parent: BasePOI
-  name: 'Anomalous Lab'
   minimumDistance: 2100
   maximumDistance: 3800
->>>>>>> 8b707fd6
   spawnGroup: ScienceLab
   gridPath: /Maps/_NF/POI/anomalouslab.yml
 
