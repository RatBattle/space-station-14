# Author Info
# GitHub:
# Discord: ???

# Maintainer Info
# GitHub: ???
# Discord: ???

# Notes:
# Down at your local saloon
- type: pointOfInterest
  id: Grifty
<<<<<<< HEAD
  name: "Заправка Зекинса"
  rangeMin: 3250
  rangeMax: 5600
  IFFColor: "#ffa600" #yellorange for faction style
=======
  parent: BasePOI
  name: "Grifty's Gas n Grub"
  minimumDistance: 3250
  maximumDistance: 5600
>>>>>>> 8b707fd6
  spawnGroup: Scrapyard
  gridPath: /Maps/_NF/POI/grifty.yml

- type: gameMap
  id: Grifty
  mapName: "Заправка Зекинса"
  mapPath: /Maps/_NF/POI/grifty.yml
  minPlayers: 0
  stations:
    Grifty:
      stationProto: DeadDropRecordsFrontierOutpost
      components:
        - type: StationNameSetup
          mapNameTemplate: "Заправка Зекинса"<|MERGE_RESOLUTION|>--- conflicted
+++ resolved
@@ -10,17 +10,11 @@
 # Down at your local saloon
 - type: pointOfInterest
   id: Grifty
-<<<<<<< HEAD
+  parent: BasePOI
   name: "Заправка Зекинса"
-  rangeMin: 3250
-  rangeMax: 5600
-  IFFColor: "#ffa600" #yellorange for faction style
-=======
-  parent: BasePOI
-  name: "Grifty's Gas n Grub"
   minimumDistance: 3250
   maximumDistance: 5600
->>>>>>> 8b707fd6
+  IFFColor: "#ffa600" #yellorange for faction style
   spawnGroup: Scrapyard
   gridPath: /Maps/_NF/POI/grifty.yml
 
