# Author Info
# GitHub:
# Discord: Checkraze

# Maintainer Info
# GitHub: ???
# Discord: ???

# Notes:
# just a little loot n shoot POI. Pretty much the second POI to even exist
- type: pointOfInterest
  id: NorthPole
<<<<<<< HEAD
  name: "Полярная Звезда"
  rangeMin: 2150
  rangeMax: 4850
  IFFColor: "#C83737" #red the color of ebil
  IFFFlags: [HideLabel]
  allowIFFChanges: true
  hideWarp: true
=======
  parent: BasePOI
  name: "The North Pole"
  minimumDistance: 2150
  maximumDistance: 4850
>>>>>>> 8b707fd6
  spawnGroup: Christmas
  spawnChance: 0
  gridPath: /Maps/_NF/POI/northpole.yml
  hideWarp: true
  addComponents:
  - type: IFF
    color: "#C83737"
    flags: [HideLabel]<|MERGE_RESOLUTION|>--- conflicted
+++ resolved
@@ -10,20 +10,10 @@
 # just a little loot n shoot POI. Pretty much the second POI to even exist
 - type: pointOfInterest
   id: NorthPole
-<<<<<<< HEAD
+  parent: BasePOI
   name: "Полярная Звезда"
-  rangeMin: 2150
-  rangeMax: 4850
-  IFFColor: "#C83737" #red the color of ebil
-  IFFFlags: [HideLabel]
-  allowIFFChanges: true
-  hideWarp: true
-=======
-  parent: BasePOI
-  name: "The North Pole"
   minimumDistance: 2150
   maximumDistance: 4850
->>>>>>> 8b707fd6
   spawnGroup: Christmas
   spawnChance: 0
   gridPath: /Maps/_NF/POI/northpole.yml
