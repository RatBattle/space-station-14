--- conflicted
+++ resolved
@@ -13,16 +13,10 @@
   name: "Ресторан Тринньки"
   rangeMin: 1200
   rangeMax: 2900
-<<<<<<< HEAD
-  iffColor: "#ffa600" #yellorange for faction style
-  spawnGroup: RestStop
-  gridPath: /Maps/_NF/POI/tinnia.yml
-=======
   IFFColor: "#ffa600" #yellorange for faction style
   spawnGroup: RestStop
   gridPath: /Maps/_NF/POI/tinnia.yml
   busStop: true
->>>>>>> d01816f0
 
 - type: gameMap
   id: Tinnia
