# Author Info
# GitHub: Tych0theSynth (https://github.com/tych0thesynth)
# Discord: Tych0

# Maintainer Info
# GitHub: ???
# Discord: ???

# Notes:
# Dumping ground of broken dreams and broken ships.
# Based on the McCargo built by Dvir01 (https://github.com/dvir001) and ruined with drunken pride by Tych0. 
- type: pointOfInterest
  id: McHobo
  name: Заброшенный МакХобольдс
  rangeMin: 3250
  rangeMax: 5600
<<<<<<< HEAD
  iffColor: "#ffa600" #yellorange for faction style
  spawnChance: 1
=======
  IFFColor: "#ffa600" #yellorange for faction style
>>>>>>> d01816f0
  spawnGroup: Scrapyard
  gridPath: /Maps/_NF/POI/mchobo.yml

- type: gameMap
  id: McHobo
  mapName: "Derelict McCargo"
  mapPath: /Maps/_NF/POI/mchobo.yml
  minPlayers: 0
  stations:
    McHobo:
      stationProto: DeadDropShipyardFrontierOutpost
      components:
        - type: StationNameSetup
          mapNameTemplate: "Derelict McCargo"<|MERGE_RESOLUTION|>--- conflicted
+++ resolved
@@ -8,18 +8,13 @@
 
 # Notes:
 # Dumping ground of broken dreams and broken ships.
-# Based on the McCargo built by Dvir01 (https://github.com/dvir001) and ruined with drunken pride by Tych0. 
+# Based on the McCargo built by Dvir01 (https://github.com/dvir001) and ruined with drunken pride by Tych0.
 - type: pointOfInterest
   id: McHobo
   name: Заброшенный МакХобольдс
   rangeMin: 3250
   rangeMax: 5600
-<<<<<<< HEAD
-  iffColor: "#ffa600" #yellorange for faction style
-  spawnChance: 1
-=======
   IFFColor: "#ffa600" #yellorange for faction style
->>>>>>> d01816f0
   spawnGroup: Scrapyard
   gridPath: /Maps/_NF/POI/mchobo.yml
 
