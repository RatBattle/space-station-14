# Author Info
# GitHub:
# Discord: MagnusCrowe

# Maintainer Info
# GitHub: ???
# Discord: ???

# Notes:
# Basic Trade Outpost buying point for economy and great wealth
- type: pointOfInterest
  id: Trade
  name: Торговый Аванпост
  rangeMin: 1500
  rangeMax: 2500
<<<<<<< HEAD
  iffColor: "#37C837"
  spawnGroup: MarketStation
  gridPath: /Maps/_NF/POI/trade.yml
  gridProtection:
    - ArtifactTriggers

=======
  IFFColor: "#37C837" 
  spawnGroup: MarketStation
  gridPath: /Maps/_NF/POI/trade.yml
  busStop: true
  gridProtection:
    - ArtifactTriggers
  
>>>>>>> d01816f0
- type: gameMap
  id: Trade
  mapName: 'Торговый Аванпост'
  mapPath: /Maps/_NF/POI/trade.yml
  minPlayers: 0
  stations:
    Trade:
      stationProto: MarketFrontierOutpost
      components:
        - type: StationNameSetup
<<<<<<< HEAD
          mapNameTemplate: 'Торговый Аванпост'
        - type: StationDeadDrop
          maxDeadDrops: 2 # Many here, it's huge. # 2 - Corvax-Frontier
=======
          mapNameTemplate: 'Trade Outpost'
        - type: StationDeadDrop
          maxDeadDrops: 3 # Many here, it's huge.
 
>>>>>>> d01816f0
<|MERGE_RESOLUTION|>--- conflicted
+++ resolved
@@ -13,22 +13,13 @@
   name: Торговый Аванпост
   rangeMin: 1500
   rangeMax: 2500
-<<<<<<< HEAD
-  iffColor: "#37C837"
-  spawnGroup: MarketStation
-  gridPath: /Maps/_NF/POI/trade.yml
-  gridProtection:
-    - ArtifactTriggers
-
-=======
-  IFFColor: "#37C837" 
+  IFFColor: "#37C837"
   spawnGroup: MarketStation
   gridPath: /Maps/_NF/POI/trade.yml
   busStop: true
   gridProtection:
     - ArtifactTriggers
-  
->>>>>>> d01816f0
+
 - type: gameMap
   id: Trade
   mapName: 'Торговый Аванпост'
@@ -39,13 +30,6 @@
       stationProto: MarketFrontierOutpost
       components:
         - type: StationNameSetup
-<<<<<<< HEAD
           mapNameTemplate: 'Торговый Аванпост'
         - type: StationDeadDrop
-          maxDeadDrops: 2 # Many here, it's huge. # 2 - Corvax-Frontier
-=======
-          mapNameTemplate: 'Trade Outpost'
-        - type: StationDeadDrop
           maxDeadDrops: 3 # Many here, it's huge.
- 
->>>>>>> d01816f0
