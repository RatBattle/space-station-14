--- conflicted
+++ resolved
@@ -14,12 +14,7 @@
   rangeMin: 2200
   rangeMax: 4200
   spawnGroup: Arena
-<<<<<<< HEAD
-  spawnChance: 1
-  iffColor: "#ffa600" #yellorange for faction style
-=======
   IFFColor: "#ffa600" #yellorange for faction style
->>>>>>> d01816f0
   gridPath: /Maps/_NF/POI/arena.yml
 
 - type: gameMap
