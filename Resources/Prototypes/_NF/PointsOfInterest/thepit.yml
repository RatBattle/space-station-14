--- conflicted
+++ resolved
@@ -10,17 +10,12 @@
 # Down at your local saloon
 - type: pointOfInterest
   id: ThePit
-<<<<<<< HEAD
+  parent: BasePOI
   name: "Бойцовская Яма"
-  rangeMin: 2200
-  rangeMax: 4200
-=======
-  parent: BasePOI
-  name: "The Pit"
   minimumDistance: 2200
   maximumDistance: 4200
->>>>>>> 8b707fd6
   spawnGroup: Arena
+  IFFColor: "#ffa600" #yellorange for faction style
   gridPath: /Maps/_NF/POI/arena.yml
 
 - type: gameMap
