# Author Info
# GitHub:
# Discord: dvir01

# Maintainer Info
# GitHub: ???
# Discord: ???

# Notes:
# Byarr
- type: pointOfInterest
  id: Cove
  name: Пиратская Бухта
  rangeMin: 10000
  rangeMax: 15000
<<<<<<< HEAD
  iffColor: "#C83737" #red the color of ebil
  isHidden: true
  alwaysSpawn: true
  gridPath: /Maps/Corvax/POI/cove.yml #CorvaxFrontier
=======
  IFFColor: "#C83737" #red the color of ebil
  IFFFlags: [HideLabel]
  allowIFFChanges: true
  spawnGroup: Required
  gridPath: /Maps/_NF/POI/cove.yml
>>>>>>> d01816f0

- type: gameMap
  id: Cove
  mapName: 'Пиратская Бухта'
  mapPath: /Maps/Corvax/POI/cove.yml #CorvaxFrontier
  minPlayers: 0
  stations:
    Cove:
      stationProto: SpawnableFrontierOutpost
      components:
        - type: StationNameSetup
<<<<<<< HEAD
          mapNameTemplate: 'Пиратская Бухта'
=======
          mapNameTemplate: 'Pirate Cove'
        - type: ExtraStationInformation
          iconPath: /Textures/_NF/Interface/Pirate/piratelogo.png
          stationSubtext: 'frontier-lobby-pirate-subtext'
          stationDescription: 'frontier-lobby-pirate-description'
>>>>>>> d01816f0
        - type: StationJobs
          availableJobs:
            PirateCaptain: [ 1, 1 ]
            PirateFirstMate: [ 1, 1 ]
            Pirate: [ 0, 0 ]
        - type: StationDeadDropReporting
          messageSet: Pirate
        - type: StationDeadDropHintExempt<|MERGE_RESOLUTION|>--- conflicted
+++ resolved
@@ -13,18 +13,11 @@
   name: Пиратская Бухта
   rangeMin: 10000
   rangeMax: 15000
-<<<<<<< HEAD
-  iffColor: "#C83737" #red the color of ebil
-  isHidden: true
-  alwaysSpawn: true
-  gridPath: /Maps/Corvax/POI/cove.yml #CorvaxFrontier
-=======
   IFFColor: "#C83737" #red the color of ebil
   IFFFlags: [HideLabel]
   allowIFFChanges: true
   spawnGroup: Required
   gridPath: /Maps/_NF/POI/cove.yml
->>>>>>> d01816f0
 
 - type: gameMap
   id: Cove
@@ -36,15 +29,11 @@
       stationProto: SpawnableFrontierOutpost
       components:
         - type: StationNameSetup
-<<<<<<< HEAD
           mapNameTemplate: 'Пиратская Бухта'
-=======
-          mapNameTemplate: 'Pirate Cove'
         - type: ExtraStationInformation
           iconPath: /Textures/_NF/Interface/Pirate/piratelogo.png
           stationSubtext: 'frontier-lobby-pirate-subtext'
           stationDescription: 'frontier-lobby-pirate-description'
->>>>>>> d01816f0
         - type: StationJobs
           availableJobs:
             PirateCaptain: [ 1, 1 ]
