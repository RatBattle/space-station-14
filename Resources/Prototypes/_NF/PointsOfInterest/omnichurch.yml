# Author Info
# GitHub: DustScoundrel
# Discord: BlackSails (??)

# Maintainer Info
# GitHub: ???
# Discord: ???

# Notes:
#
- type: pointOfInterest
  id: Omnichurch
<<<<<<< HEAD
  name: "Маяк ВсеЦеркви"
  rangeMin: 2200
  rangeMax: 4900
  IFFColor: "#ffa600" #yellorange for faction style
=======
  parent: BasePOI
  name: "Omnichurch Beacon"
  minimumDistance: 2200
  maximumDistance: 4900
>>>>>>> 8b707fd6
  gridPath: /Maps/_NF/POI/beacon.yml<|MERGE_RESOLUTION|>--- conflicted
+++ resolved
@@ -10,15 +10,8 @@
 #
 - type: pointOfInterest
   id: Omnichurch
-<<<<<<< HEAD
+  parent: BasePOI
   name: "Маяк ВсеЦеркви"
-  rangeMin: 2200
-  rangeMax: 4900
-  IFFColor: "#ffa600" #yellorange for faction style
-=======
-  parent: BasePOI
-  name: "Omnichurch Beacon"
   minimumDistance: 2200
   maximumDistance: 4900
->>>>>>> 8b707fd6
   gridPath: /Maps/_NF/POI/beacon.yml