--- conflicted
+++ resolved
@@ -10,22 +10,15 @@
 #
 - type: pointOfInterest
   id: Nfsd
-<<<<<<< HEAD
+  parent: BasePOI
   name: 'Аванпост ДСБФ'
-  rangeMin: 750
-  rangeMax: 1000
-  IFFColor: "#8e6444" #brown to match the color of uniform and the color of the pants of the nearest pirates
-=======
-  parent: BasePOI
-  name: 'NFSD Outpost'
   minimumDistance: 750
   maximumDistance: 1000
->>>>>>> 8b707fd6
   spawnGroup: Required
   gridPath: /Maps/_NF/POI/nfsd.yml
   addComponents:
   - type: IFF
-    color: "#ae7d57"
+    color: "#8e6444"
   - type: ProtectedGrid
     preventEmpEvents: true
 
