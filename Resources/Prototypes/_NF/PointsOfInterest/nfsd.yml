# Author Info
# GitHub:
# Discord: Tjsip

# Maintainer Info
# GitHub: ???
# Discord: ???

# Notes:
#
- type: pointOfInterest
  id: Nfsd
<<<<<<< HEAD
  name: 'Аванпост ДСБФ'
  rangeMin: 500
  rangeMax: 750
=======
  name: 'NFSD Outpost'
  rangeMin: 750
  rangeMax: 1000
>>>>>>> e025d748
  iffColor: "#8e6444" #brown to match the color of uniform and the color of the pants of the nearest pirates
  alwaysSpawn: true
  gridPath: /Maps/_NF/POI/nfsd.yml

- type: gameMap
  id: Nfsd
  mapName: 'Аванпост ДСБФ'
  mapPath: /Maps/_NF/POI/nfsd.yml
  minPlayers: 0
  stations:
    Nfsd:
      stationProto: SecurityFrontierOutpost
      components:
        - type: StationNameSetup
          mapNameTemplate: 'Аванпост ДСБФ'
        - type: StationJobs
          availableJobs:
            Sheriff: [ 1, 1 ]
            Bailiff: [ 1, 1 ]
            SeniorOfficer: [ 1, 1 ]
            Brigmedic: [ 0, 0 ]
            DetectiveNF: [ 0, 0 ]
            Deputy: [ 3, 3 ]
            Cadet: [ 0, 0 ]
            # Others:
            Lawyer: [ 0, 0 ]<|MERGE_RESOLUTION|>--- conflicted
+++ resolved
@@ -10,15 +10,9 @@
 #
 - type: pointOfInterest
   id: Nfsd
-<<<<<<< HEAD
-  name: 'Аванпост ДСБФ'
-  rangeMin: 500
-  rangeMax: 750
-=======
-  name: 'NFSD Outpost'
+  name: 'Аванпост ДСБФ''
   rangeMin: 750
   rangeMax: 1000
->>>>>>> e025d748
   iffColor: "#8e6444" #brown to match the color of uniform and the color of the pants of the nearest pirates
   alwaysSpawn: true
   gridPath: /Maps/_NF/POI/nfsd.yml
