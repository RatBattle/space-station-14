# Author Info
# GitHub: Checkraze (https://github.com/cheakraze)
# Discord: ???

# Maintainer Info
# GitHub: ???
# Discord: ???

# Notes:
# Basic Cargo Depot selling point for economy and great wealth
- type: pointOfInterest
  id: CargoDepot
<<<<<<< HEAD
  name: Грузовое Депо
  rangeMin: 4500
  rangeMax: 6000
  IFFColor: "#37C837" #green like the color of money
=======
  parent: BasePOI
  name: Cargo Depot
  minimumDistance: 4500
  maximumDistance: 6000
>>>>>>> 8b707fd6
  spawnGroup: CargoDepot
  gridPath: /Maps/_NF/POI/cargodepot.yml
  addComponents:
  - type: IFF
    color: "#37C837"
  - type: ProtectedGrid
    preventArtifactTriggers: true

- type: pointOfInterest
  id: CargoDepotAlt
<<<<<<< HEAD
  name: Грузовое Депо
  rangeMin: 4500
  rangeMax: 6000
  IFFColor: "#37C837" #green like the color of money
=======
  parent: BasePOI
  name: Cargo Depot
  minimumDistance: 4500
  maximumDistance: 6000
>>>>>>> 8b707fd6
  spawnGroup: CargoDepot
  gridPath: /Maps/_NF/POI/cargodepotalt.yml
  addComponents:
  - type: IFF
    color: "#37C837"
  - type: ProtectedGrid
    preventArtifactTriggers: true

- type: gameMap
  id: CargoDepot
  mapName: 'Грузовое Депо' # Has a letter appended in NfAdventureSystem
  mapPath: /Maps/_NF/POI/cargodepotalt.yml
  minPlayers: 0
  stations:
    CargoDepot:
      stationProto: MarketFrontierOutpost
      components:
        - type: StationNameSetup
          mapNameTemplate: 'Грузовое Депо' # Has a letter appended in NfAdventureSystem

- type: gameMap
  id: CargoDepotAlt
  mapName: 'Грузовое Депо' # Has a letter appended in NfAdventureSystem
  mapPath: /Maps/_NF/POI/cargodepotalt.yml
  minPlayers: 0
  stations:
    CargoDepotAlt:
      stationProto: MarketFrontierOutpost
      components:
        - type: StationNameSetup
<<<<<<< HEAD
          mapNameTemplate: 'Грузовое Депо' # Has a letter appended in NfAdventureSystem
  
=======
          mapNameTemplate: 'Cargo Depot' # Has a letter appended in NfAdventureSystem
>>>>>>> 8b707fd6
<|MERGE_RESOLUTION|>--- conflicted
+++ resolved
@@ -10,17 +10,10 @@
 # Basic Cargo Depot selling point for economy and great wealth
 - type: pointOfInterest
   id: CargoDepot
-<<<<<<< HEAD
+  parent: BasePOI
   name: Грузовое Депо
-  rangeMin: 4500
-  rangeMax: 6000
-  IFFColor: "#37C837" #green like the color of money
-=======
-  parent: BasePOI
-  name: Cargo Depot
   minimumDistance: 4500
   maximumDistance: 6000
->>>>>>> 8b707fd6
   spawnGroup: CargoDepot
   gridPath: /Maps/_NF/POI/cargodepot.yml
   addComponents:
@@ -31,17 +24,10 @@
 
 - type: pointOfInterest
   id: CargoDepotAlt
-<<<<<<< HEAD
+  parent: BasePOI
   name: Грузовое Депо
-  rangeMin: 4500
-  rangeMax: 6000
-  IFFColor: "#37C837" #green like the color of money
-=======
-  parent: BasePOI
-  name: Cargo Depot
   minimumDistance: 4500
   maximumDistance: 6000
->>>>>>> 8b707fd6
   spawnGroup: CargoDepot
   gridPath: /Maps/_NF/POI/cargodepotalt.yml
   addComponents:
@@ -72,9 +58,4 @@
       stationProto: MarketFrontierOutpost
       components:
         - type: StationNameSetup
-<<<<<<< HEAD
-          mapNameTemplate: 'Грузовое Депо' # Has a letter appended in NfAdventureSystem
-  
-=======
-          mapNameTemplate: 'Cargo Depot' # Has a letter appended in NfAdventureSystem
->>>>>>> 8b707fd6
+          mapNameTemplate: 'Грузовое Депо' # Has a letter appended in NfAdventureSystem