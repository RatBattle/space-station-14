- type: emote
  id: Sneeze
  name: chat-emote-name-sneeze
  category: Vocal
  chatMessages: ["chat-emote-msg-sneeze"]

- type: emote
  id: Cough
  name: chat-emote-name-cough
  icon: Interface/Emotes/cough.png
  category: Vocal
  whitelist:
    components:
    - Vocal
  blacklist:
    components:
    - BorgChassis
  chatMessages: ["chat-emote-msg-cough"]
  chatTriggers:
    - cough
    - coughs
<<<<<<< HEAD
    # Corvax-Localization-Start
    - кашель
    - кашляет
    # Corvax-Localization-End
=======
    - coughed 
    - cough.
    - coughs.
    - coughed.
    - cough!
    - coughs!
    - coughed!
>>>>>>> d01816f0

- type: emote
  id: CatMeow
  name: chat-emote-name-catmeow
  category: Vocal
  chatMessages: ["chat-emote-msg-catmeow"]

- type: emote
  id: CatHisses
  name: chat-emote-name-cathisses
  category: Vocal
  chatMessages: ["chat-emote-msg-cathisses"]

- type: emote
  id: MonkeyScreeches
  name: chat-emote-name-monkeyscreeches
  category: Vocal
  chatMessages: ["chat-emote-msg-monkeyscreeches"]

- type: emote
  id: RobotBeep
  name: chat-emote-name-robotbeep
  category: Vocal
  chatMessages: ["chat-emote-msg-beep"]

- type: emote
  id: Yawn
  name: chat-emote-name-yawn
  icon: Interface/Emotes/yawn.png
  category: Vocal
  whitelist:
    components:
    - Vocal
  blacklist:
    components:
    - BorgChassis
  chatMessages: ["chat-emote-msg-yawn"]
  chatTriggers:
    - yawn
    - yawns
    # Corvax-Localization-Start
    - зевок
    - зевает
    # Corvax-Localization-End

- type: emote
  id: Snore
  name: chat-emote-name-snore
  category: Vocal
  chatMessages: ["chat-emote-msg-snore"]<|MERGE_RESOLUTION|>--- conflicted
+++ resolved
@@ -19,20 +19,17 @@
   chatTriggers:
     - cough
     - coughs
-<<<<<<< HEAD
     # Corvax-Localization-Start
     - кашель
     - кашляет
     # Corvax-Localization-End
-=======
-    - coughed 
+    - coughed
     - cough.
     - coughs.
     - coughed.
     - cough!
     - coughs!
     - coughed!
->>>>>>> d01816f0
 
 - type: emote
   id: CatMeow
