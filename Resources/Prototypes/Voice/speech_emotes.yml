# vocal emotes
- type: emote
  id: Scream
  name: chat-emote-name-scream
  category: Vocal
  icon: Interface/Emotes/scream.png
  whitelist:
    components:
    - Vocal
  blacklist:
    components:
    - BorgChassis
  chatMessages: ["chat-emote-msg-scream"]
  chatTriggers:
    - scream
    - screams
    - screaming
    - screamed
    - shriek
    - shrieks
    - shrieking
    - shrieked
    - screech
    - screeches
    - screeching
    - screeched
    - yell
    - yells
    - yelled
    - yelling
    # Corvax-Localization-Start
    - кричит
    - кричит.
    - кричит!
    - орёт
    - орёт.
    - орёт!
    - визжит
    - визжит.
    - визжит!
    # Corvax-Localization-End

- type: emote
  id: Laugh
  name: chat-emote-name-laugh
  category: Vocal
  icon: Interface/Emotes/laugh.png
  whitelist:
    components:
    - Vocal
  blacklist:
    components:
    - BorgChassis
  chatMessages: ["chat-emote-msg-laugh"]
  chatTriggers:
    - laugh
    - laughs
    - laughing
    - laughed
    - chuckle
    - chuckles
    - chuckled
    - chuckling
    - giggle
    - giggles
    - giggling
    - giggled
    - chortle
    - chortles
    - chortling
    - chortling.
    - chortling!
    - chortled # Frontier
    # Corvax-Localization-Start
    - смеется
    - смеется.
    - смеется!
    - смеётся
    - смеётся.
    - смеётся!
    - хохочет
    - хохочет.
    - хохочет!
    - хихикает
    - хихикает.
    - хихикает!
    - хихикнул
    - хихикнула
    - ржёт
    # Corvax-Localization-End

- type: emote
  id: Honk
  name: chat-emote-name-honk
  category: Vocal
  icon: Interface/Emotes/honk.png
  whitelist:
    requireAll: true
    components:
    - Vocal
    - BorgChassis
  chatMessages: ["chat-emote-msg-honk"]
  chatTriggers:
    - honk
    - honks
    - honked
    - honking
    - honking.
    - honking!
    # Corvax-Localization-Start
    - хонк
    - хонк.
    - хонк!
    # Corvax-Localization-End

- type: emote
  id: Sigh
  name: chat-emote-name-sigh
  category: Vocal
  icon: Interface/Emotes/sigh.png
  whitelist:
    components:
    - Vocal
  blacklist:
    components:
    - BorgChassis
  chatMessages: ["chat-emote-msg-sigh"]
  chatTriggers:
    - sigh
    - sighs
    - sighed
    - sighing # Frontier
    - sigh.
    - sighs.
    - sighed.
    # Corvax-Localization-Start
    - вздыхает
    - вздыхает.
    - вздохнул
    - вздохнула
    - вздохнул.
    - вздохнула.
    # Corvax-Localization-End

- type: emote
  id: Whistle
  name: chat-emote-name-whistle
  category: Vocal
  icon: Interface/Emotes/whistle.png
  whitelist:
    components:
    - Vocal
  blacklist:
    components:
    - BorgChassis
  chatMessages: ["chat-emote-msg-whistle"]
  chatTriggers:
    - whistle
    - whistles
    - whistled # Frontier
    - whistleblowing
    - whistleblowing.
    - whistleblowing!
    # Corvax-Localization-Start
    - свистит
    - свистит.
    - свистит!
    - свистнул
    - свистнул.
    - свистнул!
    # Corvax-Localization-End

- type: emote
  id: Crying
  name: chat-emote-name-crying
  category: Vocal
  icon: Interface/Emotes/cry.png
  whitelist:
    components:
    - Vocal
  blacklist:
    components:
    - BorgChassis
  chatMessages: ["chat-emote-msg-crying"]
  chatTriggers:
    - cry
    - crying
    - cries
    - sob
    - sobs
    - sobbing
    - sobbing.
    - sobbing!
    - sobbed # Frontier
    - cried # Frontier
    # Corvax-Localization-Start
    - плачет
    - плачет.
    - плачет!
    - рыдает
    - рыдает.
    - рыдает!
    # Corvax-Localization-End

- type: emote
  id: Squish
  name: chat-emote-name-squish
  category: Vocal
  available: false
  icon: Interface/Emotes/squish.png
  whitelist:
    components:
    - Vocal
  blacklist:
    components:
    - BorgChassis
  chatMessages: ["chat-emote-msg-squish"]
  chatTriggers:
    - squish
    - squishing
    - squishes
    - squishes.
    - squishes!
    - squished # Frontier
    # Corvax-Localization-Start
    - хлюпает
    - хлюпает.
    - хлюпает!
    # Corvax-Localization-End

- type: emote
  id: Chitter
  name: chat-emote-name-chitter
  category: Vocal
  available: false
  icon: Interface/Emotes/chitter.png
  whitelist:
    components:
    - Vocal
  blacklist:
    components:
    - BorgChassis
  chatMessages: ["chat-emote-msg-chitter"]
  chatTriggers:
   - chitter
   - chitters
   - chittered
   - chittering # Frontier
   - chittered.
   - chittered!
   # Corvax-Localization-Start
   - стрекочет
   - стрекочет.
   - стрекочет!
   # Corvax-Localization-End

- type: emote
  id: Squeak
  name: chat-emote-name-squeak
  category: Vocal
  available: false
  icon: Interface/Emotes/squeak.png
  whitelist:
    components:
      - Vocal
  blacklist:
    components:
    - BorgChassis
  chatMessages: ["chat-emote-msg-squeak"]
  chatTriggers:
   - squeak
   - squeaks
   - squeaked
   - squeaked.
   - squeaked!
   - squeaking # Frontier
   # Corvax-Localization-Start
   - пищит
   - пищит.
   - пищит!
   # Corvax-Localization-End

- type: emote
  id: Click
  name: chat-emote-name-click
  category: Vocal
  available: false
  icon: Interface/Emotes/click.png
  whitelist:
    components:
    - Vocal
  blacklist:
    components:
    - BorgChassis
  chatMessages: ["chat-emote-msg-click"]
  chatTriggers:
   - click
   - clicks
   - clicks.
   - clicks!
   - clicked # Frontier
   - clicking # Frontier
   # Corvax-Localization-Start
   - клац
   - клик
   - клац.
   - клик.
   - клац!
   - клик!
   - клацает
   - кликает
   - клацает.
   - кликает.
   - клацает!
   - кликает!
   # Corvax-Localization-End

# hand emotes
- type: emote
  id: Clap
  name: chat-emote-name-clap
  category: Hands
  icon: Interface/Emotes/clap.png
  whitelist:
    components:
    - Hands
  blacklist:
    components:
    - BorgChassis
  chatMessages: ["chat-emote-msg-clap"]
  chatTriggers:
    - clap
    - claps
    - clapping
    - clapped
    # Corvax-Localization-Start
    - хлопает
    - хлопает.
    - хлопает!
    - хлопнул
    - хлопнула
    - хлопает в ладоши
    - хлопает в ладоши.
    - хлопает в ладоши!
    - хлопнул в ладоши
    - хлопнула в ладоши
    - апплодирует
    - апплодирует.
    - апплодирует!
    # Corvax-Localization-End

- type: emote
  id: Snap
  name: chat-emote-name-snap
  category: Hands
  icon: Interface/Emotes/snap.png
  whitelist:
    components:
    - Hands
  blacklist:
    components:
    - BorgChassis
  chatMessages: ["chat-emote-msg-snap"] # snaps <{THEIR($ent)}> fingers?
  chatTriggers:
    - snap
    - snaps
    - snapping
    - snapped
    - snap fingers
    - snaps fingers
    - snaps their fingers
    - snapping fingers
    - snapped fingers
    # Corvax-Localization-Start
    - щелкает
    - щелкает.
    - щелкает!
    - щелкнул
    - щелкнула
    - щёлкает
    - щёлкает.
    - щёлкает!
    - щёлкнул
    - щёлкнула
    - щелкает пальцами
    - щелкает пальцами.
    - щелкает пальцами!
    - щелкнул пальцами
    - щелкнула пальцами
    - щёлкает пальцами
    - щёлкает пальцами.
    - щёлкает пальцами!
    - щёлкнул пальцами
    - щёлкнула пальцами
    # Corvax-Localization-End

- type: emote
  id: Thump
  name: chat-emote-name-thump
  category: Hands
  available: false
  icon: Interface/Emotes/tailslap.png
  whitelist:
    components:
    - Hands
  blacklist:
    components:
    - BorgChassis
  chatMessages: ["chat-emote-msg-thump"]
  chatTriggers:
    - thump
    - thumps
    - thumping
    - thumped
    - thump tail
    - thumps tail
    - thumps their tail
    - thumps her tail
    - thumps his tail
    - thumps its tail

- type: emote
  id: Salute
  name: chat-emote-name-salute
  category: Hands
  icon: Interface/Emotes/salute.png
  whitelist:
    components:
    - Hands
  blacklist:
    components:
    - BorgChassis
  chatMessages: ["chat-emote-msg-salute"]
  chatTriggers:
    - salute
    - salutes
    - salutes.
    - salutes!
    - saluted # Frontier
    - saluting # Frontier
    # Corvax-Localization-Start
    - салютует
    - салютует.
    - салютует!
    - отдаёт честь
    - отдаёт честь.
    - отдаёт честь!
    - отдал честь
    - отдал честь.
    - отдал честь!
    - отдала честь
    - отдала честь.
    - отдала честь!
    # Corvax-Localization-End

- type: emote
  id: Gasp
  name: chat-emote-name-gasp
  whitelist:
    components:
    - Respirator
  chatMessages: ["chat-emote-msg-gasp"]
  chatTriggers:
   - gasp
   - gasps
   - gasped
   - gasped.
   - gasped!
   - gasping # Frontier
    # Corvax-Localization-Start
   - задыхается
   - задохнулся
   - задохнулась
    # Corvax-Localization-End

- type: emote
  id: DefaultDeathgasp
  name: chat-emote-name-deathgasp
  icon: Interface/Emotes/deathgasp.png
  whitelist:
    components:
    - MobState
  chatMessages: ["chat-emote-msg-deathgasp"]
  chatTriggers:
  - deathgasp

- type: emote
  id: MonkeyDeathgasp
  name: chat-emote-name-deathgasp
  icon: Interface/Emotes/deathgasp.png
  chatMessages: ["chat-emote-msg-deathgasp-monkey"]

- type: emote
  id: Buzz
  name: chat-emote-name-buzz
  category: Vocal
  icon: Interface/Emotes/buzz.png
  whitelist:
    requireAll: true
    components:
    - BorgChassis
    - Vocal
  chatMessages: ["chat-emote-msg-buzz"]
  chatTriggers:
    - buzzing
    - buzz
    - buzzed
    - buzzes
    - buzzes.
    - buzzes!
    # Corvax-Localization-Start
    - жужжит!
    - жужжит.
    - жужжит
    - зажужжал
    - зажужжал.
    - зажужжал!
    - зажужжала
    - зажужжала.
    - зажужжала!
    # Corvax-Localization-End

- type: emote
  id: Weh
  name: chat-emote-name-weh
  category: Vocal
  icon: Interface/Emotes/weh.png
<<<<<<< HEAD
  chatMessages: [издаёт вех!]
=======
  chatMessages: ["chat-emote-msg-weh"]

- type: emote
  id: Hew
  name: chat-emote-name-hew
  category: Vocal
  icon: Interface/Emotes/hew.png
  chatMessages: ["chat-emote-msg-hew"]
>>>>>>> 59d7ce7d

- type: emote
  id: Chirp
  name: chat-emote-name-chirp
  category: Vocal
  available: false
  icon: Interface/Emotes/chirp.png
  whitelist:
    components:
    - Nymph
    - Vocal
  blacklist:
    components:
    - BorgChassis
  chatMessages: ["chat-emote-msg-chirp"]
  chatTriggers:
    - chirp
    - chirps
    - chirped
    - chirping
    - chirping.
    - chirping!
    # Corvax-Localization-Start
    - чирикает
    - чирикает.
    - чирикает!
    # Corvax-Localization-End

# Machine Emotes
- type: emote
  id: Beep
  name: chat-emote-name-beep
  category: Vocal
  icon: Interface/Emotes/beep.png
  whitelist:
    requireAll: true
    components:
    - BorgChassis
    - Vocal
  chatMessages: ["chat-emote-msg-beep"]
  chatTriggers:
    - beep
    - beeps
    - beeped
    - beeping
    - beeping.
    - beeping!
    # Corvax-Localization-Start
    - бип
    - бип.
    - бип!
    # Corvax-Localization-End

- type: emote
  id: Chime
  name: chat-emote-name-chime
  category: Vocal
  icon: Interface/Emotes/chime.png
  whitelist:
    requireAll: true
    components:
    - BorgChassis
    - Vocal
  chatMessages: ["chat-emote-msg-chime"]
  chatTriggers:
    - chime
    - chimes
    - chimed
    - chiming
    - chiming,
    - chiming!
    # Corvax-Localization-Start
    - дзынь
    - дзынь.
    - дзынь!
    # Corvax-Localization-End

- type: emote
  id: Buzz-Two
  name: chat-emote-name-buzztwo
  category: Vocal
  icon: Interface/Emotes/buzztwo.png
  whitelist:
    requireAll: true
    components:
    - BorgChassis
    - Vocal
  chatMessages: ["chat-emote-msg-buzzestwo"]
  chatTriggers:
    - buzztwice
    - buzzstwice
    - buzzestwice
    - buzzingtwice
    - buzzedtwice
    - buzz twice
    - buzzs twice
    - buzzes twice
    - buzzing twice
    - buzzed twice
    - buzzed twice.
    - buzzed twice!
    - buzzedtwice # Frontier
    # Corvax-Localization-Start
    - бипбуп
    - бипбуп.
    - бипбуп!
    - бип буп
    - бип буп.
    - бип буп!
    - бип-буп
    - бип-буп.
    - бип-буп!
    - бипбип
    - бипбип.
    - бипбип!
    - бип бип
    - бип бип.
    - бип бип!
    - бип-бип
    - бип-бип.
    - бип-бип!
    # Corvax-Localization-End

- type: emote
  id: Ping
  name: chat-emote-name-ping
  category: Vocal
  icon: Interface/Emotes/ping.png
  whitelist:
    requireAll: true
    components:
    - BorgChassis
    - Vocal
  chatMessages: ["chat-emote-msg-ping"]
  chatTriggers:
    - ping
    - pings
    - pinged
    - pinging
    - pinging.
    - pinging!
    # Corvax-Localization-Start
    - пинг
    - пинг.
    - пинг!
    # Corvax-Localization-End<|MERGE_RESOLUTION|>--- conflicted
+++ resolved
@@ -525,9 +525,6 @@
   name: chat-emote-name-weh
   category: Vocal
   icon: Interface/Emotes/weh.png
-<<<<<<< HEAD
-  chatMessages: [издаёт вех!]
-=======
   chatMessages: ["chat-emote-msg-weh"]
 
 - type: emote
@@ -536,7 +533,6 @@
   category: Vocal
   icon: Interface/Emotes/hew.png
   chatMessages: ["chat-emote-msg-hew"]
->>>>>>> 59d7ce7d
 
 - type: emote
   id: Chirp
