--- conflicted
+++ resolved
@@ -11,23 +11,14 @@
     DrinkKegWood: 4 # Frontier: kegs
     DrinkKegPlastic: 4 # Frontier: kegs
     CustomDrinkJug: 2 #to allow for custom drinks in the soda/booze dispensers
-<<<<<<< HEAD
     DrinkAbsintheBottleFull: 4
     DrinkAleBottleFull: 15
     DrinkBeerBottleFull: 15
     DrinkBlueCuracaoBottleFull: 4
     DrinkCognacBottleFull: 6
     DrinkColaBottleFull: 10
-=======
-    DrinkAbsintheBottleFull: 2
-    DrinkAleBottleFull: 5
-    DrinkBeerBottleFull: 5
-    DrinkBlueCuracaoBottleFull: 2
-    DrinkCognacBottleFull: 4
     DrinkCoconutWaterCarton: 3
-    DrinkColaBottleFull: 4
     DrinkMilkCarton: 2
->>>>>>> 694ae001
     DrinkCreamCarton: 5
     DrinkGinBottleFull: 5
     DrinkGildlagerBottleFull: 2 #if champagne gets less because its premium, then gildlager should match this and have two
@@ -40,14 +31,9 @@
     DrinkPatronBottleFull: 2
     DrinkRumBottleFull: 8
     DrinkSodaWaterCan: 8
-<<<<<<< HEAD
+    DrinkSolDryCan: 8
     DrinkSpaceMountainWindBottleFull: 8
     DrinkSpaceUpBottleFull: 8
-=======
-    DrinkSolDryCan: 8
-    DrinkSpaceMountainWindBottleFull: 3
-    DrinkSpaceUpBottleFull: 3
->>>>>>> 694ae001
     DrinkTequilaBottleFull: 3
     DrinkTonicWaterCan: 8
     DrinkVermouthBottleFull: 5
