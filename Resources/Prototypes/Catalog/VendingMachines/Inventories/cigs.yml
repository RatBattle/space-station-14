- type: vendingMachineInventory
  id: CigaretteMachineInventory
  startingInventory:
<<<<<<< HEAD
    CigPackGreen: 8
    CigPackRed: 8
    CigPackBlue: 8
    CigPackBlack: 8
    CigPackMixed: 4
    Matchbox: 8
    PackPaperRollingFilters: 8
    CheapLighter: 6
    NFAshtray: 4
    SmokingPipe: 4 # Frontier
    TobaccoPouchBrownFilled: 2 # Frontier
    TobaccoPouchBlueFilled: 2 # Frontier
    TobaccoPouchPurpleFilled: 2 # Frontier
  contrabandInventory: # Frontier
    TobaccoPouchRedFilled: 2 # Frontier
=======
    CigPackGreen: 2
    CigPackRed: 2
    CigPackBlue: 2
    CigPackBlack: 2
    CigPackMixed: 2
    CigarCase: 1
    SmokingPipeFilledTobacco: 1
    Vape: 1
    Matchbox: 5
    PackPaperRollingFilters: 3
    CheapLighter: 4
    Lighter: 2
    FlippoLighter: 2
  contrabandInventory:
    GroundTobacco: 3
    CigarGold: 2
    Igniter: 1
>>>>>>> 7f8f1bfb
  emaggedInventory:
    CigPackSyndicate: 4<|MERGE_RESOLUTION|>--- conflicted
+++ resolved
@@ -1,23 +1,6 @@
 - type: vendingMachineInventory
   id: CigaretteMachineInventory
   startingInventory:
-<<<<<<< HEAD
-    CigPackGreen: 8
-    CigPackRed: 8
-    CigPackBlue: 8
-    CigPackBlack: 8
-    CigPackMixed: 4
-    Matchbox: 8
-    PackPaperRollingFilters: 8
-    CheapLighter: 6
-    NFAshtray: 4
-    SmokingPipe: 4 # Frontier
-    TobaccoPouchBrownFilled: 2 # Frontier
-    TobaccoPouchBlueFilled: 2 # Frontier
-    TobaccoPouchPurpleFilled: 2 # Frontier
-  contrabandInventory: # Frontier
-    TobaccoPouchRedFilled: 2 # Frontier
-=======
     CigPackGreen: 2
     CigPackRed: 2
     CigPackBlue: 2
@@ -31,10 +14,16 @@
     CheapLighter: 4
     Lighter: 2
     FlippoLighter: 2
+    NFAshtray: 4
+    SmokingPipe: 4 # Frontier
+    TobaccoPouchBrownFilled: 2 # Frontier
+    TobaccoPouchBlueFilled: 2 # Frontier
+    TobaccoPouchPurpleFilled: 2 # Frontier
   contrabandInventory:
+    TobaccoPouchRedFilled: 2 # Frontier
     GroundTobacco: 3
     CigarGold: 2
     Igniter: 1
->>>>>>> 7f8f1bfb
   emaggedInventory:
-    CigPackSyndicate: 4+    CigarPlatinumCase: 1
+    CigPackSyndicate: 1