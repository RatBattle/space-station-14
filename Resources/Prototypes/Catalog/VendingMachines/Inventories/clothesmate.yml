--- conflicted
+++ resolved
@@ -7,12 +7,8 @@
     ClothingBackpackSatchel: 3
     ClothingBackpackMessenger: 5 # Frontier
     ClothingBackpackSatchelLeather: 2
-<<<<<<< HEAD
-    ClothingRandomSpawner: 8
-=======
     # ClothingRandomSpawner: 8
     # ClothingSkirtRandomSpawner: 8 # Frontier
->>>>>>> 3b71b0f8
     ClothingUniformRandomArmless: 6 # Frontier
     ClothingUniformRandomStandard: 6 # Frontier
     ClothingUniformRandomBra: 6 # Frontier
