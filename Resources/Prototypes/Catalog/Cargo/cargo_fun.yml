# - type: cargoProduct
  # id: FunInstrumentsVariety # Moved to AutoTune
  # icon:
    # sprite: Objects/Fun/Instruments/accordion.rsi
    # state: icon
  # product: CrateFunInstrumentsVariety
  # cost: 2300
  # category: Fun
  # group: market

# - type: cargoProduct
  # id: FunInstrumentsBrass # Moved to AutoTune
  # icon:
    # sprite: Objects/Fun/Instruments/structureinstruments.rsi
    # state: tuba
  # product: CrateFunInstrumentsBrass
  # cost: 3500
  # category: Fun
  # group: market

# - type: cargoProduct
  # id: FunInstrumentsString # Moved to AutoTune
  # icon:
    # sprite: Objects/Fun/Instruments/bassguitar.rsi
    # state: icon
  # product: CrateFunInstrumentsString
  # cost: 3100
  # category: Fun
  # group: market

# - type: cargoProduct
  # id: FunInstrumentsWoodwind # Moved to AutoTune
  # icon:
    # sprite: Objects/Fun/Instruments/harmonica.rsi
    # state: icon
  # product: CrateFunInstrumentsWoodwind
  # cost: 3000
  # category: Fun
  # group: market

# - type: cargoProduct
  # id: FunInstrumentsKeyedPercussion # Moved to AutoTune
  # icon:
    # sprite: Objects/Fun/Instruments/h_synthesizer.rsi
    # state: icon
  # product: CrateFunInstrumentsKeyedPercussion
  # cost: 3500
  # category: Fun
  # group: market

# - type: cargoProduct
  # id: FunInstrumentsSpecial # Moved to AutoTune
  # icon:
    # sprite: Objects/Fun/Instruments/gunpet.rsi
    # state: icon
  # product: CrateFunInstrumentsSpecial
  # cost: 10000
  # category: Fun
  # group: market

# - type: cargoProduct
  # id: FunArtSupplies
  # icon:
    # sprite: Objects/Fun/crayons.rsi
    # state: box
  # product: CrateFunArtSupplies
  # cost: 500
  # category: Fun
  # group: market

- type: cargoProduct
  id: FunParty
  icon:
    sprite: Objects/Consumable/Food/Baked/cake.rsi
    state: birthday
  product: CrateFunParty
  cost: 1000
  category: Fun
  group: market

<<<<<<< HEAD
# - type: cargoProduct
  # id: CrateFunWaterGuns
  # icon:
    # sprite: Objects/Weapons/Guns/Pistols/water_pistol.rsi
    # state: display
  # product: CrateFunWaterGuns
  # cost: 1100
  # category: Fun
  # group: market

# - type: cargoProduct
  # id: FunPlushies
  # icon:
    # sprite: Objects/Fun/toys.rsi
    # state: plushie_h
  # product: CrateFunPlushie
  # cost: 1000
  # category: Fun
  # group: market

# - type: cargoProduct
  # id: FunBoardGames
  # icon:
    # sprite: Objects/Fun/dice.rsi
    # state: d6_6
  # product: CrateFunBoardGames
  # cost: 1500
  # category: Fun
  # group: market
=======
- type: cargoProduct
  id: CrateFunWaterGuns
  icon:
    sprite: Objects/Weapons/Guns/Pistols/water_pistol.rsi
    state: display
  product: CrateFunWaterGuns
  cost: 750
  category: Fun
  group: market

- type: cargoProduct
  id: FunPlushies
  icon:
    sprite: Objects/Fun/toys.rsi
    state: plushie_h
  product: CrateFunPlushie
  cost: 1000
  category: Fun
  group: market

- type: cargoProduct
  id: FunLizardPlushies
  icon:
    sprite: Objects/Fun/toys.rsi
    state: plushie_lizard
  product: CrateFunLizardPlushieBulk
  cost: 2500
  category: Fun
  group: market
>>>>>>> 76823cc5

- type: cargoProduct
  id: FunBoardGames
  icon:
    sprite: Objects/Fun/dice.rsi
    state: d6_6
  product: CrateFunBoardGames
  cost: 1500
  category: Fun
  group: market

# - type: cargoProduct
  # id: FunSadTromboneImplants
  # icon:
    # sprite: Objects/Specific/Medical/implanter.rsi
    # state: implanter0
  # product: CrateFunSadTromboneImplants
  # cost: 1000
  # category: Fun
  # group: market

# - type: cargoProduct
  # id: FunLightImplants
  # icon:
    # sprite: Objects/Specific/Medical/implanter.rsi
    # state: implanter0
  # product: CrateFunLightImplants
  # cost: 1000
  # category: Fun
  # group: market

# - type: cargoProduct
  # id: FunBoxing
  # icon:
    # sprite: Clothing/Hands/Gloves/Boxing/boxingred.rsi
    # state: icon
  # product: CrateFunBoxing
  # cost: 500
  # category: Fun
  # group: market

# - type: cargoProduct
  # id: FunPirate
  # icon:
    # sprite: Structures/Storage/Crates/piratechest.rsi
    # state: crate_icon
  # product: CrateFunPirate
  # cost: 400
  # category: Fun
  # group: market

# - type: cargoProduct
  # id: FunToyBox
  # icon:
    # sprite: Structures/Storage/Crates/toybox.rsi
    # state: crate_icon
  # product: CrateFunToyBox
  # cost: 1400
  # category: Fun
  # group: market

# - type: cargoProduct
  # id: FunBikeHornImplants
  # icon:
    # sprite: Objects/Specific/Medical/implanter.rsi
    # state: implanter0
  # product: CrateFunBikeHornImplants
  # cost: 1000
  # category: Fun
  # group: market

#- type: cargoProduct
 # id: FunCrateGambling
 # icon:
   # sprite: Objects/Economy/cash.rsi
   # state: cash_1000000
 # product: CrateCargoGambling
 # cost: 10000
 # category: Fun
 # group: market

# - type: cargoProduct
  # id: FunMysteryFigurines
  # icon:
    # sprite: Objects/Fun/figurines.rsi
    # state: fig_box
  # product: CrateFunMysteryFigurines
  # cost: 4000
  # category: Fun
  # group: market
  
# - type: cargoProduct
  # id: FunDartsSet
  # icon:
    # sprite: Objects/Fun/Darts/dart_red.rsi
    # state: icon
  # product: CrateFunDartsSet
  # cost: 900
  # category: Fun
  # group: market<|MERGE_RESOLUTION|>--- conflicted
+++ resolved
@@ -78,7 +78,6 @@
   category: Fun
   group: market
 
-<<<<<<< HEAD
 # - type: cargoProduct
   # id: CrateFunWaterGuns
   # icon:
@@ -100,45 +99,14 @@
   # group: market
 
 # - type: cargoProduct
-  # id: FunBoardGames
-  # icon:
-    # sprite: Objects/Fun/dice.rsi
-    # state: d6_6
-  # product: CrateFunBoardGames
-  # cost: 1500
-  # category: Fun
-  # group: market
-=======
-- type: cargoProduct
-  id: CrateFunWaterGuns
-  icon:
-    sprite: Objects/Weapons/Guns/Pistols/water_pistol.rsi
-    state: display
-  product: CrateFunWaterGuns
-  cost: 750
-  category: Fun
-  group: market
-
-- type: cargoProduct
-  id: FunPlushies
-  icon:
-    sprite: Objects/Fun/toys.rsi
-    state: plushie_h
-  product: CrateFunPlushie
-  cost: 1000
-  category: Fun
-  group: market
-
-- type: cargoProduct
-  id: FunLizardPlushies
-  icon:
-    sprite: Objects/Fun/toys.rsi
-    state: plushie_lizard
-  product: CrateFunLizardPlushieBulk
-  cost: 2500
-  category: Fun
-  group: market
->>>>>>> 76823cc5
+  # id: FunLizardPlushies
+  # icon:
+    # sprite: Objects/Fun/toys.rsi
+    # state: plushie_lizard
+  # product: CrateFunLizardPlushieBulk
+  # cost: 2500
+  # category: Fun
+  # group: market
 
 - type: cargoProduct
   id: FunBoardGames
@@ -229,7 +197,7 @@
   # cost: 4000
   # category: Fun
   # group: market
-  
+
 # - type: cargoProduct
   # id: FunDartsSet
   # icon:
