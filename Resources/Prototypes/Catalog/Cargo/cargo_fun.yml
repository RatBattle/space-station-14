<<<<<<< HEAD
# - type: cargoProduct
  # id: FunInstrumentsVariety # Moved to AutoTune
  # icon:
    # sprite: Objects/Fun/Instruments/accordion.rsi
    # state: icon
  # product: CrateFunInstrumentsVariety
  # cost: 2300
  # category: Fun
  # group: market

# - type: cargoProduct
  # id: FunInstrumentsBrass # Moved to AutoTune
  # icon:
    # sprite: Objects/Fun/Instruments/structureinstruments.rsi
    # state: tuba
  # product: CrateFunInstrumentsBrass
  # cost: 3500
  # category: Fun
  # group: market

# - type: cargoProduct
  # id: FunInstrumentsString # Moved to AutoTune
  # icon:
    # sprite: Objects/Fun/Instruments/bassguitar.rsi
    # state: icon
  # product: CrateFunInstrumentsString
  # cost: 3100
  # category: Fun
  # group: market

# - type: cargoProduct
  # id: FunInstrumentsWoodwind # Moved to AutoTune
  # icon:
    # sprite: Objects/Fun/Instruments/harmonica.rsi
    # state: icon
  # product: CrateFunInstrumentsWoodwind
  # cost: 3000
  # category: Fun
  # group: market

# - type: cargoProduct
  # id: FunInstrumentsKeyedPercussion # Moved to AutoTune
  # icon:
    # sprite: Objects/Fun/Instruments/h_synthesizer.rsi
    # state: icon
  # product: CrateFunInstrumentsKeyedPercussion
  # cost: 3500
  # category: Fun
  # group: market

# - type: cargoProduct
  # id: FunInstrumentsSpecial # Moved to AutoTune
  # icon:
    # sprite: Objects/Fun/Instruments/gunpet.rsi
    # state: icon
  # product: CrateFunInstrumentsSpecial
  # cost: 10000
  # category: Fun
  # group: market

# - type: cargoProduct
  # id: FunArtSupplies
  # icon:
    # sprite: Objects/Fun/crayons.rsi
    # state: box
  # product: CrateFunArtSupplies
  # cost: 500
  # category: Fun
  # group: market
=======
- type: cargoProduct
  id: FunInstrumentsVariety
  icon:
    sprite: Objects/Fun/Instruments/accordion.rsi
    state: icon
  product: CrateFunInstrumentsVariety
  cost: 2000
  category: cargoproduct-category-name-fun
  group: market

- type: cargoProduct
  id: FunInstrumentsBrass
  icon:
    sprite: Objects/Fun/Instruments/structureinstruments.rsi
    state: tuba
  product: CrateFunInstrumentsBrass
  cost: 2500
  category: cargoproduct-category-name-fun
  group: market

- type: cargoProduct
  id: FunInstrumentsString
  icon:
    sprite: Objects/Fun/Instruments/bassguitar.rsi
    state: icon
  product: CrateFunInstrumentsString
  cost: 2500
  category: cargoproduct-category-name-fun
  group: market

- type: cargoProduct
  id: FunInstrumentsWoodwind
  icon:
    sprite: Objects/Fun/Instruments/harmonica.rsi
    state: icon
  product: CrateFunInstrumentsWoodwind
  cost: 2500
  category: cargoproduct-category-name-fun
  group: market

- type: cargoProduct
  id: FunInstrumentsKeyedPercussion
  icon:
    sprite: Objects/Fun/Instruments/h_synthesizer.rsi
    state: icon
  product: CrateFunInstrumentsKeyedPercussion
  cost: 2500
  category: cargoproduct-category-name-fun
  group: market

- type: cargoProduct
  id: FunInstrumentsSpecial
  icon:
    sprite: Objects/Fun/Instruments/gunpet.rsi
    state: icon
  product: CrateFunInstrumentsSpecial
  cost: 10000
  category: cargoproduct-category-name-fun
  group: market

- type: cargoProduct
  id: FunArtSupplies
  icon:
    sprite: Objects/Fun/crayons.rsi
    state: box
  product: CrateFunArtSupplies
  cost: 500
  category: cargoproduct-category-name-fun
  group: market
>>>>>>> 694ae001

- type: cargoProduct
  id: FunParty
  icon:
    sprite: Objects/Consumable/Food/Baked/cake.rsi
    state: birthday
  product: CrateFunParty
  cost: 1000
  category: cargoproduct-category-name-fun
  group: market

<<<<<<< HEAD
# - type: cargoProduct
  # id: CrateFunWaterGuns
  # icon:
    # sprite: Objects/Weapons/Guns/Pistols/water_pistol.rsi
    # state: display
  # product: CrateFunWaterGuns
  # cost: 1100
  # category: Fun
  # group: market

# - type: cargoProduct
  # id: FunPlushies
  # icon:
    # sprite: Objects/Fun/toys.rsi
    # state: plushie_h
  # product: CrateFunPlushie
  # cost: 1000
  # category: Fun
  # group: market

# - type: cargoProduct
  # id: FunLizardPlushies
  # icon:
    # sprite: Objects/Fun/toys.rsi
    # state: plushie_lizard
  # product: CrateFunLizardPlushieBulk
  # cost: 2500
  # category: Fun
  # group: market
=======
- type: cargoProduct
  id: CrateFunWaterGuns
  icon:
    sprite: Objects/Weapons/Guns/Pistols/water_pistol.rsi
    state: display
  product: CrateFunWaterGuns
  cost: 750
  category: cargoproduct-category-name-fun
  group: market

- type: cargoProduct
  id: FunPlushies
  icon:
    sprite: Objects/Fun/toys.rsi
    state: plushie_h
  product: CrateFunPlushie
  cost: 1000
  category: cargoproduct-category-name-fun
  group: market

- type: cargoProduct
  id: FunLizardPlushies
  icon:
    sprite: Objects/Fun/toys.rsi
    state: plushie_lizard
  product: CrateFunLizardPlushieBulk
  cost: 500
  category: cargoproduct-category-name-fun
  group: market
>>>>>>> 694ae001

- type: cargoProduct
  id: FunBoardGames
  icon:
    sprite: Objects/Fun/dice.rsi
    state: d6_6
  product: CrateFunBoardGames
  cost: 1500
  category: cargoproduct-category-name-fun
  group: market

- type: cargoProduct
<<<<<<< HEAD
  id: FunATV
  icon:
    sprite: Objects/Vehicles/atv.rsi
    state: vehicle
  product: CrateFunATV
  cost: 1500
  category: Fun
  group: market

# - type: cargoProduct
  # id: FunSadTromboneImplants
  # icon:
    # sprite: Objects/Specific/Medical/implanter.rsi
    # state: implanter0
  # product: CrateFunSadTromboneImplants
  # cost: 1000
  # category: Fun
  # group: market

# - type: cargoProduct
  # id: FunLightImplants
  # icon:
    # sprite: Objects/Specific/Medical/implanter.rsi
    # state: implanter0
  # product: CrateFunLightImplants
  # cost: 1000
  # category: Fun
  # group: market

# - type: cargoProduct
  # id: FunBoxing
  # icon:
    # sprite: Clothing/Hands/Gloves/Boxing/boxingred.rsi
    # state: icon
  # product: CrateFunBoxing
  # cost: 500
  # category: Fun
  # group: market

# - type: cargoProduct
  # id: FunPirate
  # icon:
    # sprite: Structures/Storage/Crates/piratechest.rsi
    # state: crate_icon
  # product: CrateFunPirate
  # cost: 400
  # category: Fun
  # group: market

# - type: cargoProduct
  # id: FunToyBox
  # icon:
    # sprite: Structures/Storage/Crates/toybox.rsi
    # state: crate_icon
  # product: CrateFunToyBox
  # cost: 1400
  # category: Fun
  # group: market

# - type: cargoProduct
  # id: FunBikeHornImplants
  # icon:
    # sprite: Objects/Specific/Medical/implanter.rsi
    # state: implanter0
  # product: CrateFunBikeHornImplants
  # cost: 1000
  # category: Fun
  # group: market

#- type: cargoProduct
 # id: FunCrateGambling
 # icon:
   # sprite: Objects/Economy/cash.rsi
   # state: cash_1000000
 # product: CrateCargoGambling
 # cost: 10000
 # category: Fun
 # group: market

# - type: cargoProduct
  # id: FunMysteryFigurines
  # icon:
    # sprite: Objects/Fun/figurines.rsi
    # state: fig_box
  # product: CrateFunMysteryFigurines
  # cost: 4000
  # category: Fun
  # group: market

# - type: cargoProduct
  # id: FunDartsSet
  # icon:
    # sprite: Objects/Fun/Darts/dart_red.rsi
    # state: icon
  # product: CrateFunDartsSet
  # cost: 900
  # category: Fun
  # group: market
=======
  id: FunSadTromboneImplants
  icon:
    sprite: Objects/Specific/Medical/implanter.rsi
    state: implanter0
  product: CrateFunSadTromboneImplants
  cost: 1000
  category: cargoproduct-category-name-fun
  group: market

- type: cargoProduct
  id: FunLightImplants
  icon:
    sprite: Objects/Specific/Medical/implanter.rsi
    state: implanter0
  product: CrateFunLightImplants
  cost: 1000
  category: cargoproduct-category-name-fun
  group: market

- type: cargoProduct
  id: FunBoxing
  icon:
    sprite: Clothing/Hands/Gloves/Boxing/boxingred.rsi
    state: icon
  product: CrateFunBoxing
  cost: 500
  category: cargoproduct-category-name-fun
  group: market

- type: cargoProduct
  id: FunPirate
  icon:
    sprite: Structures/Storage/Crates/piratechest.rsi
    state: crate_icon
  product: CrateFunPirate
  cost: 400
  category: cargoproduct-category-name-fun
  group: market

- type: cargoProduct
  id: FunToyBox
  icon:
    sprite: Structures/Storage/Crates/toybox.rsi
    state: crate_icon
  product: CrateFunToyBox
  cost: 900
  category: cargoproduct-category-name-fun
  group: market

- type: cargoProduct
  id: FunBikeHornImplants
  icon:
    sprite: Objects/Specific/Medical/implanter.rsi
    state: implanter0
  product: CrateFunBikeHornImplants
  cost: 1000
  category: cargoproduct-category-name-fun
  group: market

- type: cargoProduct
  id: FunMysteryFigurines
  icon:
    sprite: Objects/Fun/figurines.rsi
    state: fig_box
  product: CrateFunMysteryFigurines
  cost: 4000
  category: cargoproduct-category-name-fun
  group: market

- type: cargoProduct
  id: FunDartsSet
  icon:
    sprite: Objects/Fun/Darts/dart_red.rsi
    state: icon
  product: CrateFunDartsSet
  cost: 900
  category: cargoproduct-category-name-fun
  group: market

- type: cargoProduct
  id: FunCrateGambling
  icon:
    sprite: Objects/Economy/cash.rsi
    state: cash_1000000
  product: CrateCargoGambling
  cost: 10000
  category: cargoproduct-category-name-fun
  group: market
>>>>>>> 694ae001
<|MERGE_RESOLUTION|>--- conflicted
+++ resolved
@@ -1,76 +1,6 @@
-<<<<<<< HEAD
-# - type: cargoProduct
-  # id: FunInstrumentsVariety # Moved to AutoTune
-  # icon:
-    # sprite: Objects/Fun/Instruments/accordion.rsi
-    # state: icon
-  # product: CrateFunInstrumentsVariety
-  # cost: 2300
-  # category: Fun
-  # group: market
-
-# - type: cargoProduct
-  # id: FunInstrumentsBrass # Moved to AutoTune
-  # icon:
-    # sprite: Objects/Fun/Instruments/structureinstruments.rsi
-    # state: tuba
-  # product: CrateFunInstrumentsBrass
-  # cost: 3500
-  # category: Fun
-  # group: market
-
-# - type: cargoProduct
-  # id: FunInstrumentsString # Moved to AutoTune
-  # icon:
-    # sprite: Objects/Fun/Instruments/bassguitar.rsi
-    # state: icon
-  # product: CrateFunInstrumentsString
-  # cost: 3100
-  # category: Fun
-  # group: market
-
-# - type: cargoProduct
-  # id: FunInstrumentsWoodwind # Moved to AutoTune
-  # icon:
-    # sprite: Objects/Fun/Instruments/harmonica.rsi
-    # state: icon
-  # product: CrateFunInstrumentsWoodwind
-  # cost: 3000
-  # category: Fun
-  # group: market
-
-# - type: cargoProduct
-  # id: FunInstrumentsKeyedPercussion # Moved to AutoTune
-  # icon:
-    # sprite: Objects/Fun/Instruments/h_synthesizer.rsi
-    # state: icon
-  # product: CrateFunInstrumentsKeyedPercussion
-  # cost: 3500
-  # category: Fun
-  # group: market
-
-# - type: cargoProduct
-  # id: FunInstrumentsSpecial # Moved to AutoTune
-  # icon:
-    # sprite: Objects/Fun/Instruments/gunpet.rsi
-    # state: icon
-  # product: CrateFunInstrumentsSpecial
-  # cost: 10000
-  # category: Fun
-  # group: market
-
-# - type: cargoProduct
-  # id: FunArtSupplies
-  # icon:
-    # sprite: Objects/Fun/crayons.rsi
-    # state: box
-  # product: CrateFunArtSupplies
-  # cost: 500
-  # category: Fun
-  # group: market
-=======
 - type: cargoProduct
   id: FunInstrumentsVariety
+  abstract: true # Frontier - Moved to AutoTune
   icon:
     sprite: Objects/Fun/Instruments/accordion.rsi
     state: icon
@@ -81,6 +11,7 @@
 
 - type: cargoProduct
   id: FunInstrumentsBrass
+  abstract: true # Frontier - Moved to AutoTune
   icon:
     sprite: Objects/Fun/Instruments/structureinstruments.rsi
     state: tuba
@@ -91,6 +22,7 @@
 
 - type: cargoProduct
   id: FunInstrumentsString
+  abstract: true # Frontier - Moved to AutoTune
   icon:
     sprite: Objects/Fun/Instruments/bassguitar.rsi
     state: icon
@@ -101,6 +33,7 @@
 
 - type: cargoProduct
   id: FunInstrumentsWoodwind
+  abstract: true # Frontier - Moved to AutoTune
   icon:
     sprite: Objects/Fun/Instruments/harmonica.rsi
     state: icon
@@ -111,6 +44,7 @@
 
 - type: cargoProduct
   id: FunInstrumentsKeyedPercussion
+  abstract: true # Frontier - Moved to AutoTune
   icon:
     sprite: Objects/Fun/Instruments/h_synthesizer.rsi
     state: icon
@@ -121,6 +55,7 @@
 
 - type: cargoProduct
   id: FunInstrumentsSpecial
+  abstract: true # Frontier - Moved to AutoTune
   icon:
     sprite: Objects/Fun/Instruments/gunpet.rsi
     state: icon
@@ -131,6 +66,7 @@
 
 - type: cargoProduct
   id: FunArtSupplies
+  abstract: true # Frontier
   icon:
     sprite: Objects/Fun/crayons.rsi
     state: box
@@ -138,7 +74,6 @@
   cost: 500
   category: cargoproduct-category-name-fun
   group: market
->>>>>>> 694ae001
 
 - type: cargoProduct
   id: FunParty
@@ -150,39 +85,9 @@
   category: cargoproduct-category-name-fun
   group: market
 
-<<<<<<< HEAD
-# - type: cargoProduct
-  # id: CrateFunWaterGuns
-  # icon:
-    # sprite: Objects/Weapons/Guns/Pistols/water_pistol.rsi
-    # state: display
-  # product: CrateFunWaterGuns
-  # cost: 1100
-  # category: Fun
-  # group: market
-
-# - type: cargoProduct
-  # id: FunPlushies
-  # icon:
-    # sprite: Objects/Fun/toys.rsi
-    # state: plushie_h
-  # product: CrateFunPlushie
-  # cost: 1000
-  # category: Fun
-  # group: market
-
-# - type: cargoProduct
-  # id: FunLizardPlushies
-  # icon:
-    # sprite: Objects/Fun/toys.rsi
-    # state: plushie_lizard
-  # product: CrateFunLizardPlushieBulk
-  # cost: 2500
-  # category: Fun
-  # group: market
-=======
 - type: cargoProduct
   id: CrateFunWaterGuns
+  abstract: true # Frontier
   icon:
     sprite: Objects/Weapons/Guns/Pistols/water_pistol.rsi
     state: display
@@ -193,6 +98,7 @@
 
 - type: cargoProduct
   id: FunPlushies
+  abstract: true # Frontier
   icon:
     sprite: Objects/Fun/toys.rsi
     state: plushie_h
@@ -203,6 +109,7 @@
 
 - type: cargoProduct
   id: FunLizardPlushies
+  abstract: true # Frontier
   icon:
     sprite: Objects/Fun/toys.rsi
     state: plushie_lizard
@@ -210,7 +117,6 @@
   cost: 500
   category: cargoproduct-category-name-fun
   group: market
->>>>>>> 694ae001
 
 - type: cargoProduct
   id: FunBoardGames
@@ -223,107 +129,8 @@
   group: market
 
 - type: cargoProduct
-<<<<<<< HEAD
-  id: FunATV
-  icon:
-    sprite: Objects/Vehicles/atv.rsi
-    state: vehicle
-  product: CrateFunATV
-  cost: 1500
-  category: Fun
-  group: market
-
-# - type: cargoProduct
-  # id: FunSadTromboneImplants
-  # icon:
-    # sprite: Objects/Specific/Medical/implanter.rsi
-    # state: implanter0
-  # product: CrateFunSadTromboneImplants
-  # cost: 1000
-  # category: Fun
-  # group: market
-
-# - type: cargoProduct
-  # id: FunLightImplants
-  # icon:
-    # sprite: Objects/Specific/Medical/implanter.rsi
-    # state: implanter0
-  # product: CrateFunLightImplants
-  # cost: 1000
-  # category: Fun
-  # group: market
-
-# - type: cargoProduct
-  # id: FunBoxing
-  # icon:
-    # sprite: Clothing/Hands/Gloves/Boxing/boxingred.rsi
-    # state: icon
-  # product: CrateFunBoxing
-  # cost: 500
-  # category: Fun
-  # group: market
-
-# - type: cargoProduct
-  # id: FunPirate
-  # icon:
-    # sprite: Structures/Storage/Crates/piratechest.rsi
-    # state: crate_icon
-  # product: CrateFunPirate
-  # cost: 400
-  # category: Fun
-  # group: market
-
-# - type: cargoProduct
-  # id: FunToyBox
-  # icon:
-    # sprite: Structures/Storage/Crates/toybox.rsi
-    # state: crate_icon
-  # product: CrateFunToyBox
-  # cost: 1400
-  # category: Fun
-  # group: market
-
-# - type: cargoProduct
-  # id: FunBikeHornImplants
-  # icon:
-    # sprite: Objects/Specific/Medical/implanter.rsi
-    # state: implanter0
-  # product: CrateFunBikeHornImplants
-  # cost: 1000
-  # category: Fun
-  # group: market
-
-#- type: cargoProduct
- # id: FunCrateGambling
- # icon:
-   # sprite: Objects/Economy/cash.rsi
-   # state: cash_1000000
- # product: CrateCargoGambling
- # cost: 10000
- # category: Fun
- # group: market
-
-# - type: cargoProduct
-  # id: FunMysteryFigurines
-  # icon:
-    # sprite: Objects/Fun/figurines.rsi
-    # state: fig_box
-  # product: CrateFunMysteryFigurines
-  # cost: 4000
-  # category: Fun
-  # group: market
-
-# - type: cargoProduct
-  # id: FunDartsSet
-  # icon:
-    # sprite: Objects/Fun/Darts/dart_red.rsi
-    # state: icon
-  # product: CrateFunDartsSet
-  # cost: 900
-  # category: Fun
-  # group: market
-=======
   id: FunSadTromboneImplants
+  abstract: true # Frontier - Moved to vending machine
   icon:
     sprite: Objects/Specific/Medical/implanter.rsi
     state: implanter0
@@ -334,6 +141,7 @@
 
 - type: cargoProduct
   id: FunLightImplants
+  abstract: true # Frontier - Moved to vending machine
   icon:
     sprite: Objects/Specific/Medical/implanter.rsi
     state: implanter0
@@ -344,6 +152,7 @@
 
 - type: cargoProduct
   id: FunBoxing
+  abstract: true # Frontier
   icon:
     sprite: Clothing/Hands/Gloves/Boxing/boxingred.rsi
     state: icon
@@ -354,6 +163,7 @@
 
 - type: cargoProduct
   id: FunPirate
+  abstract: true # Frontier
   icon:
     sprite: Structures/Storage/Crates/piratechest.rsi
     state: crate_icon
@@ -364,6 +174,7 @@
 
 - type: cargoProduct
   id: FunToyBox
+  abstract: true # Frontier
   icon:
     sprite: Structures/Storage/Crates/toybox.rsi
     state: crate_icon
@@ -374,6 +185,7 @@
 
 - type: cargoProduct
   id: FunBikeHornImplants
+  abstract: true # Frontier
   icon:
     sprite: Objects/Specific/Medical/implanter.rsi
     state: implanter0
@@ -384,6 +196,7 @@
 
 - type: cargoProduct
   id: FunMysteryFigurines
+  abstract: true # Frontier
   icon:
     sprite: Objects/Fun/figurines.rsi
     state: fig_box
@@ -394,6 +207,7 @@
 
 - type: cargoProduct
   id: FunDartsSet
+  abstract: true # Frontier
   icon:
     sprite: Objects/Fun/Darts/dart_red.rsi
     state: icon
@@ -403,12 +217,11 @@
   group: market
 
 - type: cargoProduct
-  id: FunCrateGambling
+  id: FunATV
   icon:
     sprite: Objects/Economy/cash.rsi
     state: cash_1000000
   product: CrateCargoGambling
   cost: 10000
   category: cargoproduct-category-name-fun
-  group: market
->>>>>>> 694ae001
+  group: market