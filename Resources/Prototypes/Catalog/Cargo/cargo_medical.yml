--- conflicted
+++ resolved
@@ -18,7 +18,6 @@
   category: Medical
   group: market
 
-<<<<<<< HEAD
 # - type: cargoProduct
   # id: EmergencyBurnKit
   # icon:
@@ -28,17 +27,6 @@
   # cost: 2100
   # category: Medical
   # group: market
-=======
-- type: cargoProduct
-  id: EmergencyBurnKit
-  icon:
-    sprite: Objects/Specific/Medical/firstaidkits.rsi
-    state: burnkit
-  product: CrateEmergencyBurnKit
-  cost: 700
-  category: Medical
-  group: market
->>>>>>> 535b013f
 
 - type: cargoProduct
   id: EmergencyToxinKit
