- type: cargoProduct
  id: MedicalSupplies
  icon:
    sprite: Objects/Specific/Medical/firstaidkits.rsi
    state: firstaid
  product: CrateMedicalSupplies
  cost: 2400
  category: Medical
  group: market

- type: cargoProduct
  id: MedicalChemistrySupplies
  icon:
    sprite: Objects/Specific/Chemistry/beaker.rsi
    state: beaker
  product: CrateChemistrySupplies
  cost: 750
  category: Medical
  group: market

<<<<<<< HEAD
# - type: cargoProduct
  # id: EmergencyBurnKit
  # icon:
    # sprite: Objects/Specific/Medical/firstaidkits.rsi
    # state: burnkit
  # product: CrateEmergencyBurnKit
  # cost: 2100
  # category: Medical
  # group: market
=======
- type: cargoProduct
  id: MedicalChemistryVials
  icon:
    sprite: Objects/Specific/Chemistry/vial.rsi
    state: vial
  product: CrateChemistryVials
  cost: 1000
  category: Medical
  group: market

- type: cargoProduct
  id: EmergencyBurnKit
  icon:
    sprite: Objects/Specific/Medical/firstaidkits.rsi
    state: burnkit
  product: CrateEmergencyBurnKit
  cost: 700
  category: Medical
  group: market
>>>>>>> dfbf47c3

- type: cargoProduct
  id: EmergencyToxinKit
  icon:
    sprite: Objects/Specific/Medical/firstaidkits.rsi
    state: toxinkit
  product: CrateEmergencyToxinKit
  cost: 600
  category: Medical
  group: market

- type: cargoProduct
  id: EmergencyO2Kit
  icon:
    sprite: Objects/Specific/Medical/firstaidkits.rsi
    state: o2kit
  product: CrateEmergencyO2Kit
  cost: 600
  category: Medical
  group: market

# - type: cargoProduct
  # id: EmergencyBruteKit
  # icon:
    # sprite: Objects/Specific/Medical/firstaidkits.rsi
    # state: brutekit
  # product: CrateEmergencyBruteKit
  # cost: 3600
  # category: Medical
  # group: market

# - type: cargoProduct
  # id: EmergencyAdvancedKit
  # icon:
    # sprite: Objects/Specific/Medical/firstaidkits.rsi
    # state: advkit
  # product: CrateEmergencyAdvancedKit
  # cost: 3700
  # category: Medical
  # group: market

- type: cargoProduct
  id: EmergencyRadiationKit
  icon:
    sprite: Objects/Specific/Medical/firstaidkits.rsi
    state: radkit
  product: CrateEmergencyRadiationKit
  cost: 600
  category: Medical
  group: market

- type: cargoProduct
  id: MedicalBodybags
  icon:
    sprite: Objects/Specific/Medical/Morgue/bodybags.rsi
    state: bag_folded
  product: CrateBodyBags
  cost: 700
  category: Medical
  group: market

- type: cargoProduct
  id: MedicalBiosuit
  icon:
    sprite: Clothing/Head/Hoods/Bio/bio.rsi
    state: icon
  product: CrateVirologyBiosuit
  cost: 1100
  category: Medical
  group: market

- type: cargoProduct
  id: MedicalMindShieldImplants
  icon:
    sprite: Objects/Specific/Medical/implanter.rsi
    state: implanter0
  product: CrateMindShieldImplants
  cost: 3000
  category: Medical
  group: market

- type: cargoProduct
  id: ChemistryP
  icon:
    sprite: Structures/Storage/Crates/chemcrate_secure.rsi
    state: icon
  product: CrateChemistryP
  cost: 750
  category: Medical
  group: market

- type: cargoProduct
  id: ChemistryS
  icon:
    sprite: Structures/Storage/Crates/chemcrate_secure.rsi
    state: icon
  product: CrateChemistryS
  cost: 750
  category: Medical
  group: market

- type: cargoProduct
  id: CrateChemistryD
  icon:
    sprite: Structures/Storage/Crates/chemcrate_secure.rsi
    state: icon
  product: CrateChemistryD
  cost: 750
  category: Medical
  group: market<|MERGE_RESOLUTION|>--- conflicted
+++ resolved
@@ -18,17 +18,6 @@
   category: Medical
   group: market
 
-<<<<<<< HEAD
-# - type: cargoProduct
-  # id: EmergencyBurnKit
-  # icon:
-    # sprite: Objects/Specific/Medical/firstaidkits.rsi
-    # state: burnkit
-  # product: CrateEmergencyBurnKit
-  # cost: 2100
-  # category: Medical
-  # group: market
-=======
 - type: cargoProduct
   id: MedicalChemistryVials
   icon:
@@ -39,16 +28,15 @@
   category: Medical
   group: market
 
-- type: cargoProduct
-  id: EmergencyBurnKit
-  icon:
-    sprite: Objects/Specific/Medical/firstaidkits.rsi
-    state: burnkit
-  product: CrateEmergencyBurnKit
-  cost: 700
-  category: Medical
-  group: market
->>>>>>> dfbf47c3
+#- type: cargoProduct
+#  id: EmergencyBurnKit
+#  icon:
+#    sprite: Objects/Specific/Medical/firstaidkits.rsi
+#    state: burnkit
+#  product: CrateEmergencyBurnKit
+#  cost: 700
+#  category: Medical
+#  group: market
 
 - type: cargoProduct
   id: EmergencyToxinKit
