<<<<<<< HEAD
#- type: cargoProduct
#  id: ArmorySmg
#  icon:
#    sprite: Objects/Weapons/Guns/SMGs/wt550.rsi
#    state: icon
#  product: CrateArmorySMG
#  cost: 9000
#  category: cargoproduct-category-name-armory
#  group: market
#
#- type: cargoProduct
#  id: ArmoryShotgun
#  icon:
#    sprite: Objects/Weapons/Guns/Shotguns/enforcer.rsi
#    state: icon
#  product: CrateArmoryShotgun
#  cost: 7000
#  category: cargoproduct-category-name-armory
#  group: market
#
#- type: cargoProduct
#  id: TrackingImplant
#  icon:
#    sprite: Objects/Specific/Medical/implanter.rsi
#    state: implanter0
#  product: CrateTrackingImplants
#  cost: 1000
#  category: cargoproduct-category-name-armory
#  group: market
#
#- type: cargoProduct
#  id: TrainingBombs
#  icon:
#    sprite: Structures/Machines/bomb.rsi
#    state: training-bomb
#  product: CrateTrainingBombs
#  cost: 3000
#  category: cargoproduct-category-name-armory
#  group: market
#
#- type: cargoProduct
#  id: ArmoryLaser
#  icon:
#    sprite: Objects/Weapons/Guns/Battery/laser_gun.rsi
#    state: icon
#  product: CrateArmoryLaser
#  cost: 4800
#  category: cargoproduct-category-name-armory
#  group: market
#
#- type: cargoProduct
#  id: ArmoryPistol
#  icon:
#    sprite: Objects/Weapons/Guns/Pistols/mk58.rsi
#    state: icon
#  product: CrateArmoryPistols
#  cost: 5200
#  category: cargoproduct-category-name-armory
#  group: market
=======
- type: cargoProduct
  id: ArmorySmg
  icon:
    sprite: Objects/Weapons/Guns/SMGs/wt550.rsi
    state: icon
  product: CrateArmorySMG
  cost: 9000
  category: cargoproduct-category-name-armory
  group: market

- type: cargoProduct
  id: ArmoryShotgun
  icon:
    sprite: Objects/Weapons/Guns/Shotguns/enforcer.rsi
    state: icon
  product: CrateArmoryShotgun
  cost: 7000
  category: cargoproduct-category-name-armory
  group: market

- type: cargoProduct
  id: SecurityRiot
  icon:
    sprite: Clothing/OuterClothing/Armor/riot.rsi
    state: icon
  product: CrateSecurityRiot
  cost: 7500
  category: cargoproduct-category-name-armory
  group: market

- type: cargoProduct
  id: TrackingImplant
  icon:
    sprite: Objects/Specific/Medical/implanter.rsi
    state: implanter0
  product: CrateTrackingImplants
  cost: 1000
  category: cargoproduct-category-name-armory
  group: market

- type: cargoProduct
  id: TrainingBombs
  icon:
    sprite: Structures/Machines/bomb.rsi
    state: training-bomb
  product: CrateTrainingBombs
  cost: 3000
  category: cargoproduct-category-name-armory
  group: market

- type: cargoProduct
  id: ArmoryLaser
  icon:
    sprite: Objects/Weapons/Guns/Battery/laser_gun.rsi
    state: icon
  product: CrateArmoryLaser
  cost: 4800
  category: cargoproduct-category-name-armory
  group: market

- type: cargoProduct
  id: ArmoryPistol
  icon:
    sprite: Objects/Weapons/Guns/Pistols/mk58.rsi
    state: icon
  product: CrateArmoryPistols
  cost: 5200
  category: cargoproduct-category-name-armory
  group: market
>>>>>>> e0163fb0
<|MERGE_RESOLUTION|>--- conflicted
+++ resolved
@@ -1,4 +1,3 @@
-<<<<<<< HEAD
 #- type: cargoProduct
 #  id: ArmorySmg
 #  icon:
@@ -16,6 +15,15 @@
 #    state: icon
 #  product: CrateArmoryShotgun
 #  cost: 7000
+#  group: market
+#
+#- type: cargoProduct
+#  id: SecurityRiot
+#  icon:
+#    sprite: Clothing/OuterClothing/Armor/riot.rsi
+#    state: icon
+#  product: CrateSecurityRiot
+#  cost: 7500
 #  category: cargoproduct-category-name-armory
 #  group: market
 #
@@ -57,75 +65,4 @@
 #  product: CrateArmoryPistols
 #  cost: 5200
 #  category: cargoproduct-category-name-armory
-#  group: market
-=======
-- type: cargoProduct
-  id: ArmorySmg
-  icon:
-    sprite: Objects/Weapons/Guns/SMGs/wt550.rsi
-    state: icon
-  product: CrateArmorySMG
-  cost: 9000
-  category: cargoproduct-category-name-armory
-  group: market
-
-- type: cargoProduct
-  id: ArmoryShotgun
-  icon:
-    sprite: Objects/Weapons/Guns/Shotguns/enforcer.rsi
-    state: icon
-  product: CrateArmoryShotgun
-  cost: 7000
-  category: cargoproduct-category-name-armory
-  group: market
-
-- type: cargoProduct
-  id: SecurityRiot
-  icon:
-    sprite: Clothing/OuterClothing/Armor/riot.rsi
-    state: icon
-  product: CrateSecurityRiot
-  cost: 7500
-  category: cargoproduct-category-name-armory
-  group: market
-
-- type: cargoProduct
-  id: TrackingImplant
-  icon:
-    sprite: Objects/Specific/Medical/implanter.rsi
-    state: implanter0
-  product: CrateTrackingImplants
-  cost: 1000
-  category: cargoproduct-category-name-armory
-  group: market
-
-- type: cargoProduct
-  id: TrainingBombs
-  icon:
-    sprite: Structures/Machines/bomb.rsi
-    state: training-bomb
-  product: CrateTrainingBombs
-  cost: 3000
-  category: cargoproduct-category-name-armory
-  group: market
-
-- type: cargoProduct
-  id: ArmoryLaser
-  icon:
-    sprite: Objects/Weapons/Guns/Battery/laser_gun.rsi
-    state: icon
-  product: CrateArmoryLaser
-  cost: 4800
-  category: cargoproduct-category-name-armory
-  group: market
-
-- type: cargoProduct
-  id: ArmoryPistol
-  icon:
-    sprite: Objects/Weapons/Guns/Pistols/mk58.rsi
-    state: icon
-  product: CrateArmoryPistols
-  cost: 5200
-  category: cargoproduct-category-name-armory
-  group: market
->>>>>>> e0163fb0
+#  group: market