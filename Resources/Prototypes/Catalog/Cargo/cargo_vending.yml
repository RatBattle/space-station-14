# If you've arrived here after a failed NoCargoOrderArbitrage test, it's likely
# because the product in question contains a restock box which links to a
# vending machine inventory that has had items added to it recently and caused
# its calculated price to exceed the cost below.
#
# The costs will need to be kept in line with the inventory of the respective
# vending machines. An extra hundred or two profit margin should be fine.

- type: cargoProduct
  id: CrateVendingMachineRestockBooze
  abstract: true # Frontier
  icon:
    sprite: Objects/Specific/Service/vending_machine_restock.rsi
    state: base
  product: CrateVendingMachineRestockBoozeFilled
  cost: 400 # Frontier
  category: cargoproduct-category-name-service
  group: market

- type: cargoProduct
  id: CrateVendingMachineRestockChefvend
  abstract: true # Frontier
  name: ChefVend restock crate
  icon:
    sprite: Objects/Specific/Service/vending_machine_restock.rsi
    state: base
  product: CrateVendingMachineRestockChefvendFilled
  cost: 100 # Frontier
  category: cargoproduct-category-name-service
  group: market

- type: cargoProduct
  id: CrateVendingMachineRestockClothes
  abstract: true # Frontier
  icon:
    sprite: Objects/Specific/Service/vending_machine_restock.rsi
    state: base
  product: CrateVendingMachineRestockClothesFilled
  cost: 100 # Frontier
  category: cargoproduct-category-name-service
  group: market

- type: cargoProduct
  id: CrateVendingMachineRestockAutoDrobe
  abstract: true # Frontier
  icon:
    sprite: Objects/Specific/Service/vending_machine_restock.rsi
    state: base
  product: CrateVendingMachineRestockAutoDrobeFilled
<<<<<<< HEAD
  cost: 100 # Frontier
=======
  cost: 2500
>>>>>>> a7e29f28
  category: cargoproduct-category-name-service
  group: market

- type: cargoProduct
  id: CrateVendingMachineRestockDinnerware
  abstract: true # Frontier
  icon:
    sprite: Objects/Specific/Service/vending_machine_restock.rsi
    state: base
  product: CrateVendingMachineRestockDinnerwareFilled
  cost: 100 # Frontier
  category: cargoproduct-category-name-service
  group: market

- type: cargoProduct
  id: CrateVendingMachineRestockCondimentStation
  name: condiment station restock crate
  abstract: true # Frontier
  icon:
    sprite: Objects/Specific/Service/vending_machine_restock.rsi
    state: base
  product: CrateVendingMachineRestockCondimentStationFilled
  cost: 100 # Frontier
  category: cargoproduct-category-name-service
  group: market

- type: cargoProduct
  id: CrateVendingMachineRestockEngineering
  abstract: true # Frontier
  icon:
    sprite: Objects/Specific/Service/vending_machine_restock.rsi
    state: base
  product: CrateVendingMachineRestockEngineeringFilled
  cost: 100 # Frontier
  category: cargoproduct-category-name-engineering
  group: market

- type: cargoProduct
  id: CrateVendingMachineRestockGames
  abstract: true # Frontier
  icon:
    sprite: Objects/Specific/Service/vending_machine_restock.rsi
    state: base
  product: CrateVendingMachineRestockGamesFilled
  cost: 100 # Frontier
  category: cargoproduct-category-name-service
  group: market

- type: cargoProduct
  id: CrateVendingMachineRestockHotDrinks
  abstract: true # Frontier
  icon:
    sprite: Objects/Specific/Service/vending_machine_restock.rsi
    state: base
  product: CrateVendingMachineRestockHotDrinksFilled
  cost: 400 # Frontier
  category: cargoproduct-category-name-service
  group: market

- type: cargoProduct
  id: CrateVendingMachineRestockMedical
  abstract: true # Frontier
  icon:
    sprite: Objects/Specific/Service/vending_machine_restock.rsi
    state: base
  product: CrateVendingMachineRestockMedicalFilled
  cost: 100 # Frontier
  category: cargoproduct-category-name-medical
  group: market

- type: cargoProduct
  id: CrateVendingMachineRestockChemVend
  abstract: true # Frontier
  icon:
    sprite: Objects/Specific/Service/vending_machine_restock.rsi
    state: base
  product: CrateVendingMachineRestockChemVendFilled
  cost: 100 # Frontier
  category: cargoproduct-category-name-medical
  group: market

- type: cargoProduct
  id: CrateVendingMachineRestockNutriMax
  abstract: true # Frontier
  icon:
    sprite: Objects/Specific/Service/vending_machine_restock.rsi
    state: base
  product: CrateVendingMachineRestockNutriMaxFilled
  cost: 100 # Frontier
  category: cargoproduct-category-name-hydroponics
  group: market

- type: cargoProduct
  id: CrateVendingMachineRestockPTech
  abstract: true # Frontier
  icon:
    sprite: Objects/Specific/Service/vending_machine_restock.rsi
    state: base
  product: CrateVendingMachineRestockPTechFilled
  cost: 100 # Frontier
  category: cargoproduct-category-name-service
  group: market

- type: cargoProduct
  id: CrateVendingMachineRestockRobustSoftdrinks
  abstract: true # Frontier
  icon:
    sprite: Objects/Specific/Service/vending_machine_restock.rsi
    state: base
  product: CrateVendingMachineRestockRobustSoftdrinksFilled
  cost: 400 # Frontier
  category: cargoproduct-category-name-service
  group: market

- type: cargoProduct
  id: CrateVendingMachineRestockSalvageEquipment
  abstract: true # Frontier
  icon:
    sprite: Objects/Specific/Service/vending_machine_restock.rsi
    state: base
  product: CrateVendingMachineRestockSalvageEquipmentFilled
  cost: 100 # Frontier
  category: cargoproduct-category-name-engineering
  group: market

- type: cargoProduct
  id: CrateVendingMachineRestockSecTech
  abstract: true # Frontier
  icon:
    sprite: Objects/Specific/Service/vending_machine_restock.rsi
    state: base
  product: CrateVendingMachineRestockSecTechFilled
  cost: 100 # Frontier
  category: cargoproduct-category-name-security
  group: market

- type: cargoProduct
  id: CrateVendingMachineRestockSeeds
  abstract: true # Frontier
  icon:
    sprite: Objects/Specific/Service/vending_machine_restock.rsi
    state: base
  product: CrateVendingMachineRestockSeedsFilled
<<<<<<< HEAD
  cost: 100 # Frontier: 3470<100
=======
  cost: 3600
>>>>>>> a7e29f28
  category: cargoproduct-category-name-hydroponics
  group: market

- type: cargoProduct
  id: CrateVendingMachineRestockSmokes
  abstract: true # Frontier
  icon:
    sprite: Objects/Specific/Service/vending_machine_restock.rsi
    state: base
  product: CrateVendingMachineRestockSmokesFilled
  cost: 400 # Frontier
  category: cargoproduct-category-name-service
  group: market

- type: cargoProduct
  id: CrateVendingMachineRestockVendomat
  abstract: true # Frontier
  icon:
    sprite: Objects/Specific/Service/vending_machine_restock.rsi
    state: base
  product: CrateVendingMachineRestockVendomatFilled
  cost: 100 # Frontier
  category: cargoproduct-category-name-service
  group: market

- type: cargoProduct
  id: CrateVendingMachineRestockRobotics
  abstract: true # Frontier
  icon:
    sprite: Objects/Specific/Service/vending_machine_restock.rsi
    state: base
  product: CrateVendingMachineRestockRoboticsFilled
  cost: 100 # Frontier
  category: cargoproduct-category-name-science
  group: market

- type: cargoProduct
  id: CrateVendingMachineRestockTankDispenser
  abstract: true # Frontier
  icon:
    sprite: Objects/Specific/Service/vending_machine_restock.rsi
    state: base
  product: CrateVendingMachineRestockTankDispenserFilled
  cost: 100 # Frontier
  category: cargoproduct-category-name-atmospherics
  group: market

- type: cargoProduct
  id: CrateVendingMachineRestockHappyHonk
  abstract: true # Frontier
  icon:
    sprite: Objects/Specific/Service/vending_machine_restock.rsi
    state: base
  product: CrateVendingMachineRestockHappyHonkFilled
  cost: 400 # Frontier
  category: cargoproduct-category-name-service
  group: market

- type: cargoProduct
  id: CrateVendingMachineRestockGetmoreChocolateCorp
  abstract: true # Frontier
  icon:
    sprite: Objects/Specific/Service/vending_machine_restock.rsi
    state: base
  product: CrateVendingMachineRestockGetmoreChocolateCorpFilled
  cost: 400 # Frontier
  category: cargoproduct-category-name-service
  group: market

- type: cargoProduct
  id: CrateVendingMachineRestockChang
  abstract: true # Frontier
  icon:
    sprite: Objects/Specific/Service/vending_machine_restock.rsi
    state: base
  product: CrateVendingMachineRestockChangFilled
  cost: 400 # Frontier
  category: cargoproduct-category-name-service
  group: market

- type: cargoProduct
  id: CrateVendingMachineRestockDiscountDans
  abstract: true # Frontier
  icon:
    sprite: Objects/Specific/Service/vending_machine_restock.rsi
    state: base
  product: CrateVendingMachineRestockDiscountDansFilled
  cost: 400 # Frontier
  category: cargoproduct-category-name-service
  group: market

- type: cargoProduct
  id: CrateVendingMachineRestockDonut
  abstract: true # Frontier
  icon:
    sprite: Objects/Specific/Service/vending_machine_restock.rsi
    state: base
  product: CrateVendingMachineRestockDonutFilled
  cost: 400 # Frontier
  category: cargoproduct-category-name-service
  group: market<|MERGE_RESOLUTION|>--- conflicted
+++ resolved
@@ -47,11 +47,7 @@
     sprite: Objects/Specific/Service/vending_machine_restock.rsi
     state: base
   product: CrateVendingMachineRestockAutoDrobeFilled
-<<<<<<< HEAD
-  cost: 100 # Frontier
-=======
-  cost: 2500
->>>>>>> a7e29f28
+  cost: 100 # Frontier: 2500<100
   category: cargoproduct-category-name-service
   group: market
 
@@ -195,11 +191,7 @@
     sprite: Objects/Specific/Service/vending_machine_restock.rsi
     state: base
   product: CrateVendingMachineRestockSeedsFilled
-<<<<<<< HEAD
-  cost: 100 # Frontier: 3470<100
-=======
-  cost: 3600
->>>>>>> a7e29f28
+  cost: 100 # Frontier: 3600<100
   category: cargoproduct-category-name-hydroponics
   group: market
 
