# If you've arrived here after a failed NoCargoOrderArbitrage test, it's likely
# because the product in question contains a restock box which links to a
# vending machine inventory that has had items added to it recently and caused
# its calculated price to exceed the cost below.
#
# The costs will need to be kept in line with the inventory of the respective
# vending machines. An extra hundred or two profit margin should be fine.

- type: cargoProduct
  id: CrateVendingMachineRestockBooze
  icon:
    sprite: Objects/Specific/Service/vending_machine_restock.rsi
    state: base
  product: CrateVendingMachineRestockBoozeFilled
<<<<<<< HEAD
  cost: 400 # Frontier
  category: Service
=======
  cost: 3500
  category: cargoproduct-category-name-service
>>>>>>> 694ae001
  group: market

- type: cargoProduct
  id: CrateVendingMachineRestockChefvend
  name: ChefVend restock crate
  icon:
    sprite: Objects/Specific/Service/vending_machine_restock.rsi
    state: base
  product: CrateVendingMachineRestockChefvendFilled
<<<<<<< HEAD
  cost: 100 # Frontier
  category: Service
=======
  cost: 680
  category: cargoproduct-category-name-service
>>>>>>> 694ae001
  group: market

- type: cargoProduct
  id: CrateVendingMachineRestockClothes
  icon:
    sprite: Objects/Specific/Service/vending_machine_restock.rsi
    state: base
  product: CrateVendingMachineRestockClothesFilled
<<<<<<< HEAD
  cost: 400 # Frontier
  category: Service
=======
  cost: 2400
  category: cargoproduct-category-name-service
  group: market

- type: cargoProduct
  id: CrateVendingMachineRestockAutoDrobe
  icon:
    sprite: Objects/Specific/Service/vending_machine_restock.rsi
    state: base
  product: CrateVendingMachineRestockAutoDrobeFilled
  cost: 1200
  category: cargoproduct-category-name-service
>>>>>>> 694ae001
  group: market

- type: cargoProduct
  id: CrateVendingMachineRestockDinnerware
  icon:
    sprite: Objects/Specific/Service/vending_machine_restock.rsi
    state: base
  product: CrateVendingMachineRestockDinnerwareFilled
<<<<<<< HEAD
  cost: 100 # Frontier
  category: Service
=======
  cost: 2000
  category: cargoproduct-category-name-service
>>>>>>> 694ae001
  group: market

- type: cargoProduct
  id: CrateVendingMachineRestockCondimentStation
  name: condiment station restock crate
  icon:
    sprite: Objects/Specific/Service/vending_machine_restock.rsi
    state: base
  product: CrateVendingMachineRestockCondimentStationFilled
<<<<<<< HEAD
  cost: 100 # Frontier
  category: Service
=======
  cost: 300
  category: cargoproduct-category-name-service
>>>>>>> 694ae001
  group: market

- type: cargoProduct
  id: CrateVendingMachineRestockEngineering
  icon:
    sprite: Objects/Specific/Service/vending_machine_restock.rsi
    state: base
  product: CrateVendingMachineRestockEngineeringFilled
<<<<<<< HEAD
  cost: 100 # Frontier
  category: Engineering
=======
  cost: 3200
  category: cargoproduct-category-name-engineering
>>>>>>> 694ae001
  group: market

- type: cargoProduct
  id: CrateVendingMachineRestockGames
  icon:
    sprite: Objects/Specific/Service/vending_machine_restock.rsi
    state: base
  product: CrateVendingMachineRestockGamesFilled
<<<<<<< HEAD
  cost: 100 # Frontier
  category: Service
=======
  cost: 750
  category: cargoproduct-category-name-service
>>>>>>> 694ae001
  group: market

- type: cargoProduct
  id: CrateVendingMachineRestockHotDrinks
  icon:
    sprite: Objects/Specific/Service/vending_machine_restock.rsi
    state: base
  product: CrateVendingMachineRestockHotDrinksFilled
<<<<<<< HEAD
  cost: 400 # Frontier
  category: Service
=======
  cost: 1200
  category: cargoproduct-category-name-service
>>>>>>> 694ae001
  group: market

- type: cargoProduct
  id: CrateVendingMachineRestockMedical
  icon:
    sprite: Objects/Specific/Service/vending_machine_restock.rsi
    state: base
  product: CrateVendingMachineRestockMedicalFilled
<<<<<<< HEAD
  cost: 100 # Frontier
  category: Medical
=======
  cost: 1750
  category: cargoproduct-category-name-medical
>>>>>>> 694ae001
  group: market

- type: cargoProduct
  id: CrateVendingMachineRestockChemVend
  icon:
    sprite: Objects/Specific/Service/vending_machine_restock.rsi
    state: base
  product: CrateVendingMachineRestockChemVendFilled
<<<<<<< HEAD
  cost: 100 # Frontier
  category: Medical
=======
  cost: 3820
  category: cargoproduct-category-name-medical
>>>>>>> 694ae001
  group: market

- type: cargoProduct
  id: CrateVendingMachineRestockNutriMax
  icon:
    sprite: Objects/Specific/Service/vending_machine_restock.rsi
    state: base
  product: CrateVendingMachineRestockNutriMaxFilled
<<<<<<< HEAD
  cost: 100 # Frontier
  category: Hydroponics
=======
  cost: 2400
  category: cargoproduct-category-name-hydroponics
>>>>>>> 694ae001
  group: market

- type: cargoProduct
  id: CrateVendingMachineRestockPTech
  icon:
    sprite: Objects/Specific/Service/vending_machine_restock.rsi
    state: base
  product: CrateVendingMachineRestockPTechFilled
<<<<<<< HEAD
  cost: 100 # Frontier
  category: Service
=======
  cost: 1200
  category: cargoproduct-category-name-service
>>>>>>> 694ae001
  group: market

- type: cargoProduct
  id: CrateVendingMachineRestockRobustSoftdrinks
  icon:
    sprite: Objects/Specific/Service/vending_machine_restock.rsi
    state: base
  product: CrateVendingMachineRestockRobustSoftdrinksFilled
<<<<<<< HEAD
  cost: 400 # Frontier
  category: Service
=======
  cost: 1200
  category: cargoproduct-category-name-service
>>>>>>> 694ae001
  group: market

- type: cargoProduct
  id: CrateVendingMachineRestockSalvageEquipment
  icon:
    sprite: Objects/Specific/Service/vending_machine_restock.rsi
    state: base
  product: CrateVendingMachineRestockSalvageEquipmentFilled
<<<<<<< HEAD
  cost: 100 # Frontier
  category: Engineering
=======
  cost: 1000
  category: cargoproduct-category-name-engineering
>>>>>>> 694ae001
  group: market

- type: cargoProduct
  id: CrateVendingMachineRestockSecTech
  icon:
    sprite: Objects/Specific/Service/vending_machine_restock.rsi
    state: base
  product: CrateVendingMachineRestockSecTechFilled
<<<<<<< HEAD
  cost: 100 # Frontier
  category: Security
=======
  cost: 2200
  category: cargoproduct-category-name-security
>>>>>>> 694ae001
  group: market

- type: cargoProduct
  id: CrateVendingMachineRestockSeeds
  icon:
    sprite: Objects/Specific/Service/vending_machine_restock.rsi
    state: base
  product: CrateVendingMachineRestockSeedsFilled
<<<<<<< HEAD
  cost: 100 # Frontier
  category: Hydroponics
=======
  cost: 3375
  category: cargoproduct-category-name-hydroponics
>>>>>>> 694ae001
  group: market

- type: cargoProduct
  id: CrateVendingMachineRestockSmokes
  icon:
    sprite: Objects/Specific/Service/vending_machine_restock.rsi
    state: base
  product: CrateVendingMachineRestockSmokesFilled
<<<<<<< HEAD
  cost: 400 # Frontier
  category: Service
=======
  cost: 1200
  category: cargoproduct-category-name-service
>>>>>>> 694ae001
  group: market

- type: cargoProduct
  id: CrateVendingMachineRestockVendomat
  icon:
    sprite: Objects/Specific/Service/vending_machine_restock.rsi
    state: base
  product: CrateVendingMachineRestockVendomatFilled
<<<<<<< HEAD
  cost: 100 # Frontier
  category: Service
=======
  cost: 1200
  category: cargoproduct-category-name-service
>>>>>>> 694ae001
  group: market

- type: cargoProduct
  id: CrateVendingMachineRestockRobotics
  icon:
    sprite: Objects/Specific/Service/vending_machine_restock.rsi
    state: base
  product: CrateVendingMachineRestockRoboticsFilled
<<<<<<< HEAD
  cost: 100 # Frontier
  category: Science
=======
  cost: 1600
  category: cargoproduct-category-name-science
>>>>>>> 694ae001
  group: market

- type: cargoProduct
  id: CrateVendingMachineRestockTankDispenser
  icon:
    sprite: Objects/Specific/Service/vending_machine_restock.rsi
    state: base
  product: CrateVendingMachineRestockTankDispenserFilled
<<<<<<< HEAD
  cost: 100 # Frontier
  category: Atmospherics
=======
  cost: 1000
  category: cargoproduct-category-name-atmospherics
>>>>>>> 694ae001
  group: market

- type: cargoProduct
  id: CrateVendingMachineRestockHappyHonk
  icon:
    sprite: Objects/Specific/Service/vending_machine_restock.rsi
    state: base
  product: CrateVendingMachineRestockHappyHonkFilled
<<<<<<< HEAD
  cost: 400 # Frontier
  category: Service
=======
  cost: 2100
  category: cargoproduct-category-name-service
>>>>>>> 694ae001
  group: market

- type: cargoProduct
  id: CrateVendingMachineRestockGetmoreChocolateCorp
  icon:
    sprite: Objects/Specific/Service/vending_machine_restock.rsi
    state: base
  product: CrateVendingMachineRestockGetmoreChocolateCorpFilled
<<<<<<< HEAD
  cost: 400 # Frontier
  category: Service
=======
  cost: 1200
  category: cargoproduct-category-name-service
>>>>>>> 694ae001
  group: market

- type: cargoProduct
  id: CrateVendingMachineRestockChang
  icon:
    sprite: Objects/Specific/Service/vending_machine_restock.rsi
    state: base
  product: CrateVendingMachineRestockChangFilled
<<<<<<< HEAD
  cost: 400 # Frontier
  category: Service
=======
  cost: 1200
  category: cargoproduct-category-name-service
>>>>>>> 694ae001
  group: market

- type: cargoProduct
  id: CrateVendingMachineRestockDiscountDans
  icon:
    sprite: Objects/Specific/Service/vending_machine_restock.rsi
    state: base
  product: CrateVendingMachineRestockDiscountDansFilled
<<<<<<< HEAD
  cost: 400 # Frontier
  category: Service
=======
  cost: 1200
  category: cargoproduct-category-name-service
>>>>>>> 694ae001
  group: market

- type: cargoProduct
  id: CrateVendingMachineRestockDonut
  icon:
    sprite: Objects/Specific/Service/vending_machine_restock.rsi
    state: base
  product: CrateVendingMachineRestockDonutFilled
<<<<<<< HEAD
  cost: 400 # Frontier
  category: Service
=======
  cost: 1200
  category: cargoproduct-category-name-service
>>>>>>> 694ae001
  group: market<|MERGE_RESOLUTION|>--- conflicted
+++ resolved
@@ -12,13 +12,8 @@
     sprite: Objects/Specific/Service/vending_machine_restock.rsi
     state: base
   product: CrateVendingMachineRestockBoozeFilled
-<<<<<<< HEAD
   cost: 400 # Frontier
-  category: Service
-=======
-  cost: 3500
-  category: cargoproduct-category-name-service
->>>>>>> 694ae001
+  category: cargoproduct-category-name-service
   group: market
 
 - type: cargoProduct
@@ -28,13 +23,8 @@
     sprite: Objects/Specific/Service/vending_machine_restock.rsi
     state: base
   product: CrateVendingMachineRestockChefvendFilled
-<<<<<<< HEAD
   cost: 100 # Frontier
-  category: Service
-=======
-  cost: 680
-  category: cargoproduct-category-name-service
->>>>>>> 694ae001
+  category: cargoproduct-category-name-service
   group: market
 
 - type: cargoProduct
@@ -43,11 +33,7 @@
     sprite: Objects/Specific/Service/vending_machine_restock.rsi
     state: base
   product: CrateVendingMachineRestockClothesFilled
-<<<<<<< HEAD
   cost: 400 # Frontier
-  category: Service
-=======
-  cost: 2400
   category: cargoproduct-category-name-service
   group: market
 
@@ -57,9 +43,8 @@
     sprite: Objects/Specific/Service/vending_machine_restock.rsi
     state: base
   product: CrateVendingMachineRestockAutoDrobeFilled
-  cost: 1200
-  category: cargoproduct-category-name-service
->>>>>>> 694ae001
+  cost: 400 # Frontier
+  category: cargoproduct-category-name-service
   group: market
 
 - type: cargoProduct
@@ -68,13 +53,8 @@
     sprite: Objects/Specific/Service/vending_machine_restock.rsi
     state: base
   product: CrateVendingMachineRestockDinnerwareFilled
-<<<<<<< HEAD
-  cost: 100 # Frontier
-  category: Service
-=======
   cost: 2000
   category: cargoproduct-category-name-service
->>>>>>> 694ae001
   group: market
 
 - type: cargoProduct
@@ -84,13 +64,8 @@
     sprite: Objects/Specific/Service/vending_machine_restock.rsi
     state: base
   product: CrateVendingMachineRestockCondimentStationFilled
-<<<<<<< HEAD
-  cost: 100 # Frontier
-  category: Service
-=======
   cost: 300
   category: cargoproduct-category-name-service
->>>>>>> 694ae001
   group: market
 
 - type: cargoProduct
@@ -99,13 +74,8 @@
     sprite: Objects/Specific/Service/vending_machine_restock.rsi
     state: base
   product: CrateVendingMachineRestockEngineeringFilled
-<<<<<<< HEAD
-  cost: 100 # Frontier
-  category: Engineering
-=======
   cost: 3200
   category: cargoproduct-category-name-engineering
->>>>>>> 694ae001
   group: market
 
 - type: cargoProduct
@@ -114,13 +84,8 @@
     sprite: Objects/Specific/Service/vending_machine_restock.rsi
     state: base
   product: CrateVendingMachineRestockGamesFilled
-<<<<<<< HEAD
-  cost: 100 # Frontier
-  category: Service
-=======
   cost: 750
   category: cargoproduct-category-name-service
->>>>>>> 694ae001
   group: market
 
 - type: cargoProduct
@@ -129,13 +94,8 @@
     sprite: Objects/Specific/Service/vending_machine_restock.rsi
     state: base
   product: CrateVendingMachineRestockHotDrinksFilled
-<<<<<<< HEAD
-  cost: 400 # Frontier
-  category: Service
-=======
-  cost: 1200
-  category: cargoproduct-category-name-service
->>>>>>> 694ae001
+  cost: 1200
+  category: cargoproduct-category-name-service
   group: market
 
 - type: cargoProduct
@@ -144,13 +104,8 @@
     sprite: Objects/Specific/Service/vending_machine_restock.rsi
     state: base
   product: CrateVendingMachineRestockMedicalFilled
-<<<<<<< HEAD
-  cost: 100 # Frontier
-  category: Medical
-=======
   cost: 1750
   category: cargoproduct-category-name-medical
->>>>>>> 694ae001
   group: market
 
 - type: cargoProduct
@@ -159,13 +114,8 @@
     sprite: Objects/Specific/Service/vending_machine_restock.rsi
     state: base
   product: CrateVendingMachineRestockChemVendFilled
-<<<<<<< HEAD
-  cost: 100 # Frontier
-  category: Medical
-=======
   cost: 3820
   category: cargoproduct-category-name-medical
->>>>>>> 694ae001
   group: market
 
 - type: cargoProduct
@@ -174,13 +124,8 @@
     sprite: Objects/Specific/Service/vending_machine_restock.rsi
     state: base
   product: CrateVendingMachineRestockNutriMaxFilled
-<<<<<<< HEAD
-  cost: 100 # Frontier
-  category: Hydroponics
-=======
   cost: 2400
   category: cargoproduct-category-name-hydroponics
->>>>>>> 694ae001
   group: market
 
 - type: cargoProduct
@@ -189,13 +134,8 @@
     sprite: Objects/Specific/Service/vending_machine_restock.rsi
     state: base
   product: CrateVendingMachineRestockPTechFilled
-<<<<<<< HEAD
-  cost: 100 # Frontier
-  category: Service
-=======
-  cost: 1200
-  category: cargoproduct-category-name-service
->>>>>>> 694ae001
+  cost: 1200
+  category: cargoproduct-category-name-service
   group: market
 
 - type: cargoProduct
@@ -204,13 +144,8 @@
     sprite: Objects/Specific/Service/vending_machine_restock.rsi
     state: base
   product: CrateVendingMachineRestockRobustSoftdrinksFilled
-<<<<<<< HEAD
-  cost: 400 # Frontier
-  category: Service
-=======
-  cost: 1200
-  category: cargoproduct-category-name-service
->>>>>>> 694ae001
+  cost: 1200
+  category: cargoproduct-category-name-service
   group: market
 
 - type: cargoProduct
@@ -219,13 +154,8 @@
     sprite: Objects/Specific/Service/vending_machine_restock.rsi
     state: base
   product: CrateVendingMachineRestockSalvageEquipmentFilled
-<<<<<<< HEAD
-  cost: 100 # Frontier
-  category: Engineering
-=======
   cost: 1000
   category: cargoproduct-category-name-engineering
->>>>>>> 694ae001
   group: market
 
 - type: cargoProduct
@@ -234,13 +164,8 @@
     sprite: Objects/Specific/Service/vending_machine_restock.rsi
     state: base
   product: CrateVendingMachineRestockSecTechFilled
-<<<<<<< HEAD
-  cost: 100 # Frontier
-  category: Security
-=======
   cost: 2200
   category: cargoproduct-category-name-security
->>>>>>> 694ae001
   group: market
 
 - type: cargoProduct
@@ -249,13 +174,8 @@
     sprite: Objects/Specific/Service/vending_machine_restock.rsi
     state: base
   product: CrateVendingMachineRestockSeedsFilled
-<<<<<<< HEAD
-  cost: 100 # Frontier
-  category: Hydroponics
-=======
   cost: 3375
   category: cargoproduct-category-name-hydroponics
->>>>>>> 694ae001
   group: market
 
 - type: cargoProduct
@@ -264,13 +184,8 @@
     sprite: Objects/Specific/Service/vending_machine_restock.rsi
     state: base
   product: CrateVendingMachineRestockSmokesFilled
-<<<<<<< HEAD
-  cost: 400 # Frontier
-  category: Service
-=======
-  cost: 1200
-  category: cargoproduct-category-name-service
->>>>>>> 694ae001
+  cost: 1200
+  category: cargoproduct-category-name-service
   group: market
 
 - type: cargoProduct
@@ -279,13 +194,8 @@
     sprite: Objects/Specific/Service/vending_machine_restock.rsi
     state: base
   product: CrateVendingMachineRestockVendomatFilled
-<<<<<<< HEAD
-  cost: 100 # Frontier
-  category: Service
-=======
-  cost: 1200
-  category: cargoproduct-category-name-service
->>>>>>> 694ae001
+  cost: 1200
+  category: cargoproduct-category-name-service
   group: market
 
 - type: cargoProduct
@@ -294,13 +204,8 @@
     sprite: Objects/Specific/Service/vending_machine_restock.rsi
     state: base
   product: CrateVendingMachineRestockRoboticsFilled
-<<<<<<< HEAD
-  cost: 100 # Frontier
-  category: Science
-=======
   cost: 1600
   category: cargoproduct-category-name-science
->>>>>>> 694ae001
   group: market
 
 - type: cargoProduct
@@ -309,13 +214,8 @@
     sprite: Objects/Specific/Service/vending_machine_restock.rsi
     state: base
   product: CrateVendingMachineRestockTankDispenserFilled
-<<<<<<< HEAD
-  cost: 100 # Frontier
-  category: Atmospherics
-=======
   cost: 1000
   category: cargoproduct-category-name-atmospherics
->>>>>>> 694ae001
   group: market
 
 - type: cargoProduct
@@ -324,13 +224,8 @@
     sprite: Objects/Specific/Service/vending_machine_restock.rsi
     state: base
   product: CrateVendingMachineRestockHappyHonkFilled
-<<<<<<< HEAD
-  cost: 400 # Frontier
-  category: Service
-=======
   cost: 2100
   category: cargoproduct-category-name-service
->>>>>>> 694ae001
   group: market
 
 - type: cargoProduct
@@ -339,13 +234,8 @@
     sprite: Objects/Specific/Service/vending_machine_restock.rsi
     state: base
   product: CrateVendingMachineRestockGetmoreChocolateCorpFilled
-<<<<<<< HEAD
-  cost: 400 # Frontier
-  category: Service
-=======
-  cost: 1200
-  category: cargoproduct-category-name-service
->>>>>>> 694ae001
+  cost: 1200
+  category: cargoproduct-category-name-service
   group: market
 
 - type: cargoProduct
@@ -354,13 +244,8 @@
     sprite: Objects/Specific/Service/vending_machine_restock.rsi
     state: base
   product: CrateVendingMachineRestockChangFilled
-<<<<<<< HEAD
-  cost: 400 # Frontier
-  category: Service
-=======
-  cost: 1200
-  category: cargoproduct-category-name-service
->>>>>>> 694ae001
+  cost: 1200
+  category: cargoproduct-category-name-service
   group: market
 
 - type: cargoProduct
@@ -369,13 +254,8 @@
     sprite: Objects/Specific/Service/vending_machine_restock.rsi
     state: base
   product: CrateVendingMachineRestockDiscountDansFilled
-<<<<<<< HEAD
-  cost: 400 # Frontier
-  category: Service
-=======
-  cost: 1200
-  category: cargoproduct-category-name-service
->>>>>>> 694ae001
+  cost: 1200
+  category: cargoproduct-category-name-service
   group: market
 
 - type: cargoProduct
@@ -384,11 +264,6 @@
     sprite: Objects/Specific/Service/vending_machine_restock.rsi
     state: base
   product: CrateVendingMachineRestockDonutFilled
-<<<<<<< HEAD
-  cost: 400 # Frontier
-  category: Service
-=======
-  cost: 1200
-  category: cargoproduct-category-name-service
->>>>>>> 694ae001
+  cost: 1200
+  category: cargoproduct-category-name-service
   group: market