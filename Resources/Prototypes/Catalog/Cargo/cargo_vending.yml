--- conflicted
+++ resolved
@@ -191,11 +191,7 @@
     sprite: Objects/Specific/Service/vending_machine_restock.rsi
     state: base
   product: CrateVendingMachineRestockSeedsFilled
-<<<<<<< HEAD
-  cost: 100 # Frontier
-=======
-  cost: 3470
->>>>>>> 9a68cf0b
+  cost: 100 # Frontier: 3470<100
   category: cargoproduct-category-name-hydroponics
   group: market
 
