# If you've arrived here after a failed NoCargoOrderArbitrage test, it's likely
# because the product in question contains a restock box which links to a
# vending machine inventory that has had items added to it recently and caused
# its calculated price to exceed the cost below.
#
# The costs will need to be kept in line with the inventory of the respective
# vending machines. An extra hundred or two profit margin should be fine.

- type: cargoProduct
  id: CrateVendingMachineRestockBooze
  icon:
    sprite: Objects/Specific/Service/vending_machine_restock.rsi
    state: base
  product: CrateVendingMachineRestockBoozeFilled
  cost: 400 # Frontier
  category: Service
  group: market

- type: cargoProduct
  id: CrateVendingMachineRestockChefvend
  name: ChefVend restock crate
  icon:
    sprite: Objects/Specific/Service/vending_machine_restock.rsi
    state: base
  product: CrateVendingMachineRestockChefvendFilled
  cost: 100 # Frontier
  category: Service
  group: market

- type: cargoProduct
  id: CrateVendingMachineRestockClothes
  icon:
    sprite: Objects/Specific/Service/vending_machine_restock.rsi
    state: base
  product: CrateVendingMachineRestockClothesFilled
<<<<<<< HEAD
  cost: 400 # Frontier
=======
  cost: 4900
>>>>>>> 76823cc5
  category: Service
  group: market

- type: cargoProduct
  id: CrateVendingMachineRestockDinnerware
  icon:
    sprite: Objects/Specific/Service/vending_machine_restock.rsi
    state: base
  product: CrateVendingMachineRestockDinnerwareFilled
  cost: 100 # Frontier
  category: Service
  group: market

- type: cargoProduct
  id: CrateVendingMachineRestockCondimentStation
  name: condiment station restock crate
  icon:
    sprite: Objects/Specific/Service/vending_machine_restock.rsi
    state: base
  product: CrateVendingMachineRestockCondimentStationFilled
  cost: 100 # Frontier
  category: Service
  group: market

- type: cargoProduct
  id: CrateVendingMachineRestockEngineering
  icon:
    sprite: Objects/Specific/Service/vending_machine_restock.rsi
    state: base
  product: CrateVendingMachineRestockEngineeringFilled
  cost: 100 # Frontier
  category: Engineering
  group: market

- type: cargoProduct
  id: CrateVendingMachineRestockGames
  icon:
    sprite: Objects/Specific/Service/vending_machine_restock.rsi
    state: base
  product: CrateVendingMachineRestockGamesFilled
  cost: 100 # Frontier
  category: Service
  group: market

- type: cargoProduct
  id: CrateVendingMachineRestockHotDrinks
  icon:
    sprite: Objects/Specific/Service/vending_machine_restock.rsi
    state: base
  product: CrateVendingMachineRestockHotDrinksFilled
  cost: 400 # Frontier
  category: Service
  group: market

- type: cargoProduct
  id: CrateVendingMachineRestockMedical
  icon:
    sprite: Objects/Specific/Service/vending_machine_restock.rsi
    state: base
  product: CrateVendingMachineRestockMedicalFilled
  cost: 100 # Frontier
  category: Medical
  group: market

- type: cargoProduct
  id: CrateVendingMachineRestockChemVend
  icon:
    sprite: Objects/Specific/Service/vending_machine_restock.rsi
    state: base
  product: CrateVendingMachineRestockChemVendFilled
  cost: 100 # Frontier
  category: Medical
  group: market

- type: cargoProduct
  id: CrateVendingMachineRestockNutriMax
  icon:
    sprite: Objects/Specific/Service/vending_machine_restock.rsi
    state: base
  product: CrateVendingMachineRestockNutriMaxFilled
  cost: 100 # Frontier
  category: Hydroponics
  group: market

- type: cargoProduct
  id: CrateVendingMachineRestockPTech
  icon:
    sprite: Objects/Specific/Service/vending_machine_restock.rsi
    state: base
  product: CrateVendingMachineRestockPTechFilled
  cost: 100 # Frontier
  category: Service
  group: market

- type: cargoProduct
  id: CrateVendingMachineRestockRobustSoftdrinks
  icon:
    sprite: Objects/Specific/Service/vending_machine_restock.rsi
    state: base
  product: CrateVendingMachineRestockRobustSoftdrinksFilled
  cost: 400 # Frontier
  category: Service
  group: market

- type: cargoProduct
  id: CrateVendingMachineRestockSalvageEquipment
  icon:
    sprite: Objects/Specific/Service/vending_machine_restock.rsi
    state: base
  product: CrateVendingMachineRestockSalvageEquipmentFilled
  cost: 100 # Frontier
  category: Engineering
  group: market

- type: cargoProduct
  id: CrateVendingMachineRestockSecTech
  icon:
    sprite: Objects/Specific/Service/vending_machine_restock.rsi
    state: base
  product: CrateVendingMachineRestockSecTechFilled
  cost: 100 # Frontier
  category: Security
  group: market

- type: cargoProduct
  id: CrateVendingMachineRestockSeeds
  icon:
    sprite: Objects/Specific/Service/vending_machine_restock.rsi
    state: base
  product: CrateVendingMachineRestockSeedsFilled
  cost: 100 # Frontier
  category: Hydroponics
  group: market

- type: cargoProduct
  id: CrateVendingMachineRestockSmokes
  icon:
    sprite: Objects/Specific/Service/vending_machine_restock.rsi
    state: base
  product: CrateVendingMachineRestockSmokesFilled
  cost: 400 # Frontier
  category: Service
  group: market

- type: cargoProduct
  id: CrateVendingMachineRestockVendomat
  icon:
    sprite: Objects/Specific/Service/vending_machine_restock.rsi
    state: base
  product: CrateVendingMachineRestockVendomatFilled
  cost: 100 # Frontier
  category: Service
  group: market

- type: cargoProduct
  id: CrateVendingMachineRestockRobotics
  icon:
    sprite: Objects/Specific/Service/vending_machine_restock.rsi
    state: base
  product: CrateVendingMachineRestockRoboticsFilled
  cost: 100 # Frontier
  category: Science
  group: market

- type: cargoProduct
  id: CrateVendingMachineRestockTankDispenser
  icon:
    sprite: Objects/Specific/Service/vending_machine_restock.rsi
    state: base
  product: CrateVendingMachineRestockTankDispenserFilled
  cost: 100 # Frontier
  category: Atmospherics
  group: market

- type: cargoProduct
  id: CrateVendingMachineRestockHappyHonk
  icon:
    sprite: Objects/Specific/Service/vending_machine_restock.rsi
    state: base
  product: CrateVendingMachineRestockHappyHonkFilled
  cost: 400 # Frontier
  category: Service
  group: market

- type: cargoProduct
  id: CrateVendingMachineRestockGetmoreChocolateCorp
  icon:
    sprite: Objects/Specific/Service/vending_machine_restock.rsi
    state: base
  product: CrateVendingMachineRestockGetmoreChocolateCorpFilled
  cost: 400 # Frontier
  category: Service
  group: market

- type: cargoProduct
  id: CrateVendingMachineRestockChang
  icon:
    sprite: Objects/Specific/Service/vending_machine_restock.rsi
    state: base
  product: CrateVendingMachineRestockChangFilled
  cost: 400 # Frontier
  category: Service
  group: market

- type: cargoProduct
  id: CrateVendingMachineRestockDiscountDans
  icon:
    sprite: Objects/Specific/Service/vending_machine_restock.rsi
    state: base
  product: CrateVendingMachineRestockDiscountDansFilled
  cost: 400 # Frontier
  category: Service
  group: market

- type: cargoProduct
  id: CrateVendingMachineRestockDonut
  icon:
    sprite: Objects/Specific/Service/vending_machine_restock.rsi
    state: base
  product: CrateVendingMachineRestockDonutFilled
  cost: 400 # Frontier
  category: Service
  group: market<|MERGE_RESOLUTION|>--- conflicted
+++ resolved
@@ -33,11 +33,7 @@
     sprite: Objects/Specific/Service/vending_machine_restock.rsi
     state: base
   product: CrateVendingMachineRestockClothesFilled
-<<<<<<< HEAD
-  cost: 400 # Frontier
-=======
-  cost: 4900
->>>>>>> 76823cc5
+  cost: 400 # Frontier
   category: Service
   group: market
 
