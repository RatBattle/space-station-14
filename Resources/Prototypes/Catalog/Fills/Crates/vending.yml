--- conflicted
+++ resolved
@@ -45,11 +45,7 @@
 - type: entity
   id: CrateVendingMachineRestockCondimentStationFilled
   parent: CratePlasticBiodegradable # Frontier: CratePlastic<CratePlasticBiodegradable
-<<<<<<< HEAD
-  name: ящик пополнения Островок соусов
-=======
   name: condiment station restock crate
->>>>>>> d01816f0
   description: Contains a restock box for the condiment station.
   components:
   - type: StorageFill
