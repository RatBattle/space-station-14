--- conflicted
+++ resolved
@@ -6,11 +6,6 @@
   components:
     - type: SurplusBundle
       totalPrice: 50
-<<<<<<< HEAD
-    - type: StaticPrice # Frontier
-      vendPrice: 150000 # Frontier  # СorvaxFrontier
-=======
->>>>>>> 3b71b0f8
 
 - type: entity
   id: CrateCybersunJuggernautBundle
