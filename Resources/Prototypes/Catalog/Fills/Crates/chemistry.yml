- type: entity
  id: CrateChemistryP
  parent: CrateChemistrySupplies
  components:
    - type: StorageFill
      contents:
        - id: JugAluminium
          amount: 1
        - id: JugCarbon
          amount: 1
        - id: JugChlorine
          amount: 1
        - id: JugFluorine
          amount: 1
        - id: JugIodine
          amount: 1
        - id: JugPhosphorus
          amount: 1
        - id: JugSulfur
          amount: 1
        - id: JugSilicon
          amount: 1
<<<<<<< HEAD
        - id: JugNitrogen
          amount: 1
        - id: JugOxygen
          amount: 1
=======
        - id: JugOxygen
          amount: 1
        - id: JugNitrogen
          amount: 1
>>>>>>> 947832c6

- type: entity
  id: CrateChemistryS
  parent: CrateChemistrySupplies
  components:
    - type: StorageFill
      contents:
        - id: JugHydrogen
          amount: 1
        - id: JugLithium
          amount: 1
        - id: JugSodium
          amount: 1
        - id: JugPotassium
          amount: 1
        - id: JugRadium
          amount: 1
        - id: JugSugar
          amount: 1
        - id: JugEthanol
          amount: 1

- type: entity
  id: CrateChemistryD
  parent: CrateChemistrySupplies
  components:
    - type: StorageFill
      contents:
        - id: JugIron
          amount: 1
        - id: JugCopper
          amount: 1
        - id: JugGold
          amount: 1
        - id: JugMercury
          amount: 1
        - id: JugSilver
          amount: 1<|MERGE_RESOLUTION|>--- conflicted
+++ resolved
@@ -20,17 +20,10 @@
           amount: 1
         - id: JugSilicon
           amount: 1
-<<<<<<< HEAD
-        - id: JugNitrogen
-          amount: 1
-        - id: JugOxygen
-          amount: 1
-=======
         - id: JugOxygen
           amount: 1
         - id: JugNitrogen
           amount: 1
->>>>>>> 947832c6
 
 - type: entity
   id: CrateChemistryS
