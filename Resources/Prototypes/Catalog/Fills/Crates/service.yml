--- conflicted
+++ resolved
@@ -18,7 +18,7 @@
       - id: TrashBag
         amount: 2
       - id: Plunger # Frontier 2<1
-        amount: 1 
+        amount: 1
       - id: LightReplacer # Frontier
         amount: 1
 
@@ -124,11 +124,8 @@
     - id: BoxFolderBlue
     - id: BoxFolderRed
     - id: BoxFolderYellow
-<<<<<<< HEAD
+    - id: NewtonCradle
     - id: RubberStampCaptain
-=======
-    - id: NewtonCradle
->>>>>>> 76823cc5
 
 - type: entity
   id: CrateServicePersonnel
