- type: entityTable
  id: BookshelfEntityTable
  table: !type:AllSelector
    children:
    # Randomly generated books
    - id: BookRandomStory
      amount: !type:RangeNumberSelector
        range: 0, 4
    # Guidebooks
    - !type:GroupSelector
      children:
      - id: BookBartendersManual
      - id: BookChemicalCompendium
      - id: BookEngineersHandbook
      - id: BookHowToCookForFortySpaceman
      - id: BookHowToKeepStationClean
      - id: BookHowToRockAndStone
      - id: BookHowToSurvive
<<<<<<< HEAD
        orGroup: BookPool
      - id: BookChemicalCompendium
        orGroup: BookPool
      - id: HyperlinkBookSpaceLaw # Frontier: BookSpaceLaw<HyperlinkBookSpaceLaw
        orGroup: BookPool
      - id: BookNarsieLegend
        prob: 0.1
        orGroup: BookAuthor
      - id: BookTruth
        prob: 0.1
        orGroup: BookAuthor
      - id: BookWorld
        prob: 0.1
        orGroup: BookAuthor
      - id: BookIanAntarctica
        prob: 0.1
        orGroup: BookAuthor
      - id: BookSlothClownSSS
        prob: 0.1
        orGroup: BookAuthor
      - id: BookSlothClownPranks
        prob: 0.1
        orGroup: BookAuthor
      - id: BookSlothClownMMD
        prob: 0.1
        orGroup: BookAuthor
      - id: BookStruck
        prob: 0.1
        orGroup: BookAuthor
      - id: BookSun
        prob: 0.1
        orGroup: BookAuthor
      - id: BookPossum
        prob: 0.1
        orGroup: BookAuthor
=======
      - id: BookLeafLoversSecret
      - id: BookMedicalReferenceBook
      - id: BookScientistsGuidebook
      - id: BookSecurity
      - id: BookSpaceEncyclopedia
      - id: BookSpaceLaw
      - id: BookTheBookOfControl
    # Handwritten books
    - !type:GroupSelector
      rolls: !type:RangeNumberSelector
        range: 0, 2
      children:
      - id: BookAurora
>>>>>>> a7e29f28
      - id: BookCafe
      - id: BookEarth
      - id: BookFeather
      - id: BookIanAntarctica
      - id: BookIanArctic
      - id: BookIanCity
      - id: BookIanDesert
      - id: BookIanLostWolfPup
      - id: BookIanMountain
      - id: BookIanOcean
      - id: BookIanRanch
      - id: BookInspiration
      - id: BookJourney
      - id: BookMap
      - id: BookMedicalOfficer
      - id: BookMorgue
      - id: BookNames
      - id: BookNarsieLegend
      - id: BookPossum
      - id: BookRufus
      - id: BookSlothClownMMD
      - id: BookSlothClownPranks
      - id: BookSlothClownSSS
      - id: BookStruck
      - id: BookSun
      - id: BookTemple
      - id: BookTruth
      - id: BookWatched
      - id: BookWorld

- type: entity
  id: BookshelfFilled
  parent: Bookshelf
  suffix: random filled
  components:
  - type: EntityTableContainerFill
    containers:
      storagebase: !type:NestedSelector
        tableId: BookshelfEntityTable<|MERGE_RESOLUTION|>--- conflicted
+++ resolved
@@ -16,49 +16,12 @@
       - id: BookHowToKeepStationClean
       - id: BookHowToRockAndStone
       - id: BookHowToSurvive
-<<<<<<< HEAD
-        orGroup: BookPool
-      - id: BookChemicalCompendium
-        orGroup: BookPool
-      - id: HyperlinkBookSpaceLaw # Frontier: BookSpaceLaw<HyperlinkBookSpaceLaw
-        orGroup: BookPool
-      - id: BookNarsieLegend
-        prob: 0.1
-        orGroup: BookAuthor
-      - id: BookTruth
-        prob: 0.1
-        orGroup: BookAuthor
-      - id: BookWorld
-        prob: 0.1
-        orGroup: BookAuthor
-      - id: BookIanAntarctica
-        prob: 0.1
-        orGroup: BookAuthor
-      - id: BookSlothClownSSS
-        prob: 0.1
-        orGroup: BookAuthor
-      - id: BookSlothClownPranks
-        prob: 0.1
-        orGroup: BookAuthor
-      - id: BookSlothClownMMD
-        prob: 0.1
-        orGroup: BookAuthor
-      - id: BookStruck
-        prob: 0.1
-        orGroup: BookAuthor
-      - id: BookSun
-        prob: 0.1
-        orGroup: BookAuthor
-      - id: BookPossum
-        prob: 0.1
-        orGroup: BookAuthor
-=======
       - id: BookLeafLoversSecret
       - id: BookMedicalReferenceBook
       - id: BookScientistsGuidebook
       - id: BookSecurity
       - id: BookSpaceEncyclopedia
-      - id: BookSpaceLaw
+      - id: HyperlinkBookSpaceLaw # Frontier: BookSpaceLaw<HyperlinkBookSpaceLaw
       - id: BookTheBookOfControl
     # Handwritten books
     - !type:GroupSelector
@@ -66,7 +29,6 @@
         range: 0, 2
       children:
       - id: BookAurora
->>>>>>> a7e29f28
       - id: BookCafe
       - id: BookEarth
       - id: BookFeather
