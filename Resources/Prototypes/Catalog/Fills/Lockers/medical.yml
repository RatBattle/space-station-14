--- conflicted
+++ resolved
@@ -45,7 +45,6 @@
       - id: HandheldHealthAnalyzer
 #        prob: 0.6
       - id: ClothingHandsGlovesLatex
-<<<<<<< HEAD
 #      - id: ClothingHeadsetMedical # Frontier
       - id: ClothingEyesHudMedical # Frontier
 #      - id: ClothingBeltMedical
@@ -67,29 +66,6 @@
 #      - id: UniformScrubsColorPurple
 #        prob: 0.05
 #        orGroup: Surgshrubs
-=======
-      - id: ClothingHeadsetMedical
-      - id: ClothingEyesHudMedical
-      - id: ClothingBeltMedical
-      - id: ClothingHeadHatSurgcapGreen
-        prob: 0.1
-        orGroup: Surgcaps
-      - id: ClothingHeadHatSurgcapPurple
-        prob: 0.05
-        orGroup: Surgcaps
-      - id: ClothingHeadHatSurgcapBlue
-        prob: 0.90
-        orGroup: Surgcaps
-      - id: UniformScrubsColorBlue
-        prob: 0.5
-        orGroup: Surgshrubs
-      - id: UniformScrubsColorGreen
-        prob: 0.1
-        orGroup: Surgshrubs
-      - id: UniformScrubsColorPurple
-        prob: 0.05
-        orGroup: Surgshrubs
->>>>>>> dfbf47c3
       - id: ClothingMaskSterile
 #      - id: ClothingBeltMedical # Frontier
       - id: ClothingBeltMedicalFilled # Frontier
@@ -105,7 +81,6 @@
       - id: HandheldHealthAnalyzer
 #        prob: 0.6
       - id: ClothingHandsGlovesLatex
-<<<<<<< HEAD
 #      - id: ClothingHeadsetMedical # Frontier
       - id: ClothingEyesHudMedical # Frontier
 #      - id: ClothingBeltMedical
@@ -127,29 +102,6 @@
 #      - id: UniformScrubsColorPurple
 #        prob: 0.05
 #        orGroup: Surgshrubs
-=======
-      - id: ClothingHeadsetMedical
-      - id: ClothingEyesHudMedical
-      - id: ClothingBeltMedical
-      - id: ClothingHeadHatSurgcapGreen
-        prob: 0.1
-        orGroup: Surgcaps
-      - id: ClothingHeadHatSurgcapPurple
-        prob: 0.05
-        orGroup: Surgcaps
-      - id: ClothingHeadHatSurgcapBlue
-        prob: 0.90
-        orGroup: Surgcaps
-      - id: UniformScrubsColorBlue
-        prob: 0.5
-        orGroup: Surgshrubs
-      - id: UniformScrubsColorGreen
-        prob: 0.1
-        orGroup: Surgshrubs
-      - id: UniformScrubsColorPurple
-        prob: 0.05
-        orGroup: Surgshrubs
->>>>>>> dfbf47c3
       - id: ClothingMaskSterile
       - id: ClothingBeltMedicalFilled # Frontier
 
@@ -182,22 +134,12 @@
   components:
   - type: StorageFill
     contents:
-<<<<<<< HEAD
 #      - id: ClothingHeadHelmetVoidParamed # Frontier
 #      - id: ClothingOuterHardsuitVoidParamed # Frontier
 #      - id: ClothingOuterCoatParamedicWB # Frontier
 #      - id: ClothingHeadHatParamedicsoft # Frontier
 #      - id: ClothingUniformJumpsuitParamedic # Frontier
 #      - id: ClothingUniformJumpskirtParamedic # Frontier
-=======
-      - id: ClothingHeadHelmetVoidParamed
-      - id: ClothingOuterHardsuitVoidParamed
-      - id: ClothingOuterCoatParamedicWB
-      - id: ClothingHeadHatParamedicsoft
-      - id: ClothingOuterWinterPara
-      - id: ClothingUniformJumpsuitParamedic
-      - id: ClothingUniformJumpskirtParamedic
->>>>>>> dfbf47c3
       - id: ClothingEyesHudMedical
       - id: ClothingHandsGlovesLatex
 #      - id: ClothingHeadsetMedical  # Frontier
