- type: entity
  id: LockerMedicineFilled
  suffix: Filled
  parent: LockerMedicine
  components:
  - type: StorageFill
    contents:
      - id: BoxSyringe
      - id: EpinephrineChemistryBottle
        amount: 1
      - id: Brutepack
        amount: 2
      - id: Ointment
        amount: 2
      - id: Bloodpack
        amount: 2
      - id: Gauze

- type: entity
  id: LockerWallMedicalFilled
  name: medicine wall locker
  suffix: Filled
  parent: LockerWallMedical
  components:
  - type: StorageFill
    contents:
      - id: BoxSyringe
      - id: EpinephrineChemistryBottle
        amount: 1
      - id: Brutepack
        amount: 2
      - id: Ointment
        amount: 2
      - id: Bloodpack
        amount: 2
      - id: Gauze

- type: entity
  id: LockerMedicalFilled
  suffix: Filled
  parent: LockerMedical
  components:
  - type: StorageFill
    contents:
      - id: HandheldHealthAnalyzer
<<<<<<< HEAD
#        prob: 0.6
=======
        prob: 0.6
      - id: ClothingHeadMirror
        prob: 0.1
>>>>>>> 6829630d
      - id: ClothingHandsGlovesLatex
#      - id: ClothingHeadsetMedical # Frontier
      - id: ClothingEyesHudMedical # Frontier
#      - id: ClothingBeltMedical
#      - id: ClothingHeadHatSurgcapGreen
#        prob: 0.1
#        orGroup: Surgcaps
#      - id: ClothingHeadHatSurgcapPurple
#        prob: 0.05
#        orGroup: Surgcaps
#      - id: ClothingHeadHatSurgcapBlue
#        prob: 0.90
#        orGroup: Surgcaps
#      - id: UniformScrubsColorBlue
#        prob: 0.5
#        orGroup: Surgshrubs
#      - id: UniformScrubsColorGreen
#        prob: 0.1
#        orGroup: Surgshrubs
#      - id: UniformScrubsColorPurple
#        prob: 0.05
#        orGroup: Surgshrubs
      - id: ClothingMaskSterile
#      - id: ClothingBeltMedical # Frontier
      - id: ClothingBeltMedicalFilled # Frontier

- type: entity
  parent: LockerWallMedical
  id: LockerWallMedicalDoctorFilled
  name: medical doctor's wall locker
  suffix: Filled
  components:
  - type: StorageFill
    contents:
      - id: HandheldHealthAnalyzer
#        prob: 0.6
      - id: ClothingHandsGlovesLatex
#      - id: ClothingHeadsetMedical # Frontier
      - id: ClothingEyesHudMedical # Frontier
#      - id: ClothingBeltMedical
#      - id: ClothingHeadHatSurgcapGreen
#        prob: 0.1
#        orGroup: Surgcaps
#      - id: ClothingHeadHatSurgcapPurple
#        prob: 0.05
#        orGroup: Surgcaps
#      - id: ClothingHeadHatSurgcapBlue
#        prob: 0.90
#        orGroup: Surgcaps
#      - id: UniformScrubsColorBlue
#        prob: 0.5
#        orGroup: Surgshrubs
#      - id: UniformScrubsColorGreen
#        prob: 0.1
#        orGroup: Surgshrubs
#      - id: UniformScrubsColorPurple
#        prob: 0.05
#        orGroup: Surgshrubs
      - id: ClothingMaskSterile
      - id: ClothingBeltMedicalFilled # Frontier

- type: entity
  id: LockerChemistryFilled
  suffix: Filled
  parent: LockerChemistry
  components:
  - type: StorageFill
    contents:
      - id: BoxSyringe
      - id: BoxBeaker
        amount: 2
      - id: BoxPillCanister
      - id: BoxBottle
      - id: BoxVial
      - id: ChemBag
      - id: ClothingHandsGlovesLatex
#      - id: ClothingHeadsetMedical # Frontier
      - id: ClothingMaskSterile
#      - id: HandLabeler
      - id: ClothingEyesGlassesChemical # Frontier
      - id: SheetPlasma1 # Frontier
        amount: 3

- type: entity
  id: LockerParamedicFilled
  suffix: Filled
  parent: LockerParamedic
  components:
  - type: StorageFill
    contents:
#      - id: ClothingHeadHelmetVoidParamed # Frontier
#      - id: ClothingOuterHardsuitVoidParamed # Frontier
#      - id: ClothingOuterCoatParamedicWB # Frontier
#      - id: ClothingHeadHatParamedicsoft # Frontier
#      - id: ClothingUniformJumpsuitParamedic # Frontier
#      - id: ClothingUniformJumpskirtParamedic # Frontier
      - id: ClothingEyesHudMedical
      - id: ClothingHandsGlovesLatex
#      - id: ClothingHeadsetMedical  # Frontier
      - id: ClothingMaskSterile
      - id: ClothingBeltMedicalEMTFilled # Frontier
      - id: MedkitFilled # Frontier<|MERGE_RESOLUTION|>--- conflicted
+++ resolved
@@ -43,13 +43,9 @@
   - type: StorageFill
     contents:
       - id: HandheldHealthAnalyzer
-<<<<<<< HEAD
-#        prob: 0.6
-=======
-        prob: 0.6
-      - id: ClothingHeadMirror
-        prob: 0.1
->>>>>>> 6829630d
+#        prob: 0.6 # Frontier
+#      - id: ClothingHeadMirror # Frontier
+#        prob: 0.1 # Frontier
       - id: ClothingHandsGlovesLatex
 #      - id: ClothingHeadsetMedical # Frontier
       - id: ClothingEyesHudMedical # Frontier
