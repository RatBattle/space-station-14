- type: entityTable
  id: LockerFillQuarterMaster
  table: !type:AllSelector
    children:
#    - id: BoxEncryptionKeyCargo # Frontier
#    - id: BoxFolderQmClipboard # Frontier
#    - id: CargoBountyComputerCircuitboard # Frontier
#    - id: CargoRequestComputerCircuitboard # Frontier
#    - id: CargoSaleComputerCircuitboard # Frontier
#    - id: CargoShuttleComputerCircuitboard # Frontier
#    - id: CargoShuttleConsoleCircuitboard # Frontier
#    - id: SalvageMagnetMachineCircuitboard # Frontier
#    - id: CigPackGreen # Frontier
#      prob: 0.50 # Frontier
    - id: ClothingHeadsetAltCargo
#    - id: DoorRemoteCargo # Frontier
    - id: RubberStampApproved
    - id: RubberStampDenied
    - id: RubberStampQm
<<<<<<< HEAD
    - id: ClothingBeltUtilityEngineering # Frontier
=======
    - id: AstroNavCartridge
>>>>>>> d4da9923

- type: entity
  id: LockerQuarterMasterFilled
  suffix: Filled
  parent: LockerQuarterMaster
  components:
  - type: EntityTableContainerFill
    containers:
      entity_storage: !type:NestedSelector
        tableId: LockerFillQuarterMaster

# No laser table
- type: entityTable
  id: LockerFillCaptainNoLaser
  table: !type:AllSelector
    children:
#    - id: CaptainIDCard # Frontier
#    - id: CigarGoldCase # Frontier
#      prob: 0.25 # Frontier
#    - id: ClothingBeltSheathFilled # Frontier
#    - id: ClothingHeadsetAltCommand # Frontier
    - id: ClothingOuterArmorCaptainCarapace
#    - id: CommsComputerCircuitboard # Frontier
#    - id: DoorRemoteCommand # Frontier
#    - id: MedalCase # Frontier
#    - id: NukeDisk # Frontier
#    - id: PinpointerNuclear # Frontier
#    - id: PlushieNuke # Frontier
#      prob: 0.1 # Frontier
    - id: RubberStampCaptain
#    - id: SpaceCash1000 # Frontier
#    - id: WeaponDisabler # Frontier
#    - id: ClothingEyesGlassesCommand # Frontier

# No laser table + Laser table
- type: entityTable
  id: LockerFillCaptainLaser
  table: !type:AllSelector
    children:
    - !type:NestedSelector
      tableId: LockerFillCaptainNoLaser
#    - id: WeaponAntiqueLaser # Frontier

# Hardsuit table, used for suit storage as well
- type: entityTable
  id: FillCaptainHardsuit
  table: !type:AllSelector
    children:
    - id: ClothingOuterHardsuitCap
    - id: ClothingMaskGasCaptain
#    - id: JetpackCaptainFilled # Frontier
#    - id: OxygenTankFilled # Frontier
    - id: AirTankFilled # Frontier
    - id: JetpackMiniFilled # Frontier

# No laser locker, used when the antique laser is placed in the special display crate
- type: entity
  id: LockerCaptainFilledNoLaser
  suffix: Filled
  parent: LockerCaptain
  components:
  - type: EntityTableContainerFill
    containers:
      entity_storage: !type:NestedSelector
        tableId: LockerFillCaptainNoLaser

# No Laser + Laser locker
- type: entity
  id: LockerCaptainFilled
  suffix: Filled, AntiqueLaser
  parent: LockerCaptain
  components:
  - type: EntityTableContainerFill
    containers:
      entity_storage: !type:NestedSelector
        tableId: LockerFillCaptainLaser

# No Laser + Laser + Hardsuit locker
- type: entity
  id: LockerCaptainFilledHardsuit
  suffix: Filled, Hardsuit
  parent: LockerCaptain
  components:
  - type: EntityTableContainerFill
    containers:
      entity_storage: !type:AllSelector
        children:
        - !type:NestedSelector
          tableId: LockerFillCaptainLaser
        - !type:NestedSelector
          tableId: FillCaptainHardsuit

- type: entityTable
  id: LockerFillHeadOfPersonnel
  table: !type:AllSelector
    children:
#    - id: AccessConfigurator # Frontier
#    - id: BoxEncryptionKeyPassenger # Frontier
#    - id: BoxEncryptionKeyService # Frontier
#    - id: BoxHeadset # Frontier
#    - id: BoxID # Frontier
#    - id: BoxPDA # Frontier
#    - id: CigarGoldCase # Frontier
#      prob: 0.25 # Frontier
      # Fuck the HoP they don't deserve fucking cigars.
      # Yes they do fuck you.
#    - id: ClothingBackpackIan # Frontier
#      prob: 0.5 # Frontier
#    - id: ClothingHeadsetCommand # Frontier
#    - id: ClothingNeckGoldmedal # Frontier
#    - id: DoorRemoteService # Frontier
#    - id: HoPIDCard # Frontier
#    - id: IDComputerCircuitboard # Frontier
    - id: RubberStampApproved
    - id: RubberStampDenied
#    - id: RubberStampHop # Frontier
#    - id: WeaponDisabler # Frontier
#    - id: ClothingEyesHudCommand # Frontier

- type: entity
  id: LockerHeadOfPersonnelFilled
  suffix: Filled
  parent: LockerHeadOfPersonnel
  components:
  - type: EntityTableContainerFill
    containers:
      entity_storage: !type:NestedSelector
        tableId: LockerFillHeadOfPersonnel

# No hardsuit table
- type: entityTable
  id: LockerFillChiefEngineerNoHardsuit
  table: !type:AllSelector
    children:
#    - id: AccessConfigurator # Frontier
#    - id: BoxEncryptionKeyEngineering # Frontier
#    - id: CigarCase # Frontier
#      prob: 0.15 # Frontier
#    - id: ClothingBeltChiefEngineerFilled # Frontier
    - id: ClothingEyesGlassesMeson
    - id: ClothingHandsGlovesColorYellow
    - id: ClothingHeadsetAltEngineering
#    - id: DoorRemoteEngineering # Frontier
#    - id: RCD # Frontier
#    - id: RCDAmmo # Frontier
    - id: RubberStampCE
    - id: ShipyardRCD # Frontier
    - id: ShipyardRCDAmmo # Frontier
    - id: trayScanner # Frontier

# Hardsuit table, used for suit storage as well
- type: entityTable
  id: FillChiefEngineerHardsuit
  table: !type:AllSelector
    children:
    - id: ClothingMaskBreath
    - id: ClothingOuterHardsuitEngineeringWhite
#    - id: ClothingShoesBootsMagAdv # Frontier
    - id: ClothingShoesBootsMag # Frontier
#    - id: JetpackVoidFilled # Frontier
#    - id: OxygenTankFilled # Frontier
    - id: AirTankFilled # Frontier
    - id: JetpackMiniFilled # Frontier

# No hardsuit locker
- type: entity
  id: LockerChiefEngineerFilled
  suffix: Filled
  parent: LockerChiefEngineer
  components:
  - type: EntityTableContainerFill
    containers:
      entity_storage: !type:NestedSelector
        tableId: LockerFillChiefEngineerNoHardsuit

# No hardsuit + hardsuit locker
- type: entity
  id: LockerChiefEngineerFilledHardsuit
  suffix: Filled, Hardsuit
  parent: LockerChiefEngineer
  components:
  - type: EntityTableContainerFill
    containers:
      entity_storage: !type:AllSelector
        children:
        - !type:NestedSelector
          tableId: LockerFillChiefEngineerNoHardsuit
        - !type:NestedSelector
          tableId: FillChiefEngineerHardsuit

# No hardsuit table
- type: entityTable
  id: LockerFillChiefMedicalOfficerNoHardsuit
  table: !type:AllSelector
    children:
#    - id: BoxEncryptionKeyMedical # Frontier - bloat
#    - id: ClothingBackpackDuffelSurgeryFilled # Frontier - bloat
#    - id: ClothingCloakCmo # Frontier - bloat
    - id: ClothingEyesHudMedical
#    - id: ClothingHandsGlovesNitrile # Frontier - bloat
#    - id: ClothingHeadHatBeretCmo # Frontier - bloat
    - id: ClothingHeadsetAltMedical
#    - id: ClothingMaskSterile # Frontier - bloat
#    - id: DoorRemoteMedical # Frontier - bloat
    - id: HandheldCrewMonitor
#    - id: Hypospray # Frontier - balance
    - id: HypoMini # Frontier
#    - id: MedicalTechFabCircuitboard # Frontier - bloat
#    - id: MedkitFilled # Frontier - bloat
    - id: RubberStampCMO
    - id: MedTekCartridge

# Hardsuit table, used for suit storage as well
- type: entityTable
  id: FillChiefMedicalOfficerHardsuit
  table: !type:AllSelector
    children:
    - id: ClothingMaskBreathMedical
    - id: ClothingOuterHardsuitMedical
#    - id: OxygenTankFilled # Frontier
    - id: AirTankFilled # Frontier
    - id: JetpackMiniFilled # Frontier

# No hardsuit locker
- type: entity
  id: LockerChiefMedicalOfficerFilled
  suffix: Filled
  parent: LockerChiefMedicalOfficer
  components:
  - type: EntityTableContainerFill
    containers:
      entity_storage: !type:NestedSelector
        tableId: LockerFillChiefMedicalOfficerNoHardsuit

# No hardsuit + Hardsuit locker
- type: entity
  id: LockerChiefMedicalOfficerFilledHardsuit
  suffix: Filled, Hardsuit
  parent: LockerChiefMedicalOfficer
  components:
  - type: EntityTableContainerFill
    containers:
      entity_storage: !type:AllSelector
        children:
        - !type:NestedSelector
          tableId: LockerFillChiefMedicalOfficerNoHardsuit
        - !type:NestedSelector
          tableId: FillChiefMedicalOfficerHardsuit

# No hardsuit table
- type: entityTable
  id: LockerFillResearchDirectorNoHardsuit
  table: !type:AllSelector
    children:
<<<<<<< HEAD
#    - id: BoxEncryptionKeyScience # Frontier
#    - id: CircuitImprinterMachineCircuitboard # Frontier
    - id: ClothingBeltUtilityEngineering # Frontier: ClothingBeltUtilityFilled<ClothingBeltUtilityEngineering
=======
    - id: Intellicard
    - id: BoxEncryptionKeyScience
    - id: CircuitImprinterMachineCircuitboard
    - id: ClothingBeltUtilityFilled
>>>>>>> d4da9923
    - id: ClothingHeadsetAltScience
#    - id: DoorRemoteResearch # Frontier
#    - id: HandTeleporter # Frontier
#    - id: ProtolatheMachineCircuitboard # Frontier
#    - id: ResearchComputerCircuitboard # Frontier
    - id: RubberStampRd

# Hardsuit table, used for suit storage as well
- type: entityTable
  id: FillResearchDirectorHardsuit
  table: !type:AllSelector
    children:
    - id: ClothingMaskBreath
    - id: ClothingOuterHardsuitRd
#    - id: OxygenTankFilled # Frontier
    - id: AirTankFilled # Frontier
    - id: JetpackMiniFilled # Frontier

# No hardsuit locker
- type: entity
  id: LockerResearchDirectorFilled
  suffix: Filled
  parent: LockerResearchDirector
  components:
  - type: EntityTableContainerFill
    containers:
      entity_storage: !type:NestedSelector
        tableId: LockerFillResearchDirectorNoHardsuit

# No hardsuit + Hardsuit locker
- type: entity
  id: LockerResearchDirectorFilledHardsuit
  suffix: Filled, Hardsuit
  parent: LockerResearchDirector
  components:
  - type: EntityTableContainerFill
    containers:
      entity_storage: !type:AllSelector
        children:
        - !type:NestedSelector
          tableId: LockerFillResearchDirectorNoHardsuit
        - !type:NestedSelector
          tableId: FillResearchDirectorHardsuit

# No hardsuit table
- type: entityTable
  id: LockerFillHeadOfSecurityNoHardsuit
  table: !type:AllSelector
    children:
#    - id: WeaponEnergyShotgun # Frontier
    - id: HyperlinkBookSpaceLaw # Frontier: BookSpaceLaw<HyperlinkBookSpaceLaw
#    - id: BoxEncryptionKeySecurity # Frontier
#    - id: CigarGoldCase # Frontier
#      prob: 0.50 # Frontier
#    - id: ClothingBeltSecurityFilled # Frontier
#    - id: ClothingEyesGlassesSecurity # Frontier
#    - id: ClothingHeadsetAltSecurity # Frontier
    - id: ClothingMaskNeckGaiter
#    - id: ClothingOuterCoatHoSTrench # Frontier
#    - id: ClothingShoesBootsJack # Frontier
#    - id: DoorRemoteSecurity # Frontier
#    - id: HoloprojectorSecurity # Frontier
#    - id: RubberStampHos # Frontier
#    - id: SecurityTechFabCircuitboard # Frontier
#    - id: WeaponDisabler # Frontier
    - id: ClothingUniformJumpskirtHoSAlt # Frontier: consistency with old fill
    - id: ClothingUniformJumpsuitHoSAlt # Frontier: consistency with old fill
    - id: ClothingHeadHatBeretHoS # Frontier: consistency with old fill
    - id: ClothingHeadHatHoshat # Frontier: consistency with old fill
    - id: ClothingUniformJumpskirtHosFormal # Frontier: consistency with old fill
    - id: ClothingUniformJumpsuitHosFormal # Frontier: consistency with old fill
    - id: ClothingNeckMantleHOS # Frontier: consistency with old fill
    - id: ClothingOuterWinterHoS # Frontier: consistency with old fill
    - id: ClothingShoesBootsWinterHoS # Frontier: consistency with old fill
    - id: Demag # Frontier

# Hardsuit table, used for suit storage as well
- type: entityTable
  id: FillHeadOfSecurityHardsuit
  table: !type:AllSelector
    children:
    - id: ClothingMaskGasSwat
    - id: ClothingOuterHardsuitSecurityRed
    - id: JetpackSecurityFilled
#    - id: OxygenTankFilled # Frontier
    - id: AirTankFilled # Frontier
    - id: ClothingShoesBootsMagCombatFilled # Frontier

# No hardsuit locker
- type: entity
  id: LockerHeadOfSecurityFilled
  suffix: Filled
  parent: LockerHeadOfSecurity
  components:
  - type: EntityTableContainerFill
    containers:
      entity_storage: !type:NestedSelector
        tableId: LockerFillHeadOfSecurityNoHardsuit

# No hardsuit + Hardsuit locker
- type: entity
  id: LockerHeadOfSecurityFilledHardsuit
  suffix: Filled, Hardsuit
  parent: LockerHeadOfSecurity
  components:
  - type: EntityTableContainerFill
    containers:
      entity_storage: !type:AllSelector
        children:
        - !type:NestedSelector
          tableId: LockerFillHeadOfSecurityNoHardsuit
        - !type:NestedSelector
          tableId: FillHeadOfSecurityHardsuit

- type: entity
  id: LockerFreezerVaultFilled
  suffix: Vault, Locked
  parent: LockerFreezerBase
  categories: [ HideSpawnMenu ] # Frontier
  components:
  - type: AccessReader
    access: [ [ "Command" ] ]
  - type: StorageFill
    contents:
    - id: WeaponRevolverDeckard
    - id: ClothingOuterHardsuitBasic
    - id: JetpackBlue
    - id: SpaceCash1000
    - id: BeachBall
    - id: BikeHorn<|MERGE_RESOLUTION|>--- conflicted
+++ resolved
@@ -17,11 +17,8 @@
     - id: RubberStampApproved
     - id: RubberStampDenied
     - id: RubberStampQm
-<<<<<<< HEAD
+#    - id: AstroNavCartridge # Frontier
     - id: ClothingBeltUtilityEngineering # Frontier
-=======
-    - id: AstroNavCartridge
->>>>>>> d4da9923
 
 - type: entity
   id: LockerQuarterMasterFilled
@@ -276,16 +273,10 @@
   id: LockerFillResearchDirectorNoHardsuit
   table: !type:AllSelector
     children:
-<<<<<<< HEAD
+#    - id: Intellicard # Frontier
 #    - id: BoxEncryptionKeyScience # Frontier
 #    - id: CircuitImprinterMachineCircuitboard # Frontier
     - id: ClothingBeltUtilityEngineering # Frontier: ClothingBeltUtilityFilled<ClothingBeltUtilityEngineering
-=======
-    - id: Intellicard
-    - id: BoxEncryptionKeyScience
-    - id: CircuitImprinterMachineCircuitboard
-    - id: ClothingBeltUtilityFilled
->>>>>>> d4da9923
     - id: ClothingHeadsetAltScience
 #    - id: DoorRemoteResearch # Frontier
 #    - id: HandTeleporter # Frontier
