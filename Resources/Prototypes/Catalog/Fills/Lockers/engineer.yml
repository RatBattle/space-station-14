--- conflicted
+++ resolved
@@ -82,14 +82,9 @@
     contents:
       - id: ClothingOuterHardsuitAtmos
       - id: ClothingMaskGasAtmos
-<<<<<<< HEAD
 #      - id: NitrogenTankFilled
 #      - id: OxygenTankFilled
       - id: AirTankFilled
-=======
-      - id: OxygenTankFilled
-      - id: NitrogenTankFilled
->>>>>>> 76823cc5
       - id: ClothingOuterSuitAtmosFire
       - id: ClothingHeadHelmetAtmosFire
       - id: GasAnalyzer
