--- conflicted
+++ resolved
@@ -97,7 +97,6 @@
       - id: GasAnalyzer
       - id: MedkitOxygenFilled
       - id: HolofanProjector
-<<<<<<< HEAD
 #      - id: DoorRemoteFirefight
       - id: ClothingShoesBootsMag # Frontier
       - id: ClothingHandsGlovesColorYellow # Frontier
@@ -105,10 +104,8 @@
       - id: JetpackMiniFilled # Frontier
       - id: HandheldGPSBasic # Frontier
       - id: ClothingBeltUtilityEngineering # Frontier
-=======
-      - id: RCD
-      - id: RCDAmmo
->>>>>>> 6829630d
+#     - id: RCD # Frontier
+#     - id: RCDAmmo # Frontier
 
 - type: entity
   id: LockerAtmosphericsFilled
@@ -123,15 +120,12 @@
       - id: GasAnalyzer
       - id: MedkitOxygenFilled
       - id: HolofanProjector
-<<<<<<< HEAD
 #      - id: DoorRemoteFirefight
       - id: ClothingHandsGlovesColorYellow # Frontier
       - id: trayScanner # Frontier
       - id: ClothingBeltUtilityEngineering # Frontier
-=======
-      - id: RCD
-      - id: RCDAmmo
->>>>>>> 6829630d
+#      - id: RCD
+#      - id: RCDAmmo
 
 - type: entity
   id: LockerEngineerFilledHardsuit
