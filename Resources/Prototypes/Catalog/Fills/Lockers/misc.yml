- type: entity
  id: LockerSyndicatePersonalFilled
  suffix: Filled
  parent: LockerSyndicatePersonal
  components:
  - type: EntityTableContainerFill
    containers:
      entity_storage: !type:AllSelector
        children:
        - id: ClothingBeltMilitaryWebbing
        - id: ClothingHandsGlovesCombat
#        - id: JetpackBlackFilled # Frontier
        - id: ClothingUniformJumpsuitOperative
        - id: ClothingUniformJumpskirtOperative
        - id: ClothingHeadsetAltSyndicate
#        - id: ClothingEyesHudSyndicate # Frontier

- type: entityTable
  id: FillLockerEmergencyStandard
  table: !type:AllSelector
    children:
    - id: ClothingMaskBreath
    - id: ClothingOuterSuitEmergency
    - !type:GroupSelector
      children:
      - id: EmergencyOxygenTankFilled
      - id: OxygenTankFilled
    - id: ToolboxEmergencyFilled
      prob: 0.5
    - id: MedkitOxygenFilled
      prob: 0.2
    - id: WeaponFlareGun
      prob: 0.1
#    - id: BoxMRE # Frontier
#      prob: 0.1 # Frontier

- type: entity
  id: ClosetEmergencyFilledRandom
  parent: ClosetEmergency
  suffix: Filled, Random
  components:
  - type: EntityTableContainerFill
    containers:
      entity_storage: !type:NestedSelector
        tableId: FillLockerEmergencyStandard

- type: entity
  id: ClosetWallEmergencyFilledRandom
  parent: ClosetWallEmergency
  suffix: Filled, Random
  components:
  - type: EntityTableContainerFill
    containers:
      entity_storage: !type:NestedSelector
        tableId: FillLockerEmergencyStandard

- type: entity
  id: ClosetEmergencyN2FilledRandom
  parent: ClosetEmergencyN2
  suffix: Filled, Random
  components:
  - type: EntityTableContainerFill
    containers:
      entity_storage: !type:AllSelector
        children:
        - id: ClothingMaskBreath
        - id: ClothingOuterSuitEmergency
        - !type:GroupSelector
          children:
          - id: EmergencyNitrogenTankFilled
          - id: NitrogenTankFilled

- type: entityTable
  id: FillLockerFireStandard
  table: !type:AllSelector
    children:
    - id: ClothingOuterSuitFire
    - id: ClothingHeadHelmetFire
    - id: ClothingMaskGas
    - !type:GroupSelector
      children:
      - id: EmergencyOxygenTankFilled
      - id: OxygenTankFilled
    - id: CrowbarRed
    - !type:GroupSelector
      children:
      - id: FireExtinguisher
        weight: 98
      - id: SprayBottleWater #It's just budget cut after budget cut man
        weight: 2

- type: entity
  id: ClosetFireFilled
  parent: ClosetFire
  suffix: Filled
  components:
  - type: EntityTableContainerFill
    containers:
      entity_storage: !type:NestedSelector
        tableId: FillLockerFireStandard

- type: entity
  id: ClosetWallFireFilledRandom
  parent: ClosetWallFire
  suffix: Filled
  components:
  - type: EntityTableContainerFill
    containers:
      entity_storage: !type:NestedSelector
        tableId: FillLockerFireStandard

- type: entityTable
  id: SyndieMaintLoot
  table: !type:GroupSelector
    children:
    - !type:GroupSelector
      children:
      - id: ClothingUniformJumpsuitOperative
      - id: ClothingUniformJumpskirtOperative
    - id: ClothingBackpackDuffelSyndicate
#    - id: CyberPen # Frontier
    - id: CigPackSyndicate
    - id: ClothingBackpackDuffelSyndicatePyjamaBundle
    - id: ClothingBeltMilitaryWebbing
    - id: ClothingShoesBootsCombatFilled
    - id: ToolboxSyndicateFilled
    - id: BalloonSyn
    - id: WeaponSniperMosin
      weight: 2

- type: entityTable
  id: MaintenanceLockerLoot
  table: !type:AllSelector
    children:
    - id: StrangePill
      prob: 0.20
    # Tools
    - !type:NestedSelector
      tableId: MaintToolsTable
      rolls: !type:RangeNumberSelector
        range: 1, 5
    # Fluff
    - !type:NestedSelector
      tableId: MaintFluffTable
      prob: 0.33
      rolls: !type:RangeNumberSelector
        range: 0, 2
    # Plushies
    - !type:NestedSelector
      tableId: AllPlushiesTable
      prob: 0.10
      rolls: !type:RangeNumberSelector
        range: 1, 2
    # Weapons
    - !type:NestedSelector
      tableId: MaintWeaponTable
      prob: 0.075
    # Syndie Loot
<<<<<<< HEAD
    #    - !type:NestedSelector # Frontier: remove syndie maints
    #      tableId: SyndieMaintLoot # Frontier: remove syndie maints
    #      prob: 0.05 # Frontier: remove syndie maints
=======
#    - !type:NestedSelector # Frontier: remove syndie maints
#      tableId: SyndieMaintLoot # Frontier: remove syndie maints
#      prob: 0.05 # Frontier: remove syndie maints
>>>>>>> 3b71b0f8
    # Recursive
#    - id: ClosetMaintenanceFilledRandom # Frontier: don't trust this
#      prob: 0.01 # Frontier: don't trust this

- type: entity
  id: ClosetMaintenanceFilledRandom
  suffix: Filled, Random
  parent: ClosetMaintenance
  components:
  - type: EntityTableContainerFill
    containers:
      entity_storage: !type:NestedSelector
        tableId: MaintenanceLockerLoot

- type: entity
  id: ClosetWallMaintenanceFilledRandom
  parent: ClosetWall
  suffix: Filled, Random
  components:
  - type: EntityTableContainerFill
    containers:
      entity_storage: !type:NestedSelector
        tableId: MaintenanceLockerLoot<|MERGE_RESOLUTION|>--- conflicted
+++ resolved
@@ -156,15 +156,9 @@
       tableId: MaintWeaponTable
       prob: 0.075
     # Syndie Loot
-<<<<<<< HEAD
-    #    - !type:NestedSelector # Frontier: remove syndie maints
-    #      tableId: SyndieMaintLoot # Frontier: remove syndie maints
-    #      prob: 0.05 # Frontier: remove syndie maints
-=======
 #    - !type:NestedSelector # Frontier: remove syndie maints
 #      tableId: SyndieMaintLoot # Frontier: remove syndie maints
 #      prob: 0.05 # Frontier: remove syndie maints
->>>>>>> 3b71b0f8
     # Recursive
 #    - id: ClosetMaintenanceFilledRandom # Frontier: don't trust this
 #      prob: 0.01 # Frontier: don't trust this
