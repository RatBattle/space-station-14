--- conflicted
+++ resolved
@@ -12,10 +12,7 @@
   access:
   - Medical
   - Maintenance
-<<<<<<< HEAD
   - External # Frontier
-=======
->>>>>>> dfbf47c3
   extendedAccess:
   - Chemistry
 
