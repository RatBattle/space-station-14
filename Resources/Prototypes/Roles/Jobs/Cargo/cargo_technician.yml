--- conflicted
+++ resolved
@@ -17,12 +17,4 @@
   equipment:
     id: CargoPDA
     ears: ClothingHeadsetCargo
-<<<<<<< HEAD
-    pocket1: AppraisalTool
-  innerClothingSkirt: ClothingUniformJumpskirtCargo
-  satchel: ClothingBackpackSatchelCargoFilled
-  duffelbag: ClothingBackpackDuffelCargoFilled
-  messenger: ClothingBackpackMessengerCargoFilled # Frontier
-=======
-    pocket1: AppraisalTool
->>>>>>> 13dbb95d
+    pocket1: AppraisalTool