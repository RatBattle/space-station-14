- type: job
  id: ServiceWorker
  name: job-name-serviceworker
  description: job-description-serviceworker
  playTimeTracker: JobServiceWorker
  setPreference: false # Frontier
  requirements:
    - !type:OverallPlaytimeRequirement
      time: 10800
  startingGear: ServiceWorkerGear
  icon: "JobIconServiceWorker"
<<<<<<< HEAD
  supervisors: job-supervisors-hire # Frontier
  accessGroups: # Frontier
  - GeneralAccess # Frontier
=======
  supervisors: job-supervisors-service
  access:
  - Service
  - Maintenance
  - Bar
  - Kitchen
  extendedAccess:
  - Hydroponics
>>>>>>> 895648aa

- type: startingGear
  id: ServiceWorkerGear
  equipment:
    shoes: ClothingShoesColorBlack
    id: ServiceWorkerPDA
    ears: ClothingHeadsetService
  #storage:
    #back:
    #- Stuff<|MERGE_RESOLUTION|>--- conflicted
+++ resolved
@@ -9,11 +9,6 @@
       time: 10800
   startingGear: ServiceWorkerGear
   icon: "JobIconServiceWorker"
-<<<<<<< HEAD
-  supervisors: job-supervisors-hire # Frontier
-  accessGroups: # Frontier
-  - GeneralAccess # Frontier
-=======
   supervisors: job-supervisors-service
   access:
   - Service
@@ -22,7 +17,6 @@
   - Kitchen
   extendedAccess:
   - Hydroponics
->>>>>>> 895648aa
 
 - type: startingGear
   id: ServiceWorkerGear
