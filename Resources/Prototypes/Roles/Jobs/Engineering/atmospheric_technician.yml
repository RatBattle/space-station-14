--- conflicted
+++ resolved
@@ -1,36 +1,3 @@
-<<<<<<< HEAD
-- type: job
-  id: AtmosphericTechnician
-  name: job-name-atmostech
-  description: job-description-atmostech
-  playTimeTracker: JobAtmosphericTechnician
-  requirements:
-    - !type:OverallPlaytimeRequirement
-      time: 10800
-  startingGear: AtmosphericTechnicianGear
-  icon: "JobIconAtmosphericTechnician"
-  supervisors: job-supervisors-ce
-  access:
-  - Maintenance
-  - Engineering
-  - External
-  - Atmospherics
-
-- type: startingGear
-  id: AtmosphericTechnicianGear
-  equipment:
-    jumpsuit: ClothingUniformJumpsuitAtmos
-    back: ClothingBackpackAtmosphericsFilled
-    shoes: ClothingShoesColorWhite
-    eyes: ClothingEyesGlassesMeson
-    id: AtmosPDA
-#    belt: ClothingBeltUtilityEngineering # Frontier - Moved to locker
-    ears: ClothingHeadsetEngineering
-  innerClothingSkirt: ClothingUniformJumpskirtAtmos
-  satchel: ClothingBackpackSatchelAtmosphericsFilled
-  duffelbag: ClothingBackpackDuffelAtmosphericsFilled
-  messenger: ClothingBackpackMessengerAtmosphericsFilled # Frontier
-=======
 - type: job
   id: AtmosphericTechnician
   name: job-name-atmostech
@@ -57,9 +24,9 @@
     shoes: ClothingShoesColorWhite
     eyes: ClothingEyesGlassesMeson
     id: AtmosPDA
-    belt: ClothingBeltUtilityEngineering
+#    belt: ClothingBeltUtilityEngineering # Frontier - Moved to locker
     ears: ClothingHeadsetEngineering
   innerClothingSkirt: ClothingUniformJumpskirtAtmos
   satchel: ClothingBackpackSatchelAtmosphericsFilled
   duffelbag: ClothingBackpackDuffelAtmosphericsFilled
->>>>>>> 694ae001
+  messenger: ClothingBackpackMessengerAtmosphericsFilled # Frontier