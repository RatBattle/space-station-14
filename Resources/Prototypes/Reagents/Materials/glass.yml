--- conflicted
+++ resolved
@@ -12,11 +12,7 @@
   name: materials-reinforced-glass
   icon: { sprite: Objects/Materials/Sheets/glass.rsi, state: rglass }
   color: "#549bb0"
-<<<<<<< HEAD
-  price: 0.16 # 1-0.5 mix of glass and metal. # FRONTIER: 0.225<0.16 - TODO: review material values
-=======
   price: 0.0836 # 1-0.5 mix of glass and metal. # FRONTIER: 0.225<0.0836 (80% of 0.1045) - TODO: review material values
->>>>>>> d01816f0
 
 - type: material
   id: PlasmaGlass
@@ -24,11 +20,7 @@
   name: materials-plasma-glass
   icon: { sprite: Objects/Materials/Sheets/glass.rsi, state: pglass }
   color: "#b35989"
-<<<<<<< HEAD
-  price: 0.30 # 1-1 mix of plasma and glass. # FRONTIER: 0.50<0.30 - TODO: review material values
-=======
   price: 0.22 # 1-1 mix of plasma and glass. # FRONTIER: 0.50<0.22 (80% of 0.275) - TODO: review material values
->>>>>>> d01816f0
 
 - type: material
   id: ReinforcedPlasmaGlass
@@ -36,11 +28,7 @@
   name: materials-reinforced-plasma-glass
   icon: { sprite: Objects/Materials/Sheets/glass.rsi, state: rpglass }
   color: "#8c4069"
-<<<<<<< HEAD
-  price: 0.40 # 1-1-0.5 mix of plasma, glass, and metal. # FRONTIER: 575<0.40 - TODO: review material values
-=======
   price: 0.2436 # 1-1-0.5 mix of plasma, glass, and metal. # FRONTIER: 0.575<0.2436 (80% of 0.3045) - TODO: review material values
->>>>>>> d01816f0
 
 - type: material
   id: BrassGlass
@@ -56,11 +44,7 @@
   name: materials-uranium-glass
   icon: { sprite: Objects/Materials/Sheets/glass.rsi, state: uglass }
   color: "#3cab38"
-<<<<<<< HEAD
-  price: 0.32 # 1-1 mix of uranium and glass. # FRONTIER: 0.32<1.0 - TODO: review material values
-=======
   price: 0.22 # 1-1 mix of uranium and glass. # FRONTIER: 1.0<0.22 (80% of 0.275) - TODO: review material values
->>>>>>> d01816f0
 
 - type: material
   id: ReinforcedUraniumGlass
@@ -68,8 +52,4 @@
   name: materials-reinforced-uranium-glass
   icon: { sprite: Objects/Materials/Sheets/glass.rsi, state: ruglass }
   color: "#2d872a"
-<<<<<<< HEAD
-  price: 0.73 # 2-2-1 mix of uranium, glass, and metal. # Frontier: 0.7<0.73 (materials balance)
-=======
-  price: 0.2436 # 2-2-1 mix of uranium, glass, and metal. # Frontier: 0.7<0.2436 (80% of 0.3045) (materials balance)
->>>>>>> d01816f0
+  price: 0.2436 # 2-2-1 mix of uranium, glass, and metal. # Frontier: 0.7<0.2436 (80% of 0.3045) (materials balance)