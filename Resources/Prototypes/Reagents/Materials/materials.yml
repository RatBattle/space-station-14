- type: material
  id: Biomass
  stackEntity: MaterialBiomass1
  name: materials-biomass
  unit: materials-unit-piece
  icon: { sprite: /Textures/Objects/Misc/monkeycube.rsi, state: cube }
  color: "#8A9A5B"
  price: 0.1

- type: material
  id: Cardboard
  stackEntity: MaterialCardboard1
  name: materials-cardboard
  icon: { sprite: /Textures/Objects/Materials/materials.rsi, state: cardboard }
  color: "#70736c"
  price: 0.025

- type: material
  id: Cloth
  stackEntity: MaterialCloth1
  name: materials-cloth
  unit: materials-unit-roll
  icon: { sprite: /Textures/Objects/Materials/materials.rsi, state: cloth }
  color: "#e7e7de"
  price: 0.05

- type: material
  id: Durathread
  stackEntity: MaterialDurathread1
  name: materials-durathread
  # not exactly a sheet but its sprite suggests it cant be rolled like cloth
  unit: materials-unit-sheet
  icon: { sprite: /Textures/Objects/Materials/materials.rsi, state: durathread }
  color: "#8291a1"
  price: 0.35 # 1-1 mix of plastic and cloth.

- type: material
  id: Paper
  stackEntity: SheetPaper1
  name: materials-paper
  icon: { sprite: Objects/Materials/Sheets/other.rsi, state: paper }
  color: "#d9d9d9"
  price: 0.01 # it's paper bro what do you expect?

- type: material
  id: Plasma
  stackEntity: SheetPlasma1
  name: materials-plasma
  icon: { sprite: Objects/Materials/Sheets/other.rsi, state: plasma }
  color: "#7e009e"
  price: 0.35 # $35 for 1 unit

- type: material
  id: Plastic
  stackEntity: SheetPlastic1
  name: materials-plastic
  icon: { sprite: Objects/Materials/Sheets/other.rsi, state: plastic }
  color: "#d9d9d9"
  price: 0.20 # $20 for 1 unit

- type: material
  id: Wood
  stackEntity: MaterialWoodPlank1
  name: materials-wood
  unit: materials-unit-plank
  icon: { sprite: Objects/Materials/materials.rsi, state: wood }
  color: "#966F33"
  price: 0.10 # $10 for 1 unit

- type: material
  id: Uranium
  stackEntity: SheetUranium1
  name: materials-uranium
  icon: { sprite: Objects/Materials/Sheets/other.rsi, state: uranium }
  color: "#32a852"
  price: 0.85 # $85 for 1 unit

- type: material
  id: Bananium
  stackEntity: MaterialBananium1
  name: materials-bananium
  unit: materials-unit-bunch
  icon: { sprite: Objects/Materials/materials.rsi, state: bananium }
  color: "#32a852"
  price: 1.0 # $100 for 1 unit

- type: material
  id: Meaterial # you can't take this pun from me
  name: materials-meat
  unit: materials-unit-slab
  icon: { sprite: Objects/Materials/Sheets/meaterial.rsi, state: meat }
  color: "#c53648"
  price: 0.05

- type: material
  id: WebSilk
  name: materials-web
  unit: materials-unit-web
  icon: { sprite: Objects/Materials/silk.rsi, state: icon }
  color: "#eeeeee" #eeeeeeeeeeeeeeeeeeeeeeeeeeeeeee
  price: 0.005 # Frontier: 0<0.005 - same value as cardboard

- type: material
  id: Bones
  name: materials-bones
  unit: materials-unit-piece
  icon: { sprite: Objects/Materials/materials.rsi, state: bones }
  color: "#896f5e"
  price: 0.02 # Frontier: 0<0.02 - some marginal value

- type: material
  id: Coal
  stackEntity: Coal1
  name: materials-coal
  unit: materials-unit-piece
  icon: { sprite: Objects/Materials/ore.rsi, state: coal }
  color: "#404040"
<<<<<<< HEAD
  price: 0.03 # Frontier: 0<0.03 - should sell for something
=======
  price: 0.1 # $10 for 1 unit
>>>>>>> a7e29f28

- type: material
  id: Gunpowder
  name: materials-gunpowder
  unit: materials-unit-piece
  icon: { sprite: Objects/Misc/reagent_fillings.rsi, state: powderpile }
  color: "#A9A9A9"
  price: 0.005 # Frontier: 0<0.005 - same value as cardboard

- type: material
  id: Diamond
  name: materials-diamond
  unit: materials-unit-piece
  icon: { sprite: Objects/Materials/materials.rsi, state: diamond }
  color: "#80ffff"
  price: 20 # big diamond gaslit us so hard diamonds actually became extremely rare<|MERGE_RESOLUTION|>--- conflicted
+++ resolved
@@ -32,7 +32,7 @@
   unit: materials-unit-sheet
   icon: { sprite: /Textures/Objects/Materials/materials.rsi, state: durathread }
   color: "#8291a1"
-  price: 0.35 # 1-1 mix of plastic and cloth.
+  price: 0.35 # 1-1 mix of plastic and cloth. # FRONTIER MERGE: theirs increased
 
 - type: material
   id: Paper
@@ -48,7 +48,7 @@
   name: materials-plasma
   icon: { sprite: Objects/Materials/Sheets/other.rsi, state: plasma }
   color: "#7e009e"
-  price: 0.35 # $35 for 1 unit
+  price: 0.35 # $35 for 1 unit # FRONTIER MERGE: theirs increased
 
 - type: material
   id: Plastic
@@ -56,7 +56,7 @@
   name: materials-plastic
   icon: { sprite: Objects/Materials/Sheets/other.rsi, state: plastic }
   color: "#d9d9d9"
-  price: 0.20 # $20 for 1 unit
+  price: 0.20 # $20 for 1 unit # FRONTIER MERGE: theirs increased
 
 - type: material
   id: Wood
@@ -73,7 +73,7 @@
   name: materials-uranium
   icon: { sprite: Objects/Materials/Sheets/other.rsi, state: uranium }
   color: "#32a852"
-  price: 0.85 # $85 for 1 unit
+  price: 0.85 # $85 for 1 unit # FRONTIER MERGE: theirs increased
 
 - type: material
   id: Bananium
@@ -82,7 +82,7 @@
   unit: materials-unit-bunch
   icon: { sprite: Objects/Materials/materials.rsi, state: bananium }
   color: "#32a852"
-  price: 1.0 # $100 for 1 unit
+  price: 1.0 # $100 for 1 unit # FRONTIER MERGE: theirs increased
 
 - type: material
   id: Meaterial # you can't take this pun from me
@@ -115,11 +115,7 @@
   unit: materials-unit-piece
   icon: { sprite: Objects/Materials/ore.rsi, state: coal }
   color: "#404040"
-<<<<<<< HEAD
-  price: 0.03 # Frontier: 0<0.03 - should sell for something
-=======
-  price: 0.1 # $10 for 1 unit
->>>>>>> a7e29f28
+  price: 0.03 # Frontier: 0.1<0.03
 
 - type: material
   id: Gunpowder
