--- conflicted
+++ resolved
@@ -106,7 +106,6 @@
     Slash: 5
     Piercing: 5
     Heat: 5
-    Structural: 5
 
 - type: damageModifierSet
   id: RGlass
@@ -116,13 +115,12 @@
     Piercing: 0.6
     Heat: 0.5
     Shock: 0
-    Structural: 0.5
+    Structural: 1
   flatReductions:
     Blunt: 5
     Slash: 5
     Piercing: 5
     Heat: 5
-    Structural: 10
 
 - type: damageModifierSet
   id: Wood
@@ -168,10 +166,7 @@
   id: Scale # Skin tougher, bones weaker, strong stomachs, cold-blooded (kindof)
   coefficients:
     Cold: 1.3
-<<<<<<< HEAD
     Heat: 0.8
-=======
->>>>>>> dfbf47c3
 
 - type: damageModifierSet
   id: Diona
