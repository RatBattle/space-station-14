- type: holiday
  id: NewYear
  name: holiday-name-new-year
  beginDay: 30
  beginMonth: December
  endDay: 2
  endMonth: January

- type: holiday
  id: MisterLizard
  name: holiday-name-mister-lizard
  beginDay: 15
  beginMonth: January

- type: holiday
  id: ChineseNewYear
  name: holiday-name-chinese-new-year
  shouldCelebrate:
    !type:ChineseNewYear {}

- type: holiday
  id: GroundhogDay
  name: holiday-name-groundhog-day
  beginDay: 2
  beginMonth: February

- type: holiday
  id: ValentinesDay
  name: holiday-name-valentines-day
  beginDay: 13
  endDay: 15
  beginMonth: February

- type: holiday
  id: Birthday13
  name: holiday-name-birthday13
  beginDay: 16
  beginMonth: February

- type: holiday
  id: RandomKindness
  name: holiday-name-random-kindness
  beginDay: 17
  beginMonth: February

- type: holiday
  id: LeapDay
  name: holiday-name-leap-day
  beginDay: 29
  beginMonth: February

- type: holiday
  id: MikuDay
  name: holiday-name-miku-day
  beginDay: 9
  beginMonth: March

- type: holiday
  id: PiDay
  name: holiday-name-pi-day
  beginDay: 14
  beginMonth: March

- type: holiday
  id: StPatricksDay
  name: holiday-name-st-patricks-day
  beginDay: 17
  beginMonth: March

- type: holiday
  id: Easter
  name: holiday-name-easter
  shouldCelebrate:
    !type:Computus { }

- type: holiday
  id: AprilFoolDay
  name: holiday-name-april-fool-day
  beginDay: 1
  beginMonth: April

- type: holiday
  id: AutismAwarenessDay
  name: holiday-name-autism-awareness-day
  beginDay: 2
  beginMonth: April

- type: holiday
  id: CosmonauticsDay
  name: holiday-name-cosmonautics-day
  beginDay: 12
  beginMonth: April
  greet:
    !type:Custom
    text: holiday-custom-cosmonautics-day

- type: holiday
  id: FourTwenty
  name: holiday-name-four-twenty
  beginDay: 20
  beginMonth: April

- type: holiday
  id: TeaDay
  name: holiday-name-tea-day
  beginDay: 21
  beginMonth: April

- type: holiday
  id: EarthDay
  name: holiday-name-earth-day
  beginDay: 22
  beginMonth: April

- type: holiday
  id: AnzacDay
  name: holiday-name-anzac-day
  beginDay: 25
  beginMonth: April

- type: holiday
  id: Birthday14
  name: holiday-name-birthday14
  beginDay: 26
  beginMonth: April

- type: holiday
  id: LaborDay
  name: holiday-name-labor-day
  beginDay: 1
  beginMonth: May

- type: holiday
  id: FirefighterDay
  name: holiday-name-firefighter-day
  beginDay: 4
  beginMonth: May

- type: holiday
  id: MothersDay
  name: holiday-name-mothers-day
  beginMonth: May
  shouldCelebrate:
    !type:WeekdayInMonth
    weekday: Sunday
    occurrence: 2
  greet:
    !type:Custom
    text: holiday-custom-mothers-day

- type: holiday
  id: OwlAndPussycatDay
  name: holiday-name-owl-and-pussycat-day
  beginDay: 12
  beginMonth: May

- type: holiday
  id: TowelDay
  name: holiday-name-towel-day
  beginDay: 25
  beginMonth: May

- type: holiday
  id: MoMMIDay
  name: holiday-name-mommi-day
  beginDay: 30
  beginMonth: May

- type: holiday
  id: GarbageDay
  name: holiday-name-garbage-day
  beginDay: 17
  beginMonth: June

- type: holiday
  id: InternationalPicnicDay
  name: holiday-name-international-picnic-day
  beginDay: 18
  beginMonth: June

- type: holiday
  id: FathersDay
  name: holiday-name-fathers-day
  beginMonth: August
  shouldCelebrate:
    !type:WeekdayInMonth
    weekday: Sunday
    occurrence: 3

- type: holiday
  id: SummerSolstice
  name: holiday-name-summer-solstice
  beginDay: 21
  beginMonth: June

- type: holiday
  id: StonewallRiotsAnniversary
  name: holiday-name-stonewall-riots-anniversary
  beginDay: 28
  beginMonth: June

# Frontier: celebrate Frontier's birthday
#- type: holiday
#  id: DoctorDay
#  name: holiday-name-doctor-day
#  beginDay: 1
#  beginMonth: July

#- type: holiday
#  id: UFODay
#  name: holiday-name-ufo-day
#  beginDay: 2
#  beginMonth: July
# End Frontier

- type: holiday
  id: USIndependenceDay
  name: holiday-name-us-independence-day
  beginDay: 4
  beginMonth: July

- type: holiday
  id: WritersDay
  name: holiday-name-writers-day
  beginDay: 8
  beginMonth: July

- type: holiday
  id: BastilleDay
  name: holiday-name-bastille-day
  beginDay: 14
  beginMonth: July
  greet:
    !type:Custom
    text: holiday-custom-bastille-day

- type: holiday
  id: FriendshipDay
  name: holiday-name-friendship-day
  beginDay: 30
  beginMonth: July
  greet:
    !type:Custom
    text: holiday-custom-friendship-day

- type: holiday
  id: BeerDay
  name: holiday-name-beer-day
  shouldCelebrate:
    !type:WeekdayInMonth
    weekday: Friday
  beginMonth: August

- type: holiday
  id: TalkLikeAPirateDay
  name: holiday-name-talk-like-a-pirate-day
  beginDay: 19
  beginMonth: September
  greet:
    !type:Custom
    text: holiday-custom-talk-like-a-pirate-day

- type: holiday
  id: ProgrammersDay
  name: holiday-name-programmers-day
  shouldCelebrate:
    !type:DayOfYear
    dayOfYear: 256

- type: holiday
  id: BisexualPrideDay
  name: holiday-name-bisexual-pride-day
  beginDay: 23
  beginMonth: September

- type: holiday
  id: StupidQuestionsDay
  name: holiday-name-stupid-questions-day
  beginDay: 28
  beginMonth: September

- type: holiday
  id: AnimalsDay
  name: holiday-name-animals-day
  beginDay: 4
  beginMonth: October

- type: holiday
  id: SmilingDay
  name: holiday-name-smiling-day
  beginDay: 7
  beginMonth: October

- type: holiday
  id: LesbianDay
  name: holiday-name-lesbian-day
  beginDay: 8
  beginMonth: October

- type: holiday
  id: NationalComingOutDay
  name: holiday-name-national-coming-out-day
  beginDay: 11
  beginMonth: October

- type: holiday
  id: CanadianThanksgiving
  name: holiday-name-canadian-thanksgiving
  beginMonth: October
  shouldCelebrate:
    !type:WeekdayInMonth
    occurrence: 2
    weekday: Monday

- type: holiday
  id: SpiritDay
  name: holiday-name-spirit-day
  beginMonth: October
  shouldCelebrate:
    !type:WeekdayInMonth
    occurrence: 3
    weekday: Thursday

- type: holiday
  id: Halloween
  name: holiday-name-halloween
<<<<<<< HEAD
  beginDay: 31
=======
  beginDay: 27 # Frontier: 31<27
>>>>>>> d01816f0
  beginMonth: October
  endDay: 2 # Frontier
  endMonth: November # Frontier
  greet:
    !type:Custom
    text: holiday-custom-halloween
  entityReplacements: # Frontier
    KitchenDeepFryer: KitchenDeepFryerCauldron # Frontier
    KitchenDeepFryerPOI: KitchenDeepFryerCauldronPOI # Frontier
    RandomPainting: RandomPaintingHalloween # Frontier

- type: holiday
  id: VeganDay
  name: holiday-name-vegan-day
  beginDay: 1
  beginMonth: November

- type: holiday
  id: ArmisticeDay
  name: holiday-name-armistice-day
  beginDay: 11
  beginMonth: November

- type: holiday
  id: KindnessDay
  name: holiday-name-kindness-day
  beginDay: 13
  beginMonth: November
  greet:
    !type:Custom
    text: holiday-custom-kindness-day

- type: holiday
  id: LifeDay
  name: holiday-name-life-day
  beginDay: 17
  beginMonth: November

- type: holiday
  id: FlowersDay
  name: holiday-name-flowers-day
  beginDay: 19
  beginMonth: November

- type: holiday
  id: TransgenderRemembranceDay
  name: holiday-name-transgender-remembrance-day
  beginDay: 20
  beginMonth: November

- type: holiday
  id: SayingHelloDay
  name: holiday-name-saying-hello-day
  beginDay: 21
  beginMonth: November

- type: holiday
  id: Thanksgiving
  name: holiday-name-thanksgiving
  beginMonth: November
  shouldCelebrate:
    !type:WeekdayInMonth
    occurrence: 4
    weekday: Thursday

- type: holiday
  id: Sinterklaas
  name: holiday-name-sinterklaas
  beginDay: 5
  beginMonth: December

- type: holiday
  id: HumanRightsDay
  name: holiday-name-human-rights-day
  beginDay: 10
  beginMonth: December

- type: holiday
  id: MonkeyDay
  name: holiday-name-monkey-day
  beginDay: 14
  beginMonth: December

- type: holiday
  id: MayanDoomsday
  name: holiday-name-mayan-doomsday
  beginDay: 21
  beginMonth: December

- type: holiday
  id: Christmas
  name: holiday-name-christmas
  beginDay: 24
  endDay: 26
  beginMonth: December
  greet:
    !type:Custom
    text: holiday-custom-christmas

- type: holiday
  id: FestiveSeason
  name: holiday-name-festive-season
  beginDay: 3 # Frontier: 1<3
  endDay: 31
  beginMonth: November
  endMonth: December
  greet:
    !type:Custom
    text: holiday-custom-festive-season

- type: holiday
  id: BoxingDay
  name: holiday-name-boxing-day
  beginDay: 26
  beginMonth: December

- type: holiday
  id: FridayThirteenth
  name: holiday-name-friday-thirteenth
  shouldCelebrate:
    !type:FridayThirteenth { }

- type: holiday
  id: PrideMonth
  name: holiday-name-pride-month
  beginDay: 1
  endDay: 31
  beginMonth: June<|MERGE_RESOLUTION|>--- conflicted
+++ resolved
@@ -324,11 +324,7 @@
 - type: holiday
   id: Halloween
   name: holiday-name-halloween
-<<<<<<< HEAD
-  beginDay: 31
-=======
   beginDay: 27 # Frontier: 31<27
->>>>>>> d01816f0
   beginMonth: October
   endDay: 2 # Frontier
   endMonth: November # Frontier
