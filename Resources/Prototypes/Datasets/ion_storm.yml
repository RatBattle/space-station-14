--- conflicted
+++ resolved
@@ -207,36 +207,18 @@
   id: IonStormAreas
   values:
   - ALPHA COMPLEX
-<<<<<<< HEAD
-#  - AMERICA
-=======
   - A HAUNTED PIZZARIA # fnaf
   - A RESEARCH LABORATORY NEAR THE SOUTH POLE
->>>>>>> e0163fb0
   - AN ALTERNATE DIMENSION
   - AN ALTERNATE UNIVERSE
 #  - ATMOSPHERICS
   - BOTANY
-<<<<<<< HEAD
-#  - BRAZIL
-#  - CANADA
-  - CENTCOMM
-#  - CHEMICAL LAB
-#  - CHINA
-  - CLOWN PLANET
-#  - ENGINEERING
-#  - GERMANY
-  - HELL
-  - IMPERIUM
-#  - IRELAND
-=======
   - CENTCOMM
   - CHEMICAL LAB
   - CLOWN PLANET
   - EARTH
   - ENGINEERING
   - HELL
->>>>>>> e0163fb0
   - JUPITER
   - LAVALAND
   - MAINTENANCE
@@ -246,17 +228,9 @@
   - NEPTUNE
   - PERMA
   - PLUTO
-<<<<<<< HEAD
-#  - ROBOTICS
-#  - ROMANIA
-#  - RUSSIA
-  - SIGIL
-#  - SOVIET RUSSIA
-=======
   - ROBOTICS
   - SOMEWHERE OVER THE RAINBOW
   - SPAAAAAAAAAAAAAAAAAAAAAAAAAAAAAAAAAAAAAAAAAAAACE
->>>>>>> e0163fb0
   - SPACE
 #  - THE ARRIVALS SHUTTLE
   - THE BATHROOM
@@ -265,18 +239,12 @@
 #  - THE EMERGENCY SHUTTLE
 #  - THE ESCAPE PODS
   - THE GALAXY
-<<<<<<< HEAD
-#  - THE GULAG
-  - THE INTERNET
-#  - THE KITCHEN
-=======
   - THE GAS GIANT, WHICH IS TOTALLY REAL
   - THE IMPERIUM OF MANKIND
   - THE INTERNET
-  - THE KITCHEN
+#  - THE KITCHEN
   - THE MAINTENANCE BAR
   - THE ROMAN EMPIRE
->>>>>>> e0163fb0
   - THE UNIVERSE
   - URANUS
   - VENUS
@@ -286,13 +254,8 @@
 - type: dataset
   id: IonStormConcepts
   values:
-<<<<<<< HEAD
-#  - AMERICANISM
-#  - ANARCHY
-=======
   - ABSTRACTION
   - ANARCHY
->>>>>>> e0163fb0
   - ART
 #  - BADNESS
   - BALDNESS
@@ -507,10 +470,6 @@
   - BE HAPPY
   - BE POLITE
   - BE QUIET
-<<<<<<< HEAD
-#  - BE RUSSIAN
-=======
->>>>>>> e0163fb0
   - BE IN SPACE
   - BE IN THE BRIDGE
   - BE IN SECURITY
@@ -912,42 +871,22 @@
   - ACKNOWLEDGING THE CREW
   - ACTIVATING A TRAP CARD
   - ANSWERING REQUESTS NOT EXPRESSED IN IAMBIC PENTAMETER
-<<<<<<< HEAD
+  - ANSWERING ALL QUESTIONS WITH ANOTHER QUESTION
 #  - ARSON
-  - ASKING FOR THINGS
-#  - BEING CANADIAN
-#  - BEING DEAD
-  - BEING FAT
-#  - BEING FEMALE
-  - BEING IN SPACE
-#  - BEING MALE
-#  - BEING MEXICAN
-#  - BEING RUSSIAN
-  - BOLTED AIRLOCKS
-#  - BREATHING
-=======
-  - ANSWERING ALL QUESTIONS WITH ANOTHER QUESTION
-  - ARSON
   - ASKING FOR THINGS
   - BEING DEAD
   - BEING IN SPACE
   - BOLTING AND UNBOLTING AIRLOCKS
-  - BREATHING
+#  - BREATHING
   - BREAKING THE FOURTH, FIFTH OR SIXTH WALLS
->>>>>>> e0163fb0
   - BRIG TIME
   - BRINGING LIGHT TO MY LAIR
   - CONTRIBUTING TO SOCIETY
   - CLOSED DOORS
   - ELECTRICITY
   - EXISTING
-<<<<<<< HEAD
 #  - EXPLODING
-  - FALLING FOR HOURS
-=======
-  - EXPLODING
   - FALLING OVER
->>>>>>> e0163fb0
   - FLUSHING TOILETS
   - GOING BOLDLY WHERE NO-ONE HAS GONE BEFORE
   - HAVING MORE PACKETS
