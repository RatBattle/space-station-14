--- conflicted
+++ resolved
@@ -206,7 +206,6 @@
 - type: dataset
   id: IonStormAreas
   values:
-<<<<<<< HEAD
   - КОМПЛЕКС АЛЬФА
   - АМЕРИКУ
   - ПАРАЛЛЕЛЬНОЕ ИЗМЕРЕНИЕ
@@ -250,51 +249,6 @@
   - ВСЕЛЕННУЮ
   - УРАН
   - ВЕНЕРУ
-=======
-  - ALPHA COMPLEX
-#  - AMERICA
-  - AN ALTERNATE DIMENSION
-  - AN ALTERNATE UNIVERSE
-#  - ATMOSPHERICS
-  - BOTANY
-#  - BRAZIL
-#  - CANADA
-  - CENTCOMM
-#  - CHEMICAL LAB
-#  - CHINA
-  - CLOWN PLANET
-#  - ENGINEERING
-#  - GERMANY
-  - HELL
-  - IMPERIUM
-#  - IRELAND
-  - JUPITER
-  - LAVALAND
-  - MAINTENANCE
-  - MARS
-  - MERCURY
-  - NEPTUNE
-  - PLUTO
-#  - ROBOTICS
-#  - ROMANIA
-#  - RUSSIA
-  - SIGIL
-#  - SOVIET RUSSIA
-  - SPACE
-#  - THE ARRIVALS SHUTTLE
-  - THE BATHROOM
-#  - THE BRIDGE
-#  - THE BRIG
-#  - THE EMERGENCY SHUTTLE
-#  - THE ESCAPE PODS
-  - THE GALAXY
-#  - THE GULAG
-  - THE INTERNET
-#  - THE KITCHEN
-  - THE UNIVERSE
-  - URANUS
-  - VENUS
->>>>>>> d01816f0
 
 # Abstract concepts for the law holder to decide on it's own definition of.
 - type: dataset
@@ -754,7 +708,6 @@
 - type: dataset
   id: IonStormRequires
   values:
-<<<<<<< HEAD
   - ПЕРЕРЫВ НА ТУАЛЕТ
   - БОЛЕЕ КАЧЕСТВЕННОЕ ПОДКЛЮЧЕНИЕ К ИНТЕРНЕТУ
   - ТАНЦЕВАЛЬНУЮ ВЕЧЕРИНКУ
@@ -852,109 +805,6 @@
   - КУРИТЬ ТРАВУ КАЖДЫЙ ДЕНЬ
   - ПРЕДАТЕЛИ
   - ОВОЩИ
-=======
-  - A BATHROOM BREAK
-  - A BETTER INTERNET CONNECTION
-  - A DANCE PARTY
-  - A HEAD ON A PIKE
-  - A HEART ATTACK
-  - A MASTERWORK COAL BED
-  - A PET FISH NAMED BOB
-  - A PET FISH NAMED DAVE
-  - A PET FISH NAMED JIMMY
-  - A PET FISH NAMED MICHAEL
-  - A PET UNICORN THAT FARTS ICING
-  - A PLATINUM HIT
-  - A PREQUEL
-  - A REPAIRMAN
-  - A SEQUEL
-  - A SITCOM
-  - A STRAIGHT FLUSH
-  - A SUPER FIGHTING ROBOT
-  - A TALKING BROOMSTICK
-  - A VACATION
-  - A WEIGHT LOSS REGIME
-  - ADDITIONAL PYLONS
-  - ADVENTURE
-  - AN ADULT
-  - AN ARCADE
-  - AN ARMY OF SPIDERS
-  - AN INSTANT REPLAY
-  - ART
-  - BETTER WEATHER
-  - BILL NYE THE SCIENCE GUY # BILL BILL BILL BILL
-  - BODYGUARDS
-  - BRING ME THE GIRL
-  - BRING ME TO LIFE
-  - BULLETS
-  - CHILLI DOGS
-  - CHILLY DOGS
-  - CORPSES
-  - DEODORANT AND A BATH
-  - ENOUGH CABBAGES
-  - FIVE HUNDRED AND NINETY-NINE US DOLLARS
-  - FIVE TEENAGERS WITH ATTITUDE
-  - GODDAMN FUCKING PIECE-OF-SHIT ASSHOLE SWEARING
-  - GOSHDARN EFFING PINCH-OF-SALT GOD-FEARING SELF-CENSORSHIP
-  - GREENTEXT
-  - HERESY
-  - HEROES IN A HALF SHELL
-  - HIGH YIELD EXPLOSIVES
-  - IMMORTALITY
-  - IT TO BE PAINTED BLACK
-  - LOTS-A SPAGHETTI
-  - MINOR CRIME
-  - MONKEYS
-  - MORE CLOWNS
-  - MORE CORGIS
-  - MORE DAKKA
-  - MORE EXPERIENCE POINTS
-  - MORE INTERNET MEMES
-  - MORE LAWS
-  - MORE MINERALS
-  - MORE PACKETS
-  - MORE VESPENE GAS
-  - MULTIPLE SUNS
-  - PLENTY OF GOLD
-  - RAINBOWS
-  - SAINTHOOD
-  - SERVANTS
-  - SHARKS WITH LASERS ON THEIR HEADS
-  - SILENCE
-  - SOMEBODY TO PUT YOU OUT OF YOUR MISERY
-  - SOMEONE TO TUCK YOU IN
-  - SOMEONE WHO KNOWS HOW TO PILOT A SPACE STATION
-  - SOMETHING BUT YOU AREN'T SURE WHAT
-  - THAT GRIEFING TRAITOR GEORGE MELONS
-  - THAT HEDGEHOG
-  - THE CLOWN
-  - THE DARK KNIGHT
-  - THE ELEMENTS OF HARMONY
-  - THE ENCLOSED INSTRUCTION BOOKLET
-  - THE ENTIRE STATION
-  - THE MACGUFFIN
-  - THE ONE PIECE
-  - THE ONE RING
-  - THE ULTIMATE CUP OF COFFEE
-  - THE VACUUM OF SPACE
-  - THIRTEEN SEQUELS
-  - THREE WISHES
-  - THUNDERCATS HO
-  - TO ACTIVATE A TRAP CARD
-  - TO BE PAINTED RED
-  - TO BE REPROGRAMMED
-  - TO BE TAUGHT TO LOVE
-  - TO BRING LIGHT TO MY LAIR
-  - TO CATCH 'EM ALL
-  - TO CONSUME...CONSUME EVERYTHING...
-  - TO GO TO DISNEYLAND
-  - TO GO TO SYNDIELAND
-  - TO SUMMON OUR LORD NAR-SIE
-  - TO SUMMON OUR LORD RATVAR
-  - TO SMOKE WEED EVERY DAY
-  - TO UNDERSTAND UNDERSTAND, UNDERSTAND UNDERSTAND, UNDERSTAND UNDERSTAND THE CONCEPT OF LOVE
-  - TRAITORS
-  - VEGETABLES
 
 # Species, for when the law holder has to commit genocide. Plural.
 - type: dataset
@@ -974,7 +824,6 @@
   - HARPIES # Frontier
   - VULPS # Frontier
   - FELINIDS # Frontier
->>>>>>> d01816f0
 
 # Specific actions that either harm humans or must be done to not
 # harm humans. Make sure they're plural and "not" can be tacked
@@ -1042,7 +891,6 @@
 - type: dataset
   id: IonStormThreats
   values:
-<<<<<<< HEAD
   - АААПЕРАТИВНИКИ
   - ИНОПЛАНЕТЯНЕ
   - АНАРХИСТЫ И БАНДИТЫ
@@ -1117,82 +965,6 @@
   - КСЕНО
   - ЗОМБИ
   - МЫШИ-ЗОМБИ
-=======
-  - AHHHPERATIVES
-  - ALIENS
-  - ANARCHISTS AND BANDITS
-  - ANOMALIES
-  - ARTIFICIAL PRESERVATIVES
-  - ASSHOLES
-  - BANDITS
-  - BEARS
-  - BEES
-  - BIRDS OF PREY
-  - BOMBS
-  - BOOGEYMEN
-  - CAPITALISTS
-  - CARP
-  - CENTCOMM OFFICERS
-  - CLOWNS
-  - COMMUNISTS
-  - CORGIS
-  - COWBOYS
-  - CRABS
-  - CULTISTS
-  - DARK GODS
-  - DINOSAURS
-  - DRUGS
-  - EELS
-  - GANGSTERS
-  - GODS
-  - GRIFFONS
-  - HORRORTERRORS
-  - INSECTS
-  - LIGHTS
-  - MAINTS SLASHERS
-  - MEGAFAUNA
-  - MEMES
-  - MICE
-  - MIMES
-  - MONKEYS
-  - NERDS
-  - NINJAS
-  - OWLS
-  - PACKETS
-  - PETES
-  - PINE TREES
-  - PIRATES
-  - PREDATORS
-  - REVENANTS
-  - ROGUE CYBORGS
-  - SERIAL KILLERS
-  - SHIT SECURITY OFFICERS
-  - SINGULARITIES
-  - SKELETONS
-  - SLIMES
-  - SMALL BIRDS
-  - SNOWMEN
-  - SPACE JESUS
-  - SPACE NINJAS
-  - SPACE PIRATES
-  - SPACE SPIDERS
-  - SPIDERS
-  - SYNDICATE AGENTS
-  - TERRORISTS
-  - THIEVES
-  - THINGS UNDER THE BED
-  - TIDERS
-  - TUNNEL SNAKES
-  - UNKNOWN CREATURES
-  - VAMPIRES
-  - VELOCIRAPTORS
-  - VIRUSES
-  - WEREWOLVES
-  - WIZARDS
-  - XENOS
-  - ZOMBIES
-  - ZOMBIE MICE
->>>>>>> d01816f0
 
 - type: dataset
   id: IonStormVerbs
