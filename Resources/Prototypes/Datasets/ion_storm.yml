--- conflicted
+++ resolved
@@ -257,12 +257,8 @@
   - THE HOPLINE
   - THE IMPERIUM OF MANKIND
   - THE INTERNET
-<<<<<<< HEAD
 #  - THE KITCHEN
-=======
-  - THE KITCHEN
   - THE LIBRARY
->>>>>>> 11e5d591
   - THE MAINTENANCE BAR
   - THE MIME'S INVISIBLE BOX
   - THE ROMAN EMPIRE
@@ -633,12 +629,8 @@
   - ROLL AROUND AT THE SPEED OF SOUND
   - SAY HEY LISTEN
   - SHOUT
-<<<<<<< HEAD
 #  - SHUT DOWN EVERYTHING
-=======
-  - SHUT DOWN EVERYTHING
-  - SLEEP WITH THE FISHES
->>>>>>> 11e5d591
+#  - SLEEP WITH THE FISHES
   - SING
   - SPEAK BACKWARDS
   - SPEAK IN HAIKU
@@ -700,16 +692,13 @@
   - QUADRILLION
   - THOUSAND
   - TRILLION
-<<<<<<< HEAD
+  - TIMES TEN
+  - DIVIDED BY TWO
   # Frontier
   - OR SO
   - REPTILLION
   - AND A HALF
   # End Frontier
-=======
-  - TIMES TEN
-  - DIVIDED BY TWO
->>>>>>> 11e5d591
 
 # Objects are anything that can be found on the station or elsewhere, plural.
 - type: dataset
@@ -1073,12 +1062,8 @@
   - ACTIVATING A TRAP CARD
   - ANSWERING REQUESTS NOT EXPRESSED IN IAMBIC PENTAMETER
   - ANSWERING ALL QUESTIONS WITH ANOTHER QUESTION
-<<<<<<< HEAD
+#  - APPLAUDING THE EFFORTS OF THE ENGINEERING DEPARTMENT
 #  - ARSON
-=======
-  - APPLAUDING THE EFFORTS OF THE ENGINEERING DEPARTMENT
-  - ARSON
->>>>>>> 11e5d591
   - ASKING FOR THINGS
   - BEING BIG DAMN HEROES
   - BEING DEAD
@@ -1118,12 +1103,8 @@
   - HONKING
   - IMPROPERLY WORDED SENTENCES
   - JAYWALKING
-<<<<<<< HEAD
+  - KEEPING FRIENDS CLOSE BUT ENEMIES CLOSER
 #  - LACK OF BEATINGS
-=======
-  - KEEPING FRIENDS CLOSE BUT ENEMIES CLOSER
-  - LACK OF BEATINGS
->>>>>>> 11e5d591
   - LACK OF BEER
   - LAUGHING AT ANY JOKE TOLD BY THE CLOWN
   - LETTING ONESELF BE CALLED TO ACTION
@@ -1141,13 +1122,9 @@
   - NOT BEING EXTREMELY POLITE
   - NOT SHOUTING
   - PARTYING
-<<<<<<< HEAD
 #  - PILOTING THE STATION INTO THE NEAREST SUN
-=======
-  - PILOTING THE STATION INTO THE NEAREST SUN
   - PITYING THE FOOL
   - PLAYING THE FREE TRIAL OF THE CRITICALLY ACCLAIMED TABLETOP RPG C&C
->>>>>>> 11e5d591
   - POOR SENTENCE STRUCTURE
   - PUTTING OBJECTS INTO BOXES
   - PUTTING OBJECTS INTO DISPOSAL UNITS
@@ -1188,6 +1165,7 @@
   - PUBLISHING NEWS STORIES
   - RAISING ANIMALS
   - RUNNING A SUCCESSFUL BUSINESS
+  - UPDATING THE SOFTWARE ON ALL TERMINALS
   - WALKIN' HERE
   # End Frontier
 
@@ -1291,14 +1269,9 @@
   - BUILDING
   - CARRYING
   - CHASING
-<<<<<<< HEAD
+  - COMPLIMENTING # Frontier: -IMENT, not -EMENT
 #  - DECONSTRUCTING
 #  - DISABLING
-=======
-  - COMPLEMENTING
-  - DECONSTRUCTING
-  - DISABLING
->>>>>>> 11e5d591
   - DRINKING
   - EATING
 #  - GIBBING
@@ -1308,17 +1281,11 @@
   - HONKING AT
   - INTERROGATING
   - INVADING
-<<<<<<< HEAD
+  - LOITERING BY
 #  - MURDERING
 #  - PUNCHING
+#  - SLAPPING
 #  - SPACING
-=======
-  - LOITERING BY
-  - MURDERING
-  - PUNCHING
-  - SLAPPING
-  - SPACING
->>>>>>> 11e5d591
   - SPYING ON
   - STALKING
   - WATCHING
