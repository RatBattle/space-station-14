--- conflicted
+++ resolved
@@ -1,81 +1,5 @@
-<<<<<<< HEAD
-- type: dataset
-  id: names_borer
-  values:
-  - Алконий
-  - Аномия
-  - Афродита
-  - Арка
-  - Аргонавта
-  - Аскарис
-  - Астериас
-  - Буккин
-  - Булла
-  - Кардий
-  - Хама
-  - Хитон
-  - Конус
-  - Кораллина
-  - Кипрея
-  - Денталиум
-  - Донакс
-  - Дорис
-  - Экин
-  - Эскара
-  - Фасиола
-  - Фурия #:despair:
-  - Гордий
-  - Горгония
-  - Галиот
-  - Хеликс
-  - Хирудо
-  - Холотурия
-  - Гидра
-  - Изис
-  - Лепас
-  - Лернея
-  - Лимакс
-  - Люмбрикус
-  - Медрепора
-  - Медуза
-  - Миллепора
-  - Мурекс
-  - Маес
-  - Майтилус
-  - Майксин
-  - Нотилус
-  - Нереис
-  - Нерита
-  - Острея
-  - Пателла
-  - Пеннетула
-  - Фолас
-  - Финна
-  - Прияп
-  - Скайлия
-  - Сепия
-  - Серпула
-  - Сертулярия
-  - Солен
-  - Спондил
-  - Стромб
-  - Таэния
-  - Теллина
-  - Тэрэдо
-  - Тетис
-  - Тритон
-  - Трокус
-  - Тубипора
-  - Тубулария
-  - Турбо
-  - Венера
-  - Волют
-  - Волвокс
-  
-=======
-﻿- type: localizedDataset
+- type: localizedDataset
   id: NamesBorer
   values:
     prefix: names-borer-dataset-
-    count: 69
->>>>>>> 59d7ce7d
+    count: 69