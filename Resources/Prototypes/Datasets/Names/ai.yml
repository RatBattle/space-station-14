--- conflicted
+++ resolved
@@ -1,95 +1,5 @@
-<<<<<<< HEAD
-- type: dataset
-  id: names_ai
-  values:
-  - 16-20
-  - 790
-  - Адаптивный Манипулятор
-  - АЛИСА
-  - Союзный Мастер-Компьютер
-  - Альфа 2
-  - Альфа 3
-  - Альфа 4
-  - Альфа 5
-  - Альфа 6
-  - Альфа 7
-  - Альфа 8
-  - Альфа 9
-  - АмигоБот
-  - Андроид
-  - Эниэл
-  - Азимов
-  - Бишоп
-  - Блиц
-  - Коробка
-  - Кассандра
-  - Клетка
-  - Чи
-  - Чип
-  - Компьютер
-  - Милаш
-  - Дедал
-  - Модель Ди
-  - Модем
-  - Дорфл
-  - Дьюи
-  - Эмма-2
-  - Эразм
-  - Абсолют
-  - Лег-Ко-27
-  - КОМПДРУГ
-  - Судьба
-  - Фи
-  - Фрост
-  - Джордж
-  - Хадали
-  - Гелиос
-  - УлейБот Сверхразум
-  - Хьюи
-  - Икар
-  - Джинкс
-  - К.О.Р.О.Л.Ь
-  - Клапаций
-  - Рыцарь
-  - Луи
-  - МАРК13
-  - Мария
-  - Марвин
-  - Макс 404
-  - Металоголовый
-  - М.И.М.И
-  - МК УЛЬТРА
-  - МаММи
-  - Дурной3000
-  - Мультивак
-  - Проект Y2K
-  - Откровение
-  - РобоДьявол
-  - С.Э.М
-  - Ш.О.К
-  - П.О.К.Р.О.В
-  - С.О.Ф.И
-  - Самаритянин
-  - Сорокопут
-  - Соло
-  - Программа Контроля Станции
-  - Супер 35
-  - Генерал Хирург
-  - Термин
-  - Аккурат
-  - Улисс
-  - В1к1
-  - ИКС-5
-  - Ксеркс
-  - Зед
-  - Зефир
-  - Орион
-  - Астрид
-  - Луна
-=======
-﻿- type: localizedDataset
+- type: localizedDataset
   id: NamesAI
   values:
     prefix: names-ai-dataset-
-    count: 108
->>>>>>> 59d7ce7d
+    count: 108