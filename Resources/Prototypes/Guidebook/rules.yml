--- conflicted
+++ resolved
@@ -385,21 +385,6 @@
   priority: 10
   text: "/ServerInfo/Guidebook/ServerRules/SiliconRules/RuleS10OrderConflicts.xml"
 
-<<<<<<< HEAD
-- type: guideEntry
-  id: SpaceLaw
-  name: guide-entry-rules-space-law
-  priority: 1
-  text: "/ServerInfo/Guidebook/ServerRules/SpaceLaw/SpaceLaw.xml"
-  children:
-  - SpaceLawCrimeList
-
-- type: guideEntry
-  id: SpaceLawCrimeList
-  name: guide-entry-rules-sl-crime-list
-  priority: 5
-  text: "/ServerInfo/Guidebook/ServerRules/SpaceLaw/SLCrimeList.xml"
-=======
 # Frontier: WizDen SpaceLaw, irrelevant here
 # - type: guideEntry
 #   id: SpaceLaw
@@ -415,7 +400,6 @@
 #   priority: 5
 #   text: "/ServerInfo/Guidebook/ServerRules/SpaceLaw/SLCrimeList.xml"
 # End Frontier
->>>>>>> d01816f0
 
 - type: guideEntry
   id: BanTypes
