# Timers
- type: loadoutEffectGroup
  id: Command
  effects:
  - !type:JobRequirementLoadoutEffect
    requirement:
      !type:DepartmentTimeRequirement
      department: Command
      time: 3600 # 1 hour

# Flowers
- type: loadout
  id: FlowerWreath
  storage:
    back:
    - ClothingHeadHatFlowerWreath

- type: loadout
  id: Hairflower
  storage:
    back:
    - ClothingHeadHatHairflower

# Headphones
- type: loadout
  id: Headphones
  storage:
    back:
    - ClothingNeckHeadphones

# Toys
- type: loadout
  id: PlushieLizard
  storage:
    back:
    - PlushieLizard

- type: loadout
  id: PlushieSpaceLizard
  storage:
    back:
    - PlushieSpaceLizard

- type: loadout
  id: ThreeCandles
  dummyEntity: LoadoutDummyCandles
  storage:
    back:
    - CandleRed
    - CandleBlue
    - CandleGreenSmall

# Smokeables
- type: loadout
  id: Lighter
  storage:
    back:
    - Lighter

- type: loadout
  id: CigPackGreen
  storage:
    back:
    - CigPackGreen

- type: loadout
  id: CigPackRed
  storage:
    back:
    - CigPackRed

- type: loadout
  id: CigPackBlue
  storage:
    back:
    - CigPackBlue

- type: loadout
  id: CigPackBlack
  storage:
    back:
    - CigPackBlack

- type: loadout
  id: CigarCase
  effects:
  - !type:GroupLoadoutEffect
    proto: Command
  storage:
    back:
    - CigarCase

- type: loadout
  id: CigarGold
  effects:
  - !type:GroupLoadoutEffect
    proto: Command
  storage:
    back:
    - CigarGold

# Pins
- type: loadout
  id: ClothingNeckLGBTPin
  storage:
    back:
    - ClothingNeckLGBTPin

- type: loadout
  id: ClothingNeckAllyPin
  storage:
    back:
    - ClothingNeckAllyPin

- type: loadout
  id: ClothingNeckAromanticPin
  storage:
    back:
    - ClothingNeckAromanticPin

- type: loadout
  id: ClothingNeckAsexualPin
  storage:
    back:
    - ClothingNeckAsexualPin

- type: loadout
  id: ClothingNeckBisexualPin
  storage:
    back:
    - ClothingNeckBisexualPin

- type: loadout
  id: ClothingNeckGayPin
  storage:
    back:
    - ClothingNeckGayPin

- type: loadout
  id: ClothingNeckIntersexPin
  storage:
    back:
    - ClothingNeckIntersexPin

- type: loadout
  id: ClothingNeckLesbianPin
  storage:
    back:
    - ClothingNeckLesbianPin

- type: loadout
  id: ClothingNeckNonBinaryPin
  storage:
    back:
    - ClothingNeckNonBinaryPin

- type: loadout
  id: ClothingNeckPansexualPin
  storage:
    back:
    - ClothingNeckPansexualPin

- type: loadout
  id: ClothingNeckOmnisexualPin
  storage:
    back:
    - ClothingNeckOmnisexualPin

- type: loadout
<<<<<<< HEAD
=======
  id: ClothingNeckGenderqueerPin
  storage:
    back:
    - ClothingNeckGenderqueerPin

- type: loadout
>>>>>>> 3b71b0f8
  id: ClothingNeckTransPin
  storage:
    back:
    - ClothingNeckTransPin

- type: loadout
  id: ClothingNeckAutismPin
  storage:
    back:
    - ClothingNeckAutismPin

- type: loadout
  id: ClothingNeckGoldAutismPin
  storage:
    back:
    - ClothingNeckGoldAutismPin

# Towels
- type: loadout
  id: TowelColorWhite
  effects:
  - !type:JobRequirementLoadoutEffect
    requirement:
      !type:OverallPlaytimeRequirement
      time: 36000 # 10hr
  storage:
    back:
    - TowelColorWhite

- type: loadout
  id: TowelColorSilver
  effects:
  - !type:JobRequirementLoadoutEffect
    requirement:
      !type:OverallPlaytimeRequirement
      time: 1800000 # 500hr
  storage:
    back:
    - TowelColorSilver

- type: loadout
  id: TowelColorGold
  effects:
  - !type:JobRequirementLoadoutEffect
    requirement:
      !type:OverallPlaytimeRequirement
      time: 3600000 # 1000hr
  storage:
    back:
    - TowelColorGold

- type: loadout
  id: TowelColorLightBrown
  effects:
  - !type:JobRequirementLoadoutEffect
    requirement:
      !type:DepartmentTimeRequirement
      department: Cargo
      time: 360000 # 100hr
  storage:
    back:
    - TowelColorLightBrown

- type: loadout
  id: TowelColorGreen
  effects:
  - !type:JobRequirementLoadoutEffect
    requirement:
      !type:DepartmentTimeRequirement
      department: Civilian
      time: 360000 # 100hr
  storage:
    back:
    - TowelColorGreen

- type: loadout
  id: TowelColorDarkBlue
  effects:
  - !type:JobRequirementLoadoutEffect
    requirement:
      !type:DepartmentTimeRequirement
      department: Command
      time: 360000 # 100hr
  storage:
    back:
    - TowelColorDarkBlue

- type: loadout
  id: TowelColorOrange
  effects:
  - !type:JobRequirementLoadoutEffect
    requirement:
      !type:DepartmentTimeRequirement
      department: Engineering
      time: 360000 # 100hr
  storage:
    back:
    - TowelColorOrange

- type: loadout
  id: TowelColorLightBlue
  effects:
  - !type:JobRequirementLoadoutEffect
    requirement:
      !type:DepartmentTimeRequirement
      department: Medical
      time: 360000 # 100hr
  storage:
    back:
    - TowelColorLightBlue

- type: loadout
  id: TowelColorPurple
  effects:
  - !type:JobRequirementLoadoutEffect
    requirement:
      !type:DepartmentTimeRequirement
      department: Science
      time: 360000 # 100hr
  storage:
    back:
    - TowelColorPurple

- type: loadout
  id: TowelColorRed
  effects:
  - !type:JobRequirementLoadoutEffect
    requirement:
      !type:DepartmentTimeRequirement
      department: Security
      time: 360000 # 100hr
  storage:
    back:
    - TowelColorRed

- type: loadout
  id: TowelColorGray
  effects:
  - !type:JobRequirementLoadoutEffect
    requirement:
      !type:RoleTimeRequirement
      role: JobPassenger
      time: 360000 # 100hr
  storage:
    back:
    - TowelColorGray

- type: loadout
  id: TowelColorBlack
  effects:
  - !type:JobRequirementLoadoutEffect
    requirement:
      !type:RoleTimeRequirement
      role: JobChaplain
      time: 360000 # 100hr
  storage:
    back:
    - TowelColorBlack

- type: loadout
  id: TowelColorDarkGreen
  effects:
  - !type:JobRequirementLoadoutEffect
    requirement:
      !type:RoleTimeRequirement
      role: JobLibrarian
      time: 360000 # 100hr
  storage:
    back:
    - TowelColorDarkGreen

- type: loadout
  id: TowelColorMaroon
  effects:
  - !type:JobRequirementLoadoutEffect
    requirement:
      !type:RoleTimeRequirement
      role: JobLawyer
      time: 360000 # 100hr
  storage:
    back:
    - TowelColorMaroon

- type: loadout
  id: TowelColorYellow
  effects:
  - !type:JobRequirementLoadoutEffect
    requirement:
      !type:RoleTimeRequirement
      role: JobClown
      time: 360000 # 100hr
  storage:
    back:
    - TowelColorYellow

- type: loadout
  id: TowelColorMime
  effects:
  - !type:JobRequirementLoadoutEffect
    requirement:
      !type:RoleTimeRequirement
      role: JobMime
      time: 360000 # 100hr
  storage:
    back:
    - TowelColorMime<|MERGE_RESOLUTION|>--- conflicted
+++ resolved
@@ -167,15 +167,12 @@
     - ClothingNeckOmnisexualPin
 
 - type: loadout
-<<<<<<< HEAD
-=======
   id: ClothingNeckGenderqueerPin
   storage:
     back:
     - ClothingNeckGenderqueerPin
 
 - type: loadout
->>>>>>> 3b71b0f8
   id: ClothingNeckTransPin
   storage:
     back:
