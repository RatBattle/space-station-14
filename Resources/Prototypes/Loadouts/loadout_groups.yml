# Miscellaneous
- type: loadoutGroup
  id: Trinkets
  name: loadout-group-trinkets
  minLimit: 0
  maxLimit: 3
  loadouts:
  - FlowerWreath
  - Hairflower
  - Headphones
  - PlushieLizard
  - PlushieSpaceLizard
  - ThreeCandles
  - Lighter
  - CigPackGreen
  - CigPackRed
  - CigPackBlue
  - CigPackBlack
  - CigarCase
  - CigarGold
  - ClothingNeckLGBTPin
  - ClothingNeckAllyPin
  - ClothingNeckAromanticPin
  - ClothingNeckAsexualPin
  - ClothingNeckBisexualPin
  - ClothingNeckGayPin
  - ClothingNeckIntersexPin
  - ClothingNeckLesbianPin
  - ClothingNeckNonBinaryPin
  - ClothingNeckPansexualPin
  - ClothingNeckOmnisexualPin
<<<<<<< HEAD
=======
  - ClothingNeckGenderqueerPin
>>>>>>> 3b71b0f8
  - ClothingNeckTransPin
  - ClothingNeckAutismPin
  - ClothingNeckGoldAutismPin
  - TowelColorBlack
  - TowelColorDarkBlue
  - TowelColorDarkGreen
  - TowelColorGold
  - TowelColorGray
  - TowelColorGreen
  - TowelColorLightBlue
  - TowelColorLightBrown
  - TowelColorMaroon
  - TowelColorMime
  - TowelColorOrange
  - TowelColorPurple
  - TowelColorRed
  - TowelColorSilver
  - TowelColorWhite
  - TowelColorYellow

- type: loadoutGroup
  id: Glasses
  name: loadout-group-glasses
  minLimit: 0
  loadouts:
  - Glasses
  - GlassesJamjar
  - GlassesJensen

- type: loadoutGroup
  id: GroupTankHarness
  name: loadout-group-tank-harness
  minLimit: 1
  hidden: true
  loadouts:
  - LoadoutTankHarness

- type: loadoutGroup
  id: Survival
  name: loadout-group-survival-basic
  minLimit: 3
  hidden: true
  loadouts:
  - EmergencyNitrogen
  - EmergencyOxygen
  - LoadoutSpeciesVoxNitrogen

- type: loadoutGroup
  id: GroupEVATank
  name: loadout-group-EVA-tank
  hidden: true
  loadouts:
  - LoadoutSpeciesEVANitrogen
  - LoadoutSpeciesEVAOxygen

- type: loadoutGroup
  id: GroupPocketTankDouble
  name: loadout-group-pocket-tank-double
  hidden: true
  loadouts:
  - LoadoutSpeciesPocketDoubleNitrogen
  - LoadoutSpeciesPocketDoubleOxygen

# Command
- type: loadoutGroup
  id: CaptainHead
  name: loadout-group-captain-head
  minLimit: 0
  loadouts:
  - CaptainHead
  - CaptainCap

- type: loadoutGroup
  id: CaptainJumpsuit
  name: loadout-group-captain-jumpsuit
  loadouts:
  - CaptainJumpsuit
  - CaptainJumpskirt
  - CaptainFormalSuit
  - CaptainFormalSkirt

- type: loadoutGroup
  id: CaptainNeck
  name: loadout-group-captain-neck
  minLimit: 0
  loadouts:
  - CaptainCloak
  - CaptainCloakFormal
  - CaptainMantle

- type: loadoutGroup
  id: CaptainBackpack
  name: loadout-group-captain-backpack
  loadouts:
  - CaptainBackpack
  - CaptainSatchel
  - CaptainDuffel

- type: loadoutGroup
  id: CaptainOuterClothing
  name: loadout-group-captain-outerclothing
  loadouts:
  - CaptainOuterClothing
  - CaptainWintercoat

- type: loadoutGroup
  id: HoPHead
  name: loadout-group-hop-head
  minLimit: 0
  loadouts:
  - HoPHead

- type: loadoutGroup
  id: HoPJumpsuit
  name: loadout-group-hop-jumpsuit
  loadouts:
  - HoPJumpsuit
  - HoPJumpskirt

- type: loadoutGroup
  id: HoPNeck
  name: loadout-group-hop-neck
  minLimit: 0
  loadouts:
  - HoPCloak
  - HoPMantle

- type: loadoutGroup
  id: HoPBackpack
  name: loadout-group-hop-backpack
  loadouts:
  - CommonBackpack
  - CommonSatchel
  - CommonDuffel
  - HoPBackpackIan

- type: loadoutGroup
  id: HoPOuterClothing
  name: loadout-group-hop-outerclothing
  minLimit: 0
  loadouts:
  - HoPWintercoat

# Civilian
- type: loadoutGroup
  id: PassengerJumpsuit
  name: loadout-group-passenger-jumpsuit
  loadouts:
  - GreyJumpsuit
  - GreyJumpskirt
  - AncientJumpsuit
  - RainbowJumpsuit

- type: loadoutGroup
  id: PassengerFace
  name: loadout-group-passenger-mask
  minLimit: 0
  loadouts:
  - PassengerFace

- type: loadoutGroup
  id: PassengerGloves
  name: loadout-group-passenger-gloves
  minLimit: 0
  loadouts:
  - PassengerGloves

- type: loadoutGroup
  id: CommonBackpack
  name: loadout-group-backpack
  loadouts:
  - CommonBackpack
  - CommonSatchel
  - CommonDuffel

- type: loadoutGroup
  id: PassengerNeck
  name: loadout-group-passenger-neck
  minLimit: 0
  loadouts:
  - Mantle

- type: loadoutGroup
  id: PassengerOuterClothing
  name: loadout-group-passenger-outerclothing
  minLimit: 0
  loadouts:
  - PassengerWintercoat

- type: loadoutGroup
  id: PassengerShoes
  name: loadout-group-passenger-shoes
  loadouts:
  - BlackShoes
  - WinterBoots

- type: loadoutGroup
  id: BartenderHead
  name: loadout-group-bartender-head
  minLimit: 0
  loadouts:
  - BartenderHead
  - BartenderBowler

- type: loadoutGroup
  id: BartenderJumpsuit
  name: loadout-group-bartender-jumpsuit
  loadouts:
  - BartenderJumpsuit
  - BartenderJumpskirt
  - BartenderJumpsuitPurple

- type: loadoutGroup
  id: BartenderOuterClothing
  name: loadout-group-bartender-outerclothing
  minLimit: 0
  loadouts:
  - BartenderVest
  - BartenderApron
  - BartenderWintercoat

- type: loadoutGroup
  id: ChefHead
  name: loadout-group-chef-head
  minLimit: 0
  loadouts:
  - ChefHead

- type: loadoutGroup
  id: ChefMask
  name: loadout-group-chef-mask
  minLimit: 0
  loadouts:
  - ChefMask

- type: loadoutGroup
  id: ChefJumpsuit
  name: loadout-group-chef-jumpsuit
  loadouts:
  - ChefJumpsuit
  - ChefJumpskirt

- type: loadoutGroup
  id: ChefOuterClothing
  name: loadout-group-chef-outerclothing
  minLimit: 0
  loadouts:
  - ChefApron
  - ChefJacket
  - ChefWintercoat

- type: loadoutGroup
  id: LibrarianJumpsuit
  name: loadout-group-librarian-jumpsuit
  loadouts:
  - LibrarianJumpsuit
  - LibrarianJumpskirt
  - CuratorJumpsuit
  - CuratorJumpskirt

- type: loadoutGroup
  id: LawyerJumpsuit
  name: loadout-group-lawyer-jumpsuit
  loadouts:
  - LawyerJumpsuit
  - LawyerJumpskirt
  - LawyerJumpsuitBlue
  - LawyerJumpskirtBlue
  - LawyerJumpsuitPurple
  - LawyerJumpskirtPurple
  - LawyerJumpsuitRed
  - LawyerJumpskirtRed
  - LawyerJumpsuitGood
  - LawyerJumpskirtGood

- type: loadoutGroup
  id: LawyerNeck
  name: loadout-group-lawyer-neck
  minLimit: 0
  loadouts:
  - LawyerNeck

- type: loadoutGroup
  id: ChaplainHead
  name: loadout-group-chaplain-head
  minLimit: 0
  loadouts:
  - ChaplainHead
  - ChaplainNunHood
  - ChaplainPlagueHat
  - ChaplainWitchHat
  - ChaplainWitchHatAlt

- type: loadoutGroup
  id: ChaplainMask
  name: loadout-group-chaplain-mask
  minLimit: 0
  loadouts:
  - ChaplainMask

- type: loadoutGroup
  id: ChaplainJumpsuit
  name: loadout-group-chaplain-jumpsuit
  loadouts:
  - ChaplainJumpsuit
  - ChaplainJumpskirt
  - ChaplainRobesLight
  - ChaplainRobesDark

- type: loadoutGroup
  id: ChaplainOuterClothing
  name: loadout-group-chaplain-outerclothing
  minLimit: 0
  loadouts:
  - ChaplainPlagueSuit
  - ChaplainNunRobe
  - ChaplainBlackHoodie
  - ChaplainHoodie

- type: loadoutGroup
  id: ChaplainNeck
  name: loadout-group-chaplain-neck
  minLimit: 0
  loadouts:
  - ChaplainNeck

- type: loadoutGroup
  id: JanitorHead
  name: loadout-group-janitor-head
  minLimit: 0
  loadouts:
  - JanitorHead

- type: loadoutGroup
  id: JanitorJumpsuit
  name: loadout-group-janitor-jumpsuit
  loadouts:
  - JanitorJumpsuit
  - JanitorJumpskirt

- type: loadoutGroup
  id: JanitorGloves
  name: loadout-group-janitor-gloves
  minLimit: 0
  loadouts:
  - JanitorRubberGloves
  - OrangeGloves
  - PurpleGloves

- type: loadoutGroup
  id: JanitorOuterClothing
  name: loadout-group-janitor-outerclothing
  minLimit: 0
  loadouts:
  - JanitorWintercoat

- type: loadoutGroup
  id: JanitorPlunger
  name: loadout-group-janitor-plunger
  minLimit: 0
  loadouts:
  - JanitorGoldenPlunger

- type: loadoutGroup
  id: BotanistHead
  name: loadout-group-botanist-head
  minLimit: 0
  loadouts:
  - BotanistHead
  - BotanistBandana

- type: loadoutGroup
  id: BotanistJumpsuit
  name: loadout-group-botanist-jumpsuit
  loadouts:
  - BotanistJumpsuit
  - BotanistJumpskirt
  - BotanistOveralls

- type: loadoutGroup
  id: BotanistBackpack
  name: loadout-group-botanist-backpack
  loadouts:
  - BotanistBackpack
  - BotanistSatchel
  - BotanistDuffel

- type: loadoutGroup
  id: BotanistOuterClothing
  name: loadout-group-botanist-outerclothing
  minLimit: 0
  loadouts:
  - BotanistApron
  - BotanistWintercoat

- type: loadoutGroup
  id: ClownHead
  name: loadout-group-clown-head
  minLimit: 0
  loadouts:
  - JesterHat
  - JesterAltHat

- type: loadoutGroup
  id: ClownJumpsuit
  name: loadout-group-clown-jumpsuit
  loadouts:
  - ClownSuit
  - ClownSkirt
  - JesterSuit
  - JesterAltSuit

- type: loadoutGroup
  id: ClownBackpack
  name: loadout-group-clown-backpack
  loadouts:
  - ClownBackpack
  - ClownSatchel
  - ClownDuffel

- type: loadoutGroup
  id: ClownOuterClothing
  name: loadout-group-clown-outerclothing
  minLimit: 0
  loadouts:
  - ClownRobes
  - ClownWintercoat

- type: loadoutGroup
  id: ClownShoes
  name: loadout-group-clown-shoes
  loadouts:
  - ClownShoes
  - JesterShoes

- type: loadoutGroup
  id: SurvivalClown
  name: loadout-group-survival-clown
  minLimit: 2
  hidden: true
  loadouts:
  - EmergencyNitrogenClown
  - EmergencyOxygenClown
  - LoadoutSpeciesVoxNitrogen

- type: loadoutGroup
  id: MimeHead
  name: loadout-group-mime-head
  minLimit: 0
  loadouts:
  - MimeHead
  - MimeFrenchBeret
  - MimeCap

- type: loadoutGroup
  id: MimeMask
  name: loadout-group-mime-mask
  loadouts:
  - MimeMask
  - MimeMaskSad
  - MimeMaskScared

- type: loadoutGroup
  id: MimeJumpsuit
  name: loadout-group-mime-jumpsuit
  loadouts:
  - MimeJumpsuit
  - MimeJumpskirt

- type: loadoutGroup
  id: MimeBackpack
  name: loadout-group-mime-backpack
  loadouts:
  - MimeBackpack
  - MimeSatchel
  - MimeDuffel

- type: loadoutGroup
  id: MimeOuterClothing
  name: loadout-group-mime-outerclothing
  minLimit: 0
  loadouts:
  - MimeWintercoat

- type: loadoutGroup
  id: MimeBelt
  name: loadout-group-mime-belt
  loadouts:
  - MimeSuspendersRed
  - MimeSuspendersBlack

- type: loadoutGroup
  id: SurvivalMime
  name: loadout-group-survival-mime
  minLimit: 2
  hidden: true
  loadouts:
  - EmergencyNitrogenMime
  - EmergencyOxygenMime
  - LoadoutSpeciesVoxNitrogen

- type: loadoutGroup
  id: MusicianJumpsuit
  name: loadout-group-musician-jumpsuit
  loadouts:
  - MusicianJumpsuit
  - MusicianJumpskirt

- type: loadoutGroup
  id: MusicianOuterClothing
  name: loadout-group-musician-outerclothing
  minLimit: 0
  loadouts:
  - MusicianWintercoat

- type: loadoutGroup
  id: Instruments
  name: loadout-group-instruments
  minLimit: 0
  maxLimit: 2
  loadouts:
  - Glockenspiel
  - MusicBox
  - Xylophone
  - Microphone
  - Synthesizer
  - Kalimba
  - Woodblock
  - ElectricGuitar
  - BassGuitar
  - RockGuitar
  - AcousticGuitar
  - Banjo
  - Violin
  - Viola
  - Cello
  - Trumpet
  - Trombone
  - FrenchHorn
  - Euphonium
  - Saxophone
  - Accordion
  - Harmonica
  - Clarinet
  - Flute
  - Recorder
  - PanFlute
  - Ocarina
  - Bagpipe

# Cargo
- type: loadoutGroup
  id: QuartermasterHead
  name: loadout-group-quartermaster-head
  minLimit: 0
  loadouts:
  - QuartermasterHead
  - QuartermasterBeret

- type: loadoutGroup
  id: QuartermasterJumpsuit
  name: loadout-group-quartermaster-jumpsuit
  loadouts:
  - QuartermasterJumpsuit
  - QuartermasterJumpskirt
  - QuartermasterTurtleneck
  - QuartermasterTurtleneckSkirt
  - QuartermasterFormalSuit

- type: loadoutGroup
  id: QuartermasterNeck
  name: loadout-group-quartermaster-neck
  minLimit: 0
  loadouts:
  - QuartermasterCloak
  - QuartermasterMantle

- type: loadoutGroup
  id: QuartermasterOuterClothing
  name: loadout-group-quartermaster-outerclothing
  minLimit: 0
  loadouts:
  - QuartermasterWintercoat

- type: loadoutGroup
  id: QuartermasterShoes
  name: loadout-group-quartermaster-shoes
  loadouts:
  - BrownShoes
  - CargoWinterBoots

- type: loadoutGroup
  id: CargoTechnicianHead
  name: loadout-group-cargo-technician-head
  minLimit: 0
  loadouts:
  - CargoTechnicianHead

- type: loadoutGroup
  id: CargoTechnicianJumpsuit
  name: loadout-group-cargo-technician-jumpsuit
  loadouts:
  - CargoTechnicianJumpsuit
  - CargoTechnicianJumpskirt

- type: loadoutGroup
  id: CargoTechnicianBackpack
  name: loadout-group-cargo-technician-backpack
  loadouts:
  - CargoTechnicianBackpack
  - CargoTechnicianSatchel
  - CargoTechnicianDuffel

- type: loadoutGroup
  id: CargoTechnicianOuterClothing
  name: loadout-group-cargo-technician-outerclothing
  minLimit: 0
  loadouts:
  - CargoTechnicianWintercoat

- type: loadoutGroup
  id: CargoTechnicianShoes
  name: loadout-group-cargo-technician-shoes
  loadouts:
  - BlackShoes
  - CargoWinterBoots

- type: loadoutGroup
  id: SalvageSpecialistBackpack
  name: loadout-group-salvage-specialist-backpack
  loadouts:
  - SalvageSpecialistBackpack
  - SalvageSpecialistSatchel
  - SalvageSpecialistDuffel

- type: loadoutGroup
  id: SalvageSpecialistOuterClothing
  name: loadout-group-salvage-specialist-outerclothing
  minLimit: 0
  loadouts:
  - SalvageSpecialistWintercoat

- type: loadoutGroup
  id: SalvageSpecialistShoes
  name: loadout-group-salvage-specialist-shoes
  loadouts:
  - SalvageBoots
  - CargoWinterBoots

# Engineering
- type: loadoutGroup
  id: ChiefEngineerHead
  name: loadout-group-chief-engineer-head
  minLimit: 0
  loadouts:
  - ChiefEngineerHead
  - ChiefEngineerBeret

- type: loadoutGroup
  id: ChiefEngineerJumpsuit
  name: loadout-group-chief-engineer-jumpsuit
  loadouts:
  - ChiefEngineerJumpsuit
  - ChiefEngineerJumpskirt
  - ChiefEngineerTurtleneck
  - ChiefEngineerTurtleneckSkirt

- type: loadoutGroup
  id: ChiefEngineerNeck
  name: loadout-group-chief-engineer-neck
  minLimit: 0
  loadouts:
  - ChiefEngineerCloak
  - ChiefEngineerMantle

- type: loadoutGroup
  id: ChiefEngineerOuterClothing
  name: loadout-group-chief-engineer-outerclothing
  minLimit: 0
  loadouts:
  - ChiefEngineerWintercoat

- type: loadoutGroup
  id: ChiefEngineerShoes
  name: loadout-group-chief-engineer-shoes
  loadouts:
  - BrownShoes
  - EngineeringWinterBoots

- type: loadoutGroup
  id: TechnicalAssistantJumpsuit
  name: loadout-group-technical-assistant-jumpsuit
  loadouts:
  - YellowJumpsuit
  - YellowJumpskirt

- type: loadoutGroup
  id: StationEngineerHead
  name: loadout-group-station-engineer-head
  minLimit: 0
  loadouts:
  - StationEngineerHardhatYellow
  - StationEngineerHardhatOrange
  - StationEngineerHardhatRed
  - SeniorEngineerBeret

- type: loadoutGroup
  id: StationEngineerJumpsuit
  name: loadout-group-station-engineer-jumpsuit
  loadouts:
  - StationEngineerJumpsuit
  - StationEngineerJumpskirt
  - StationEngineerHazardsuit
  - SeniorEngineerJumpsuit
  - SeniorEngineerJumpskirt

- type: loadoutGroup
  id: StationEngineerBackpack
  name: loadout-group-station-engineer-backpack
  loadouts:
  - StationEngineerBackpack
  - StationEngineerSatchel
  - StationEngineerDuffel

- type: loadoutGroup
  id: StationEngineerOuterClothing
  name: loadout-group-station-engineer-outerclothing
  minLimit: 0
  loadouts:
  - StationEngineerOuterVest
  - StationEngineerWintercoat

- type: loadoutGroup
  id: StationEngineerShoes
  name: loadout-group-station-engineer-shoes
  loadouts:
  - WorkBoots
  - EngineeringWinterBoots

- type: loadoutGroup
  id: StationEngineerID
  name: loadout-group-station-engineer-id
  loadouts:
  - StationEngineerPDA
  - SeniorEngineerPDA

- type: loadoutGroup
  id: AtmosphericTechnicianJumpsuit
  name: loadout-group-atmospheric-technician-jumpsuit
  loadouts:
  - AtmosphericTechnicianJumpsuit
  - AtmosphericTechnicianJumpskirt
  - AtmosphericTechnicianJumpsuitCasual

- type: loadoutGroup
  id: AtmosphericTechnicianOuterClothing
  name: loadout-group-atmospheric-technician-outerclothing
  minLimit: 0
  loadouts:
  - AtmosphericTechnicianWintercoat

- type: loadoutGroup
  id: AtmosphericTechnicianBackpack
  name: loadout-group-atmospheric-technician-backpack
  loadouts:
  - AtmosphericTechnicianBackpack
  - AtmosphericTechnicianSatchel
  - AtmosphericTechnicianDuffel

- type: loadoutGroup
  id: AtmosphericTechnicianShoes
  name: loadout-group-atmospheric-technician-shoes
  loadouts:
  - WhiteShoes
  - EngineeringWinterBoots

- type: loadoutGroup
  id: SurvivalExtended
  name: loadout-group-survival-extended
  minLimit: 2
  hidden: true
  loadouts:
  - EmergencyNitrogenExtended
  - EmergencyOxygenExtended
  - LoadoutSpeciesVoxNitrogen

# Science
- type: loadoutGroup
  id: ResearchDirectorHead
  name: loadout-group-research-director-head
  minLimit: 0
  loadouts:
  - ResearchDirectorBeret

- type: loadoutGroup
  id: ResearchDirectorNeck
  name: loadout-group-research-director-neck
  minLimit: 0
  loadouts:
  - ResearchDirectorMantle
  - ResearchDirectorCloak

- type: loadoutGroup
  id: ResearchDirectorJumpsuit
  name: loadout-group-research-director-jumpsuit
  loadouts:
  - ResearchDirectorJumpsuit
  - ResearchDirectorJumpskirt

- type: loadoutGroup
  id: ResearchDirectorOuterClothing
  name: loadout-group-research-director-outerclothing
  minLimit: 0
  loadouts:
  - ResearchDirectorLabCoat
  - ResearchDirectorWintercoat

- type: loadoutGroup
  id: ResearchDirectorShoes
  name: loadout-group-research-director-shoes
  loadouts:
  - BrownShoes
  - ScienceWinterBoots

- type: loadoutGroup
  id: ScientistHead
  name: loadout-group-scientist-head
  minLimit: 0
  loadouts:
  - RoboticistCap
  - SkullBandana
  - ScientificBeret

- type: loadoutGroup
  id: ScientistNeck
  name: loadout-group-scientist-neck
  minLimit: 0
  loadouts:
  - ScientistTie

- type: loadoutGroup
  id: ScientistJumpsuit
  name: loadout-group-scientist-jumpsuit
  loadouts:
  - ScientistJumpsuit
  - ScientistJumpskirt
  - RoboticistJumpsuit
  - RoboticistJumpskirt
  - SeniorResearcherJumpsuit
  - SeniorResearcherJumpskirt

- type: loadoutGroup
  id: ScientistBackpack
  name: loadout-group-scientist-backpack
  loadouts:
  - ScientistBackpack
  - ScientistSatchel
  - ScientistDuffel

- type: loadoutGroup
  id: ScientistOuterClothing
  name: loadout-group-scientist-outerclothing
  minLimit: 0
  loadouts:
  - RegularLabCoat
  - ScienceLabCoat
  - ScienceWintercoat
  - RoboticistLabCoat
  - RoboticistWintercoat
  - SeniorResearcherLabCoat

- type: loadoutGroup
  id: ScientistShoes
  name: loadout-group-scientist-shoes
  loadouts:
  - WhiteShoes
  - BlackShoes
  - ScienceWinterBoots

- type: loadoutGroup
  id: ScientistGloves
  name: loadout-group-scientist-gloves
  minLimit: 0
  loadouts:
  - LatexGloves
  - PurpleGloves
  - RobohandsGloves

- type: loadoutGroup
  id: ScientistPDA
  name: loadout-group-scientist-id
  loadouts:
  - ScientistPDA
  - SeniorResearcherPDA

- type: loadoutGroup
  id: ResearchAssistantJumpsuit
  name: loadout-group-research-assistant-jumpsuit
  loadouts:
  - WhiteJumpsuit
  - WhiteJumpskirt

# Security
- type: loadoutGroup
  id: HeadofSecurityHead
  name: loadout-group-head-of-security-head
  minLimit: 0
  loadouts:
  - HeadofSecurityHead
  - HeadofSecurityBeret

- type: loadoutGroup
  id: HeadofSecurityJumpsuit
  name: loadout-group-head-of-security-jumpsuit
  loadouts:
  - HeadofSecurityJumpsuit
  - HeadofSecurityJumpskirt
  - HeadofSecurityTurtleneck
  - HeadofSecurityTurtleneckSkirt
  - HeadofSecurityFormalSuit
  - HeadofSecurityFormalSkirt

- type: loadoutGroup
  id: HeadofSecurityNeck
  name: loadout-group-head-of-security-neck
  minLimit: 0
  loadouts:
  - HeadofSecurityCloak
  - HeadofSecurityMantle

- type: loadoutGroup
  id: HeadofSecurityOuterClothing
  name: loadout-group-head-of-security-outerclothing
  loadouts:
  - HeadofSecurityCoat
  - HeadofSecurityWinterCoat

- type: loadoutGroup
  id: WardenHead
  name: loadout-group-warden-head
  minLimit: 0
  loadouts:
  - WardenHead
  - WardenBeret

- type: loadoutGroup
  id: WardenJumpsuit
  name: loadout-group-warden-jumpsuit
  loadouts:
  - WardenJumpsuit
  - WardenJumpskirt

- type: loadoutGroup
  id: WardenOuterClothing
  name: loadout-group-warden-outerclothing
  loadouts:
  - WardenCoat
  - WardenArmoredWinterCoat

- type: loadoutGroup
  id: SecurityHead
  name: loadout-group-security-head
  minLimit: 0
  loadouts:
  - SecurityHelmet
  - SecurityBeret
  - SecurityHat
  - TrooperHat

- type: loadoutGroup
  id: SecurityJumpsuit
  name: loadout-group-security-jumpsuit
  loadouts:
  - SecurityJumpsuit
  - SecurityJumpskirt
  - SecurityJumpsuitGrey
  - SecurityJumpskirtGrey
  - SeniorOfficerJumpsuit
  - SeniorOfficerJumpskirt
  - TrooperUniform

- type: loadoutGroup
  id: SecurityBackpack
  name: loadout-group-security-backpack
  loadouts:
  - SecurityBackpack
  - SecuritySatchel
  - SecurityDuffel

- type: loadoutGroup
  id: SecurityBelt
  name: loadout-group-security-belt
  loadouts:
  - SecurityBelt
  - SecurityWebbing

- type: loadoutGroup
  id: SecurityOuterClothing
  name: loadout-group-security-outerclothing
  loadouts:
  - ArmorVest
  - ArmorVestSlim
  - SecurityOfficerWintercoat

- type: loadoutGroup
  id: SecurityShoes
  name: loadout-group-security-shoes
  loadouts:
  - JackBoots
  - SecurityWinterBoots

- type: loadoutGroup
  id: SecurityPDA
  name: loadout-group-security-id
  loadouts:
  - SecurityPDA
  - SeniorOfficerPDA

- type: loadoutGroup
  id: DetectiveHead
  name: loadout-group-detective-head
  minLimit: 0
  loadouts:
  - DetectiveFedora
  - DetectiveFedoraGrey

- type: loadoutGroup
  id: DetectiveNeck
  name: loadout-group-detective-neck
  minLimit: 0
  loadouts:
  - DetectiveTie

- type: loadoutGroup
  id: DetectiveJumpsuit
  name: loadout-group-detective-jumpsuit
  loadouts:
  - DetectiveJumpsuit
  - DetectiveJumpskirt
  - NoirJumpsuit
  - NoirJumpskirt

- type: loadoutGroup
  id: DetectiveOuterClothing
  name: loadout-group-detective-outerclothing
  loadouts:
  - DetectiveArmorVest
  - DetectiveCoat
  - DetectiveCoatGrey

- type: loadoutGroup
  id: SecurityCadetJumpsuit
  name: loadout-group-security-cadet-jumpsuit
  loadouts:
  - RedJumpsuit
  - RedJumpskirt

- type: loadoutGroup
  id: SurvivalSecurity
  name: loadout-group-survival-security
  minLimit: 2
  hidden: true
  loadouts:
  - EmergencyNitrogenSecurity
  - EmergencyOxygenSecurity
  - LoadoutSpeciesVoxNitrogen

- type: loadoutGroup
  id: SecurityStar
  name: loadout-group-security-star
  minLimit: 0
  loadouts:
  - SecStar

# Medical
- type: loadoutGroup
  id: ChiefMedicalOfficerHead
  name: loadout-group-chief-medical-officer-head
  minLimit: 0
  loadouts:
  - ChiefMedicalOfficerBeret
  - CMOMedicalHeadMirror

- type: loadoutGroup
  id: ChiefMedicalOfficerJumpsuit
  name: loadout-group-chief-medical-officer-jumpsuit
  loadouts:
  - ChiefMedicalOfficerJumpsuit
  - ChiefMedicalOfficerJumpskirt
  - ChiefMedicalOfficerTurtleneckJumpsuit
  - ChiefMedicalOfficerTurtleneckJumpskirt

- type: loadoutGroup
  id: ChiefMedicalOfficerOuterClothing
  name: loadout-group-chief-medical-officer-outerclothing
  minLimit: 0
  loadouts:
  - ChiefMedicalOfficerLabCoat
  - ChiefMedicalOfficerWintercoat

- type: loadoutGroup
  id: ChiefMedicalOfficerNeck
  name: loadout-group-chief-medical-officer-neck
  minLimit: 0
  loadouts:
  - ChiefMedicalOfficerCloak
  - ChiefMedicalOfficerMantle

- type: loadoutGroup
  id: ChiefMedicalOfficerShoes
  name: loadout-group-chief-medical-officer-shoes
  loadouts:
  - BrownShoes
  - MedicalWinterBoots

- type: loadoutGroup
  id: MedicalDoctorHead
  name: loadout-group-medical-doctor-head
  minLimit: 0
  loadouts:
  - MedicalBeret
  - SeniorPhysicianBeret
  - MedicalHeadMirror
  - BlueSurgeryCap
  - GreenSurgeryCap
  - PurpleSurgeryCap
  - NurseHat

- type: loadoutGroup
  id: MedicalDoctorJumpsuit
  name: loadout-group-medical-doctor-jumpsuit
  loadouts:
  - MedicalDoctorJumpsuit
  - MedicalDoctorJumpskirt
  - SeniorPhysicianJumpsuit
  - SeniorPhysicianJumpskirt
  - MedicalBlueScrubs
  - MedicalGreenScrubs
  - MedicalPurpleScrubs

- type: loadoutGroup
  id: MedicalDoctorOuterClothing
  name: loadout-group-medical-doctor-outerclothing
  minLimit: 0
  loadouts:
  - RegularLabCoat
  - MedicalDoctorWintercoat
  - SeniorPhysicianLabCoat

- type: loadoutGroup
  id: MedicalBackpack
  name: loadout-group-medical-doctor-backpack
  loadouts:
  - MedicalDoctorBackpack
  - MedicalDoctorSatchel
  - MedicalDoctorDuffel

- type: loadoutGroup
  id: MedicalShoes
  name: loadout-group-medical-doctor-shoes
  loadouts:
  - WhiteShoes
  - MedicalWinterBoots

- type: loadoutGroup
  id: MedicalDoctorPDA
  name: loadout-group-medical-doctor-id
  loadouts:
  - MedicalDoctorPDA
  - SeniorPhysicianPDA

- type: loadoutGroup
  id: MedicalGloves
  name: loadout-group-medical-gloves
  minLimit: 0
  loadouts:
  - LatexGloves
  - NitrileGloves

- type: loadoutGroup
  id: MedicalMask
  name: loadout-group-medical-mask
  minLimit: 0
  loadouts:
  - SterileMask

- type: loadoutGroup
  id: MedicalInternJumpsuit
  name: loadout-group-medical-intern-jumpsuit
  loadouts:
  - WhiteJumpsuit
  - WhiteJumpskirt

- type: loadoutGroup
  id: ChemistJumpsuit
  name: loadout-group-chemist-jumpsuit
  loadouts:
  - ChemistJumpsuit
  - ChemistJumpskirt

- type: loadoutGroup
  id: ChemistOuterClothing
  name: loadout-group-chemist-outerclothing
  minLimit: 0
  loadouts:
  - RegularLabCoat
  - ChemistLabCoat
  - ChemistWintercoat

- type: loadoutGroup
  id: ChemistBackpack
  name: loadout-group-chemist-backpack
  loadouts:
  - ChemistBackpack
  - ChemistSatchel
  - ChemistDuffel

- type: loadoutGroup
  id: ParamedicHead
  name: loadout-group-paramedic-head
  minLimit: 0
  loadouts:
  - ParamedicHead

- type: loadoutGroup
  id: ParamedicJumpsuit
  name: loadout-group-paramedic-jumpsuit
  loadouts:
  - ParamedicJumpsuit
  - ParamedicJumpskirt

- type: loadoutGroup
  id: ParamedicOuterClothing
  name: loadout-group-paramedic-outerclothing
  minLimit: 0
  loadouts:
  - ParamedicWindbreaker
  - ParamedicWintercoat

- type: loadoutGroup
  id: ParamedicShoes
  name: loadout-group-paramedic-shoes
  loadouts:
  - BlueShoes
  - MedicalWinterBoots

- type: loadoutGroup
  id: SurvivalMedical
  name: loadout-group-survival-medical
  minLimit: 2
  hidden: true
  loadouts:
  - EmergencyNitrogenMedical
  - EmergencyOxygenMedical
  - LoadoutSpeciesVoxNitrogen

# Wildcards
- type: loadoutGroup
  id: ReporterJumpsuit
  name: loadout-group-reporter-jumpsuit
  loadouts:
  - ReporterJumpsuit
  - JournalistJumpsuit

- type: loadoutGroup
  id: PsychologistJumpsuit
  name: loadout-group-psychologist-jumpsuit
  loadouts:
  - PsychologistJumpsuit
  - PsychologistJumpskirt

- type: loadoutGroup
  id: BoxerJumpsuit
  name: loadout-group-boxer-jumpsuit
  loadouts:
  - BoxerShorts
  - BoxerShortsWithTop

- type: loadoutGroup
  id: BoxerGloves
  name: loadout-group-boxer-gloves
  loadouts:
  - RedBoxingGloves
  - BlueBoxingGloves
  - GreenBoxingGloves
  - YellowBoxingGloves

# Other
- type: loadoutGroup
  id: SurvivalSyndicate
  name: loadout-group-survival-syndicate
  minLimit: 2
  hidden: true
  loadouts:
  - EmergencyNitrogenSyndicate
  - EmergencyOxygenSyndicate
  - LoadoutSpeciesVoxNitrogen

- type: loadoutGroup
  id: GroupSpeciesBreathTool
  name: loadout-group-breath-tool
  minLimit: 1
  maxLimit: 1
  hidden: true
  loadouts:
  - LoadoutSpeciesBreathTool

- type: loadoutGroup
  id: GroupSpeciesBreathToolMedical
  name: loadout-group-breath-tool
  minLimit: 1
  maxLimit: 1
  hidden: true
  loadouts:
  - LoadoutSpeciesBreathToolMedical

- type: loadoutGroup
  id: GroupSpeciesBreathToolSecurity
  name: loadout-group-breath-tool
  minLimit: 1
  maxLimit: 1
  hidden: true
  loadouts:
  - LoadoutSpeciesBreathToolSecurity<|MERGE_RESOLUTION|>--- conflicted
+++ resolved
@@ -29,10 +29,7 @@
   - ClothingNeckNonBinaryPin
   - ClothingNeckPansexualPin
   - ClothingNeckOmnisexualPin
-<<<<<<< HEAD
-=======
   - ClothingNeckGenderqueerPin
->>>>>>> 3b71b0f8
   - ClothingNeckTransPin
   - ClothingNeckAutismPin
   - ClothingNeckGoldAutismPin
