--- conflicted
+++ resolved
@@ -127,23 +127,6 @@
   id: JobJanitor
   groups:
   - GroupTankHarness
-<<<<<<< HEAD
-  - JanitorNFHead # Frontier
-  - JanitorNFJumpsuit # Frontier
-  - JanitorNFGloves # Frontier
-  - ContractorBackpack # Frontier
-  - JanitorNFOuterClothing # Frontier
-  - ContractorFace # Frontier
-  - ContractorGlasses # Frontier
-  - ContractorEars # Frontier
-  - ContractorEncryptionKey # Frontier
-  - ContractorBoxSurvival # Frontier
-  - ContractorImplanter # Frontier
-  - ContractorFun # Frontier
-  - ContractorTrinkets # Frontier
-  #- JanitorPlunger # Frontier
-  #- GroupSpeciesBreathTool # Frontier
-=======
   - JanitorHead
   - JanitorJumpsuit
   - JanitorGloves
@@ -154,7 +137,6 @@
   - Trinkets
   - JanitorPlunger
   - GroupSpeciesBreathTool
->>>>>>> d01816f0
 
 - type: roleLoadout
   id: JobBotanist
