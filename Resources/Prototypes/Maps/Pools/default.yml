- type: gameMapPool
  id: DefaultMapPool
  maps:
<<<<<<< HEAD
#  - Frontier
  - corvaxFrontier #Corvax-Frontier
=======
  - Frontier

# Frontier: below are the upstream map pools.
#  - Amber
#  - Bagel
#  - Box
#  - Cog
#  - Core
#  - Fland
#  #- Gate
#  - Loop
#  - Marathon
#  - Meta
#  - Oasis
#  - Omega
#  - Packed
#  - Reach
#  #- Train
>>>>>>> 59d7ce7d
<|MERGE_RESOLUTION|>--- conflicted
+++ resolved
@@ -1,11 +1,8 @@
 - type: gameMapPool
   id: DefaultMapPool
   maps:
-<<<<<<< HEAD
 #  - Frontier
   - corvaxFrontier #Corvax-Frontier
-=======
-  - Frontier
 
 # Frontier: below are the upstream map pools.
 #  - Amber
@@ -22,5 +19,4 @@
 #  - Omega
 #  - Packed
 #  - Reach
-#  #- Train
->>>>>>> 59d7ce7d
+#  #- Train