--- conflicted
+++ resolved
@@ -1,7 +1,6 @@
 - type: gameMapPool
   id: DefaultMapPool
   maps:
-<<<<<<< HEAD
   - Frontier
 
 # Frontier: below are the upstream map pools.
@@ -10,6 +9,7 @@
 #  - Box
 #  - Cog
 #  - Core
+#  - Elkridge
 #  - Fland
 #  #- Gate
 #  - Loop
@@ -18,24 +18,6 @@
 #  - Oasis
 #  - Omega
 #  - Packed
+#  - Plasma
 #  - Reach
-#  #- Train
-=======
-  - Amber
-  - Bagel
-  - Box
-  - Cog
-  - Core
-  - Elkridge
-  - Fland
-  #- Gate
-  - Loop
-  - Marathon
-  - Meta
-  - Oasis
-  - Omega
-  - Packed
-  - Plasma
-  - Reach
-  #- Train
->>>>>>> ae213066
+#  #- Train