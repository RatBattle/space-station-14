- type: gameMapPool
  id: DefaultMapPool
  maps:
<<<<<<< HEAD
  - Frontier

# Frontier: below are the upstream map pools.
#  - Amber
#  - Bagel
#  - Box
#  - Cog
#  - Core
#  - Elkridge
#  - Fland
#  #- Gate
#  - Loop
#  - Marathon
#  - Meta
#  - Oasis
#  - Omega
#  - Packed
#  - Plasma
#  - Reach
#  #- Train
=======
  - Amber
  - Bagel
  - Box
  - Cog
  - Convex
  - Core
  - Elkridge
  - Fland
  #- Gate
  - Loop
  - Marathon
  - Meta
  - Oasis
  - Omega
  - Packed
  - Plasma
  - Reach
  #- Train
>>>>>>> 11e5d591
<|MERGE_RESOLUTION|>--- conflicted
+++ resolved
@@ -1,44 +1,24 @@
 - type: gameMapPool
   id: DefaultMapPool
   maps:
-<<<<<<< HEAD
   - Frontier
 
 # Frontier: below are the upstream map pools.
-#  - Amber
-#  - Bagel
-#  - Box
-#  - Cog
-#  - Core
-#  - Elkridge
-#  - Fland
-#  #- Gate
-#  - Loop
-#  - Marathon
-#  - Meta
-#  - Oasis
-#  - Omega
-#  - Packed
-#  - Plasma
-#  - Reach
-#  #- Train
-=======
-  - Amber
-  - Bagel
-  - Box
-  - Cog
-  - Convex
-  - Core
-  - Elkridge
-  - Fland
-  #- Gate
-  - Loop
-  - Marathon
-  - Meta
-  - Oasis
-  - Omega
-  - Packed
-  - Plasma
-  - Reach
-  #- Train
->>>>>>> 11e5d591
+  # - Amber
+  # - Bagel
+  # - Box
+  # - Cog
+  # - Convex
+  # - Core
+  # - Elkridge
+  # - Fland
+  # #- Gate
+  # - Loop
+  # - Marathon
+  # - Meta
+  # - Oasis
+  # - Omega
+  # - Packed
+  # - Plasma
+  # - Reach
+  # #- Train