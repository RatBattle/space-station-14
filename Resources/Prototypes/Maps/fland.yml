- type: gameMap
  id: Fland
  mapName: 'Fland Installation'
  mapPath: /Maps/fland.yml
  minPlayers: 70
  stations:
    Fland:
      stationProto: StandardNanotrasenStation
      components:
        - type: StationNameSetup
          mapNameTemplate: '{0} Fland Installation {1}'
          nameGenerator:
            !type:NanotrasenNameGenerator
            prefixCreator: 'B'
        - type: StationEmergencyShuttle
          emergencyShuttlePath: /Maps/Shuttles/emergency_delta.yml
        - type: StationCargoShuttle
          path: /Maps/Shuttles/cargo_fland.yml
        - type: StationJobs
          availableJobs:
            #service
            Captain: [ 1, 1 ]
            HeadOfPersonnel: [ 1, 1 ]
            Bartender: [ 2, 2 ]
            Botanist: [ 3, 3 ]
            Chef: [ 2, 2 ]
            Janitor: [ 4, 4 ]
            Chaplain: [ 1, 1 ]
            Librarian: [ 1, 1 ]
            ServiceWorker: [ 2, 2 ]
<<<<<<< HEAD
            Reporter: [ 1, 1 ]
=======
            Reporter: [ 2, 2 ]
>>>>>>> 3b71b0f8
            #engineering
            ChiefEngineer: [ 1, 1 ]
            AtmosphericTechnician: [ 3, 3 ]
            StationEngineer: [ 6, 6 ]
            TechnicalAssistant: [ 4, 4 ]
            #medical
            ChiefMedicalOfficer: [ 1, 1 ]
            Chemist: [ 3, 3 ]
            MedicalDoctor: [ 6, 6 ]
            Paramedic: [ 2, 2 ]
            MedicalIntern: [ 4, 4 ]
            #science
            ResearchDirector: [ 1, 1 ]
            Scientist: [ 5, 5 ]
            ResearchAssistant: [ 6, 6 ]
            #security
            HeadOfSecurity: [ 1, 1 ]
            Warden: [ 1, 1 ]
            SecurityOfficer: [ 10, 10 ]
            Detective: [ 1, 1 ]
            SecurityCadet: [ 6, 6 ]
            Lawyer: [ 2, 2 ]
            #supply
            Quartermaster: [ 1, 1 ]
            SalvageSpecialist: [ 3, 3 ]
            CargoTechnician: [ 6, 6 ]
            #civilian
            Passenger: [ -1, -1 ]
            Clown: [ 1, 1 ]
            Mime: [ 1, 1 ]
            Musician: [ 1, 1 ]
            #silicon
            StationAi: [ 1, 1 ]
            Borg: [ 5, 5 ]<|MERGE_RESOLUTION|>--- conflicted
+++ resolved
@@ -28,11 +28,7 @@
             Chaplain: [ 1, 1 ]
             Librarian: [ 1, 1 ]
             ServiceWorker: [ 2, 2 ]
-<<<<<<< HEAD
-            Reporter: [ 1, 1 ]
-=======
             Reporter: [ 2, 2 ]
->>>>>>> 3b71b0f8
             #engineering
             ChiefEngineer: [ 1, 1 ]
             AtmosphericTechnician: [ 3, 3 ]
