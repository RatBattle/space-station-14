- type: entity
  abstract: true
  parent: BaseObjective
  id: BaseTraitorObjective
  components:
  - type: Objective
    issuer: syndicate
  - type: RoleRequirement
    roles:
      components:
      - TraitorRole

- type: entity
  abstract: true
  parent: [BaseTraitorObjective, BaseSocialObjective]
  id: BaseTraitorSocialObjective
  components:
  - type: Objective
    icon:
      sprite: Objects/Misc/bureaucracy.rsi
      state: folder-white
  - type: MultipleTraitorsRequirement

- type: entity
  abstract: true
  parent: [BaseTraitorObjective, BaseStealObjective]
  id: BaseTraitorStealObjective
  components:
  - type: StealCondition
    verifyMapExistance: false
  - type: Objective
    difficulty: 2.75
  - type: ObjectiveLimit
    limit: 2 # there is usually only 1 of each steal objective, have 2 max for drama

# state

- type: entity
  noSpawn: true
  parent: [BaseTraitorObjective, BaseLivingObjective]
  id: EscapeShuttleObjective
  name: Escape to centcom alive and unrestrained.
  description: One of our undercover agents will debrief you when you arrive. Don't show up in cuffs.
  components:
  - type: Objective
    difficulty: 1.3
    icon:
      sprite: Structures/Furniture/chairs.rsi
      state: shuttle
  - type: EscapeShuttleCondition

- type: entity
  noSpawn: true
  parent: BaseTraitorObjective
  id: DieObjective
  name: Die a glorious death
  description: Die.
  components:
  - type: Objective
    difficulty: 0.5
    icon:
      sprite: Mobs/Ghosts/ghost_human.rsi
      state: icon
  - type: ObjectiveBlacklistRequirement
    blacklist:
      components:
      - EscapeShuttleCondition
      - StealCondition
  - type: DieCondition

<<<<<<< HEAD
- type: entity
  noSpawn: true
  parent: [BaseTraitorObjective, BaseLivingObjective]
  id: HijackShuttleObjective
  name: Hijack emergency shuttle
  description: Leave on the shuttle free and clear of the loyal Nanotrasen crew on board. Use ANY methods available to you. Syndicate agents, Nanotrasen enemies, and handcuffed hostages may remain alive on the shuttle. Ignore assistance from anyone other than a support agent.
  components:
    - type: Objective
      difficulty: 5 # insane, default config max difficulty
      icon:
        sprite: Objects/Tools/emag.rsi
        state: icon
    - type: HijackShuttleCondition
=======
#- type: entity
#  noSpawn: true
#  parent: [BaseTraitorObjective, BaseLivingObjective]
#  id: HijackShuttleObjective
#  name: Hijack emergency shuttle
#  description: Leave on the shuttle free and clear of the loyal Nanotrasen crew on board. Use ANY methods available to you. Syndicate agents, Nanotrasen enemies, and handcuffed hostages may remain alive on the shuttle. Ignore assistance from anyone other than a support agent.
#  components:
#    - type: Objective
#      difficulty: 5 # insane, default config max difficulty
#      icon:
#        sprite: Objects/Tools/emag.rsi
#        state: icon
#    - type: HijackShuttleCondition
>>>>>>> dfbf47c3

# kill

- type: entity
  noSpawn: true
  parent: [BaseTraitorObjective, BaseKillObjective]
  id: KillRandomPersonObjective
  description: Do it however you like, just make sure they don't make it to centcom.
  components:
  - type: Objective
    difficulty: 1.75
    unique: false
  - type: TargetObjective
    title: objective-condition-kill-person-title
  - type: PickRandomPerson

- type: entity
  noSpawn: true
  parent: [BaseTraitorObjective, BaseKillObjective]
  id: KillRandomHeadObjective
  description: We need this head gone and you probably know why. Good luck, agent.
  components:
  - type: Objective
    # technically its still possible for KillRandomPersonObjective to roll a head but this is guaranteed, so higher difficulty
    difficulty: 3.0
    # killing 1 head is enough
    unique: true
  - type: TargetObjective
    title: objective-condition-kill-head-title
  - type: PickRandomHead
  - type: KillPersonCondition
    # don't count missing evac as killing as heads are higher profile, so you really need to do the dirty work
    # if ce flies a shittle to centcom you better find a way onto it
    requireDead: true

# social

- type: entity
  noSpawn: true
  parent: [BaseTraitorSocialObjective, BaseKeepAliveObjective]
  id: RandomTraitorAliveObjective
  description: Identify yourself at your own risk. We just need them alive.
  components:
  - type: Objective
    difficulty: 1.75
  - type: TargetObjective
    title: objective-condition-other-traitor-alive-title
  - type: RandomTraitorAlive

- type: entity
  noSpawn: true
  parent: [BaseTraitorSocialObjective, BaseHelpProgressObjective]
  id: RandomTraitorProgressObjective
  description: Identify yourself at your own risk. We just need them to succeed.
  components:
  - type: Objective
    difficulty: 2.5
  - type: TargetObjective
    title: objective-condition-other-traitor-progress-title
  - type: RandomTraitorProgress

# steal

## cmo

- type: entity
  noSpawn: true
  parent: BaseTraitorStealObjective
  id: CMOHyposprayStealObjective
  components:
  - type: NotJobRequirement
    job: ChiefMedicalOfficer
  - type: StealCondition
    stealGroup: Hypospray
    owner: job-name-cmo

## rd

- type: entity
  noSpawn: true
  parent: BaseTraitorStealObjective
  id: RDHardsuitStealObjective
  components:
  - type: StealCondition
    stealGroup: ClothingOuterHardsuitRd
    owner: job-name-rd

- type: entity
  noSpawn: true
  parent: BaseTraitorStealObjective
  id: HandTeleporterStealObjective
  components:
  - type: StealCondition
    stealGroup: HandTeleporter
    owner: job-name-rd

## hos

- type: entity
  noSpawn: true
  parent: BaseTraitorStealObjective
  id: SecretDocumentsStealObjective
  components:
  - type: Objective
    # hos has a gun ce does not, higher difficulty than most
    difficulty: 3
  - type: NotJobRequirement
    job: HeadOfSecurity
  - type: StealCondition
    stealGroup: BookSecretDocuments
    owner: job-name-hos

## ce

- type: entity
  noSpawn: true
  parent: BaseTraitorStealObjective
  id: MagbootsStealObjective
  components:
  - type: NotJobRequirement
    job: ChiefEngineer
  - type: StealCondition
    stealGroup: ClothingShoesBootsMagAdv
    owner: job-name-ce

## qm

- type: entity
  noSpawn: true
  parent: BaseTraitorStealObjective
  id: ClipboardStealObjective
  components:
  - type: NotJobRequirement
    job: Quartermaster
  - type: StealCondition
    stealGroup: BoxFolderQmClipboard
    owner: job-name-qm

## hop

- type: entity
  noSpawn: true
  parent: BaseTraitorStealObjective
  id: CorgiMeatStealObjective
  components:
  - type: NotJobRequirement
    job: HeadOfPersonnel
  - type: ObjectiveLimit
    limit: 3 # ian only has 2 slices, 3 obj for drama
  - type: StealCondition
    stealGroup: FoodMeatCorgi
    owner: objective-condition-steal-Ian

## cap

- type: entity
  abstract: true
  parent: BaseTraitorStealObjective
  id: BaseCaptainObjective
  components:
  - type: Objective
    # sorry ce but your jordans are not as high security as the caps gear
    difficulty: 3.5
  - type: NotJobRequirement
    job: Captain

- type: entity
  noSpawn: true
  parent: BaseCaptainObjective
  id: CaptainIDStealObjective
  components:
  - type: StealCondition
    stealGroup: CaptainIDCard

- type: entity
  noSpawn: true
  parent: BaseCaptainObjective
  id: CaptainJetpackStealObjective
  components:
  - type: StealCondition
    stealGroup: JetpackCaptainFilled

- type: entity
  noSpawn: true
  parent: BaseCaptainObjective
  id: CaptainGunStealObjective
  components:
  - type: StealCondition
    stealGroup: WeaponAntiqueLaser
    owner: job-name-captain

- type: entity
  noSpawn: true
  parent: BaseCaptainObjective
  id: NukeDiskStealObjective
  components:
  - type: Objective
    # high difficulty since the hardest item both to steal, and to not get caught down the road,
    # since anyone with a pinpointer can track you down and kill you
    # it's close to being a stealth loneop
    difficulty: 4
  - type: NotCommandRequirement
  - type: StealCondition
    stealGroup: NukeDisk
    owner: objective-condition-steal-station<|MERGE_RESOLUTION|>--- conflicted
+++ resolved
@@ -68,21 +68,6 @@
       - StealCondition
   - type: DieCondition
 
-<<<<<<< HEAD
-- type: entity
-  noSpawn: true
-  parent: [BaseTraitorObjective, BaseLivingObjective]
-  id: HijackShuttleObjective
-  name: Hijack emergency shuttle
-  description: Leave on the shuttle free and clear of the loyal Nanotrasen crew on board. Use ANY methods available to you. Syndicate agents, Nanotrasen enemies, and handcuffed hostages may remain alive on the shuttle. Ignore assistance from anyone other than a support agent.
-  components:
-    - type: Objective
-      difficulty: 5 # insane, default config max difficulty
-      icon:
-        sprite: Objects/Tools/emag.rsi
-        state: icon
-    - type: HijackShuttleCondition
-=======
 #- type: entity
 #  noSpawn: true
 #  parent: [BaseTraitorObjective, BaseLivingObjective]
@@ -96,7 +81,6 @@
 #        sprite: Objects/Tools/emag.rsi
 #        state: icon
 #    - type: HijackShuttleCondition
->>>>>>> dfbf47c3
 
 # kill
 
