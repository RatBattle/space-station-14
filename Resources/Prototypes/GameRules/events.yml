--- conflicted
+++ resolved
@@ -44,82 +44,68 @@
     minimumPlayers: 15
   - type: BreakerFlipRule
 
-<<<<<<< HEAD
-# - type: entity
-  # id: BureaucraticError
-  # parent: BaseGameRule
-  # noSpawn: true
-  # components:
-  # - type: StationEvent
-    # startAnnouncement: station-event-bureaucratic-error-announcement
-    # minimumPlayers: 25
-    # weight: 5
-    # duration: 1
-  # - type: BureaucraticErrorRule
-=======
-- type: entity
-  id: BureaucraticError
-  parent: BaseGameRule
-  noSpawn: true
-  components:
-  - type: StationEvent
-    startAnnouncement: station-event-bureaucratic-error-announcement
-    minimumPlayers: 25
-    weight: 5
-    duration: 1
-  - type: BureaucraticErrorRule
-
-- type: entity
-  parent: BaseGameRule
-  id: ClosetSkeleton
-  noSpawn: true
-  components:
-  - type: StationEvent
-    weight: 10
-    duration: 1
-  - type: RandomEntityStorageSpawnRule
-    prototype: MobSkeletonCloset
-
-- type: entity
-  parent: BaseGameRule
-  id: DragonSpawn
-  noSpawn: true
-  components:
-  - type: StationEvent
-    weight: 5
+#- type: entity
+#  id: BureaucraticError
+#  parent: BaseGameRule
+#  noSpawn: true
+#  components:
+#  - type: StationEvent
+#    startAnnouncement: station-event-bureaucratic-error-announcement
+#    minimumPlayers: 25
+#    weight: 5
+#    duration: 1
+#  - type: BureaucraticErrorRule
+
+#- type: entity
+#  parent: BaseGameRule
+#  id: ClosetSkeleton
+#  noSpawn: true
+#  components:
+#  - type: StationEvent
+#    weight: 10
+#    duration: 1
+#  - type: RandomEntityStorageSpawnRule
+#    prototype: MobSkeletonCloset
+
+#- type: entity
+#  parent: BaseGameRule
+#  id: DragonSpawn
+#  noSpawn: true
+#  components:
+#  - type: StationEvent
+#    weight: 5
+#    duration: 1
+#    earliestStart: 45
+#    reoccurrenceDelay: 60
+#    minimumPlayers: 20
+#  - type: RandomSpawnRule
+#    prototype: SpawnPointGhostDragon
+
+- type: entity
+  parent: BaseGameRule
+  id: NinjaSpawn
+  noSpawn: true
+  components:
+  - type: StationEvent
+    weight: 10
+    duration: 1
+    earliestStart: 30
+    reoccurrenceDelay: 60
+    minimumPlayers: 40
+  - type: NinjaSpawnRule
+
+- type: entity
+  parent: BaseGameRule
+  id: RevenantSpawn
+  noSpawn: true
+  components:
+  - type: StationEvent
+    weight: 7.5
     duration: 1
     earliestStart: 45
-    reoccurrenceDelay: 60
     minimumPlayers: 20
   - type: RandomSpawnRule
-    prototype: SpawnPointGhostDragon
->>>>>>> 535b013f
-
-# - type: entity
-  # parent: BaseGameRule
-  # id: Dragon
-  # noSpawn: true
-  # components:
-  # - type: StationEvent
-    # weight: 1
-    # duration: 1
-    # earliestStart: 45
-    # minimumPlayers: 60
-  # - type: RandomSpawnRule
-    # prototype: SpawnPointGhostDragon
-
-# - type: entity
-  # parent: BaseGameRule
-  # id: RevenantSpawn
-  # noSpawn: true
-  # components:
-  # - type: StationEvent
-    # weight: 5
-    # duration: 1
-    # earliestStart: 45
-    # minimumPlayers: 60
-  # - type: RandomSpawnRule
-    # prototype: MobRevenant
+    prototype: MobRevenant
 
 - type: entity
   id: FalseAlarm
@@ -179,7 +165,6 @@
     # startDelay: 30
   # - type: MeteorSwarmRule
 
-<<<<<<< HEAD
 # - type: entity
   # id: MouseMigration
   # parent: BaseGameRule
@@ -203,29 +188,6 @@
     # specialEntries:
     # - id: SpawnPointGhostRatKing
       # prob: 0.005
-=======
-- type: entity
-  id: MouseMigration
-  parent: BaseGameRule
-  noSpawn: true
-  components:
-  - type: StationEvent
-    earliestStart: 30
-    minimumPlayers: 35
-    weight: 5
-    duration: 50
-  - type: VentCrittersRule
-    entries:
-    - id: MobMouse
-      prob: 0.02
-    - id: MobMouse1
-      prob: 0.02
-    - id: MobMouse2
-      prob: 0.02
-    specialEntries:
-    - id: SpawnPointGhostRatKing
-      prob: 0.005
->>>>>>> 535b013f
 
 # - type: entity
   # id: PowerGridCheck
