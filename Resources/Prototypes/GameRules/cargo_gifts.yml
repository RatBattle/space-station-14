<<<<<<< HEAD
# - type: entity
  # id: GiftsPizzaPartySmall
  # parent: BaseGameRule
  # noSpawn: true
  # components:
  # - type: StationEvent
    # weight: 10
    # startDelay: 10
    # duration: 120
    # earliestStart: 20
  # - type: CargoGiftsRule
    # description: cargo-gift-pizza-small
    # sender: cargo-gift-default-sender
    # dest: cargo-gift-dest-bar
    # gifts:
      # FoodPizzaLarge: 1              # 16 pizzas
      # FoodBarSupply: 1
      # FoodSoftdrinks: 1
      # CrateVendingMachineRestockRobustSoftdrinks: 1

# - type: entity
  # id: GiftsPizzaPartyLarge
  # parent: BaseGameRule
  # noSpawn: true
  # components:
    # - type: StationEvent
      # weight: 6
      # startDelay: 10
      # duration: 240
      # minimumPlayers: 50
      # earliestStart: 40
    # - type: CargoGiftsRule
      # description: cargo-gift-pizza-large
      # sender: cargo-gift-default-sender
      # dest: cargo-gift-dest-bar
      # gifts:
        # FoodPizzaLarge: 4              # 64 pizzas
        # FoodBarSupply: 1
        # FoodSoftdrinksLarge: 1

# - type: entity
  # id: GiftsEngineering
  # parent: BaseGameRule
  # noSpawn: true
  # components:
    # - type: StationEvent
      # weight: 4
      # startDelay: 10
      # duration: 240
      # earliestStart: 30
      # minimumPlayers: 10
    # - type: CargoGiftsRule
      # description: cargo-gift-eng
      # sender: cargo-gift-default-sender
      # dest: cargo-gift-dest-eng
      # gifts:
        # EngineeringCableBulk: 1
        # AirlockKit: 1
        # MaterialSteel: 1
        # MaterialPlasteel: 1
        # MaterialGlass: 1
        # CrateVendingMachineRestockEngineering: 1

# - type: entity
  # id: GiftsVendingRestock
  # parent: BaseGameRule
  # noSpawn: true
  # components:
    # - type: StationEvent
      # weight: 4
      # startDelay: 10
      # duration: 120
      # minimumPlayers: 40
      # earliestStart: 30
    # - type: CargoGiftsRule
      # description: cargo-gift-vending
      # sender: cargo-gift-default-sender
      # dest: cargo-gift-dest-supp
      # gifts:
        # CrateVendingMachineRestockHotDrinks: 3
        # CrateVendingMachineRestockBooze: 1
        # CrateVendingMachineRestockNutriMax: 1
        # CrateVendingMachineRestockRobustSoftdrinks: 2
        # CrateVendingMachineRestockVendomat: 1
        # CrateVendingMachineRestockGetmoreChocolateCorp: 1

# - type: entity
  # id: GiftsJanitor
  # parent: BaseGameRule
  # noSpawn: true
  # components:
    # - type: StationEvent
      # weight: 8
      # startDelay: 10
      # duration: 120
      # minimumPlayers: 70
      # earliestStart: 20
    # - type: CargoGiftsRule
      # description: cargo-gift-cleaning
      # sender: cargo-gift-default-sender
      # dest: cargo-gift-dest-janitor
      # gifts:
        # ServiceJanitorial: 2
        # ServiceLightsReplacement: 2
        # ServiceJanitorBiosuit: 1

# - type: entity
  # id: GiftsMedical
  # parent: BaseGameRule
  # noSpawn: true
  # components:
    # - type: StationEvent
      # weight: 8
      # startDelay: 10
      # duration: 120
      # earliestStart: 20
      # minimumPlayers: 80
    # - type: CargoGiftsRule
      # description: cargo-gift-medical-supply
      # sender: cargo-gift-default-sender
      # dest: cargo-gift-dest-med
      # gifts:
        # MedicalSupplies: 1
        # MedicalChemistrySupplies: 1
        # MedicalBiosuit: 1

# - type: entity
  # id: GiftsSpacingSupplies
  # parent: BaseGameRule
  # noSpawn: true
  # components:
    # - type: StationEvent
      # weight: 6
      # startDelay: 10
      # duration: 120
      # earliestStart: 10
      # minimumPlayers: 70
    # - type: CargoGiftsRule
      # description: cargo-gift-space-protection
      # sender: cargo-gift-default-sender
      # dest: cargo-gift-dest-supp
      # gifts:
        # EmergencyInternalsLarge: 2
        # EmergencyInflatablewall: 1
        # MedicalBiosuit: 1
        # EmergencyO2Kit: 1

# - type: entity
  # id: GiftsFireProtection
  # parent: BaseGameRule
  # noSpawn: true
  # components:
    # - type: StationEvent
      # weight: 3
      # startDelay: 10
      # duration: 120
      # earliestStart: 20
      # minimumPlayers: 70
    # - type: CargoGiftsRule
      # description: cargo-gift-fire-protection
      # sender: cargo-gift-default-sender
      # dest: cargo-gift-dest-supp
      # gifts:
        # EmergencyFire: 2

# - type: entity
  # id: GiftsSecurityGuns
  # parent: BaseGameRule
  # noSpawn: true
  # components:
    # - type: StationEvent
      # weight: 2
      # startDelay: 10
      # duration: 120
      # earliestStart: 20
      # minimumPlayers: 50
    # - type: CargoGiftsRule
      # description: cargo-gift-security-guns
      # sender: cargo-gift-default-sender
      # dest: cargo-gift-dest-sec
      # gifts:
        # ArmorySmg: 1
        # ArmoryShotgun: 1
        # ArmoryLaser: 1

# - type: entity
  # id: GiftsSecurityRiot
  # parent: BaseGameRule
  # noSpawn: true
  # components:
    # - type: StationEvent
      # weight: 4
      # startDelay: 10
      # duration: 120
      # earliestStart: 20
      # minimumPlayers: 50
    # - type: CargoGiftsRule
      # description: cargo-gift-security-riot
      # sender: cargo-gift-default-sender
      # dest: cargo-gift-dest-sec
      # gifts:
        # SecurityRiot: 2
=======
- type: entity
  id: CargoGiftsBase
  parent: BaseGameRule
  abstract: true
  components:
  - type: GameRule
    delay:
      min: 10
      max: 10
  - type: StationEvent
    startColor: "#18abf5"
    startAudio:
      path: /Audio/Announcements/announce.ogg
  - type: CargoGiftsRule
    sender: cargo-gift-default-sender

- type: entity
  id: GiftsPizzaPartySmall
  parent: CargoGiftsBase
  components:
  - type: StationEvent
    weight: 5
    duration: 120
    earliestStart: 20
  - type: CargoGiftsRule
    description: cargo-gift-pizza-small
    dest: cargo-gift-dest-bar
    gifts:
      FoodPizza: 1              # 4 pizzas
      FoodBarSupply: 1
      FoodSoftdrinks: 1
      CrateVendingMachineRestockRobustSoftdrinks: 1

- type: entity
  id: GiftsPizzaPartyLarge
  parent: CargoGiftsBase
  components:
  - type: StationEvent
    weight: 2
    duration: 240
    earliestStart: 20
    minimumPlayers: 40
  - type: CargoGiftsRule
    description: cargo-gift-pizza-large
    dest: cargo-gift-dest-bar
    gifts:
      FoodPizzaLarge: 1              # 16 pizzas
      FoodBarSupply: 1
      FoodSoftdrinksLarge: 1

- type: entity
  id: GiftsEngineering
  parent: CargoGiftsBase
  components:
  - type: StationEvent
    weight: 5
    duration: 240
    earliestStart: 30
    minimumPlayers: 10
  - type: CargoGiftsRule
    description: cargo-gift-eng
    dest: cargo-gift-dest-eng
    gifts:
      EngineeringCableBulk: 1
      AirlockKit: 1
      MaterialSteel: 1
      MaterialPlasteel: 1
      MaterialGlass: 1
      CrateVendingMachineRestockEngineering: 1

- type: entity
  id: GiftsVendingRestock
  parent: CargoGiftsBase
  components:
  - type: StationEvent
    weight: 4
    duration: 120
    minimumPlayers: 40
    earliestStart: 30
  - type: CargoGiftsRule
    description: cargo-gift-vending
    dest: cargo-gift-dest-supp
    gifts:
      CrateVendingMachineRestockHotDrinks: 3
      CrateVendingMachineRestockBooze: 1
      CrateVendingMachineRestockNutriMax: 1
      CrateVendingMachineRestockRobustSoftdrinks: 2
      CrateVendingMachineRestockVendomat: 1
      CrateVendingMachineRestockGetmoreChocolateCorp: 1

- type: entity
  id: GiftsJanitor
  parent: CargoGiftsBase
  components:
  - type: StationEvent
    weight: 6
    duration: 120
    minimumPlayers: 30
    earliestStart: 20
  - type: CargoGiftsRule
    description: cargo-gift-cleaning
    dest: cargo-gift-dest-janitor
    gifts:
      ServiceJanitorial: 2
      ServiceLightsReplacement: 2
      ServiceJanitorBiosuit: 1

- type: entity
  id: GiftsMedical
  parent: CargoGiftsBase
  components:
  - type: StationEvent
    weight: 8
    duration: 120
    earliestStart: 20
    minimumPlayers: 30
  - type: CargoGiftsRule
    description: cargo-gift-medical-supply
    dest: cargo-gift-dest-med
    gifts:
      MedicalSupplies: 1
      MedicalChemistrySupplies: 1
      EmergencyBruteKit: 1
      EmergencyAdvancedKit: 1
      MedicalBiosuit: 1

- type: entity
  id: GiftsSpacingSupplies
  parent: CargoGiftsBase
  components:
  - type: StationEvent
    weight: 4
    duration: 120
    earliestStart: 10
    minimumPlayers: 40
  - type: CargoGiftsRule
    description: cargo-gift-space-protection
    dest: cargo-gift-dest-supp
    gifts:
      EmergencyInternalsLarge: 2
      EmergencyInflatablewall: 1
      EmergencyAdvancedKit: 1
      MedicalBiosuit: 1
      EmergencyO2Kit: 1

- type: entity
  id: GiftsFireProtection
  parent: CargoGiftsBase
  components:
  - type: StationEvent
    weight: 4
    duration: 120
    earliestStart: 20
    minimumPlayers: 40
  - type: CargoGiftsRule
    description: cargo-gift-fire-protection
    dest: cargo-gift-dest-supp
    gifts:
      EmergencyFire: 2
      EmergencyBurnKit: 1
      EmergencyBruteKit: 1

- type: entity
  id: GiftsSecurityGuns
  parent: CargoGiftsBase
  components:
  - type: StationEvent
    weight: 3
    duration: 120
    earliestStart: 20
    minimumPlayers: 50
  - type: CargoGiftsRule
    description: cargo-gift-security-guns
    dest: cargo-gift-dest-sec
    gifts:
      SecurityArmor: 3
      ArmorySmg: 1
      ArmoryShotgun: 1
      ArmoryLaser: 1

- type: entity
  id: GiftsSecurityRiot
  parent: CargoGiftsBase
  components:
  - type: StationEvent
    weight: 4
    duration: 120
    earliestStart: 20
    minimumPlayers: 50
  - type: CargoGiftsRule
    description: cargo-gift-security-riot
    dest: cargo-gift-dest-sec
    gifts:
      SecurityRiot: 2
      SecurityRestraints: 2
      SecurityNonLethal: 2
>>>>>>> 6829630d
<|MERGE_RESOLUTION|>--- conflicted
+++ resolved
@@ -1,401 +1,196 @@
-<<<<<<< HEAD
 # - type: entity
-  # id: GiftsPizzaPartySmall
-  # parent: BaseGameRule
-  # noSpawn: true
-  # components:
-  # - type: StationEvent
-    # weight: 10
-    # startDelay: 10
-    # duration: 120
-    # earliestStart: 20
-  # - type: CargoGiftsRule
-    # description: cargo-gift-pizza-small
-    # sender: cargo-gift-default-sender
-    # dest: cargo-gift-dest-bar
-    # gifts:
-      # FoodPizzaLarge: 1              # 16 pizzas
-      # FoodBarSupply: 1
-      # FoodSoftdrinks: 1
-      # CrateVendingMachineRestockRobustSoftdrinks: 1
+#   id: CargoGiftsBase
+#   parent: BaseGameRule
+#   abstract: true
+#   components:
+#   - type: GameRule
+#     delay:
+#       min: 10
+#       max: 10
+#   - type: StationEvent
+#     startColor: "#18abf5"
+#     startAudio:
+#       path: /Audio/Announcements/announce.ogg
+#   - type: CargoGiftsRule
+#     sender: cargo-gift-default-sender
 
 # - type: entity
-  # id: GiftsPizzaPartyLarge
-  # parent: BaseGameRule
-  # noSpawn: true
-  # components:
-    # - type: StationEvent
-      # weight: 6
-      # startDelay: 10
-      # duration: 240
-      # minimumPlayers: 50
-      # earliestStart: 40
-    # - type: CargoGiftsRule
-      # description: cargo-gift-pizza-large
-      # sender: cargo-gift-default-sender
-      # dest: cargo-gift-dest-bar
-      # gifts:
-        # FoodPizzaLarge: 4              # 64 pizzas
-        # FoodBarSupply: 1
-        # FoodSoftdrinksLarge: 1
+#   id: GiftsPizzaPartySmall
+#   parent: CargoGiftsBase
+#   components:
+#   - type: StationEvent
+#     weight: 5
+#     duration: 120
+#     earliestStart: 20
+#   - type: CargoGiftsRule
+#     description: cargo-gift-pizza-small
+#     dest: cargo-gift-dest-bar
+#     gifts:
+#       FoodPizza: 1              # 4 pizzas
+#       FoodBarSupply: 1
+#       FoodSoftdrinks: 1
+#       CrateVendingMachineRestockRobustSoftdrinks: 1
 
 # - type: entity
-  # id: GiftsEngineering
-  # parent: BaseGameRule
-  # noSpawn: true
-  # components:
-    # - type: StationEvent
-      # weight: 4
-      # startDelay: 10
-      # duration: 240
-      # earliestStart: 30
-      # minimumPlayers: 10
-    # - type: CargoGiftsRule
-      # description: cargo-gift-eng
-      # sender: cargo-gift-default-sender
-      # dest: cargo-gift-dest-eng
-      # gifts:
-        # EngineeringCableBulk: 1
-        # AirlockKit: 1
-        # MaterialSteel: 1
-        # MaterialPlasteel: 1
-        # MaterialGlass: 1
-        # CrateVendingMachineRestockEngineering: 1
+#   id: GiftsPizzaPartyLarge
+#   parent: CargoGiftsBase
+#   components:
+#   - type: StationEvent
+#     weight: 2
+#     duration: 240
+#     earliestStart: 20
+#     minimumPlayers: 40
+#   - type: CargoGiftsRule
+#     description: cargo-gift-pizza-large
+#     dest: cargo-gift-dest-bar
+#     gifts:
+#       FoodPizzaLarge: 1              # 16 pizzas
+#       FoodBarSupply: 1
+#       FoodSoftdrinksLarge: 1
 
 # - type: entity
-  # id: GiftsVendingRestock
-  # parent: BaseGameRule
-  # noSpawn: true
-  # components:
-    # - type: StationEvent
-      # weight: 4
-      # startDelay: 10
-      # duration: 120
-      # minimumPlayers: 40
-      # earliestStart: 30
-    # - type: CargoGiftsRule
-      # description: cargo-gift-vending
-      # sender: cargo-gift-default-sender
-      # dest: cargo-gift-dest-supp
-      # gifts:
-        # CrateVendingMachineRestockHotDrinks: 3
-        # CrateVendingMachineRestockBooze: 1
-        # CrateVendingMachineRestockNutriMax: 1
-        # CrateVendingMachineRestockRobustSoftdrinks: 2
-        # CrateVendingMachineRestockVendomat: 1
-        # CrateVendingMachineRestockGetmoreChocolateCorp: 1
+#   id: GiftsEngineering
+#   parent: CargoGiftsBase
+#   components:
+#   - type: StationEvent
+#     weight: 5
+#     duration: 240
+#     earliestStart: 30
+#     minimumPlayers: 10
+#   - type: CargoGiftsRule
+#     description: cargo-gift-eng
+#     dest: cargo-gift-dest-eng
+#     gifts:
+#       EngineeringCableBulk: 1
+#       AirlockKit: 1
+#       MaterialSteel: 1
+#       MaterialPlasteel: 1
+#       MaterialGlass: 1
+#       CrateVendingMachineRestockEngineering: 1
 
 # - type: entity
-  # id: GiftsJanitor
-  # parent: BaseGameRule
-  # noSpawn: true
-  # components:
-    # - type: StationEvent
-      # weight: 8
-      # startDelay: 10
-      # duration: 120
-      # minimumPlayers: 70
-      # earliestStart: 20
-    # - type: CargoGiftsRule
-      # description: cargo-gift-cleaning
-      # sender: cargo-gift-default-sender
-      # dest: cargo-gift-dest-janitor
-      # gifts:
-        # ServiceJanitorial: 2
-        # ServiceLightsReplacement: 2
-        # ServiceJanitorBiosuit: 1
+#   id: GiftsVendingRestock
+#   parent: CargoGiftsBase
+#   components:
+#   - type: StationEvent
+#     weight: 4
+#     duration: 120
+#     minimumPlayers: 40
+#     earliestStart: 30
+#   - type: CargoGiftsRule
+#     description: cargo-gift-vending
+#     dest: cargo-gift-dest-supp
+#     gifts:
+#       CrateVendingMachineRestockHotDrinks: 3
+#       CrateVendingMachineRestockBooze: 1
+#       CrateVendingMachineRestockNutriMax: 1
+#       CrateVendingMachineRestockRobustSoftdrinks: 2
+#       CrateVendingMachineRestockVendomat: 1
+#       CrateVendingMachineRestockGetmoreChocolateCorp: 1
 
 # - type: entity
-  # id: GiftsMedical
-  # parent: BaseGameRule
-  # noSpawn: true
-  # components:
-    # - type: StationEvent
-      # weight: 8
-      # startDelay: 10
-      # duration: 120
-      # earliestStart: 20
-      # minimumPlayers: 80
-    # - type: CargoGiftsRule
-      # description: cargo-gift-medical-supply
-      # sender: cargo-gift-default-sender
-      # dest: cargo-gift-dest-med
-      # gifts:
-        # MedicalSupplies: 1
-        # MedicalChemistrySupplies: 1
-        # MedicalBiosuit: 1
+#   id: GiftsJanitor
+#   parent: CargoGiftsBase
+#   components:
+#   - type: StationEvent
+#     weight: 6
+#     duration: 120
+#     minimumPlayers: 30
+#     earliestStart: 20
+#   - type: CargoGiftsRule
+#     description: cargo-gift-cleaning
+#     dest: cargo-gift-dest-janitor
+#     gifts:
+#       ServiceJanitorial: 2
+#       ServiceLightsReplacement: 2
+#       ServiceJanitorBiosuit: 1
 
 # - type: entity
-  # id: GiftsSpacingSupplies
-  # parent: BaseGameRule
-  # noSpawn: true
-  # components:
-    # - type: StationEvent
-      # weight: 6
-      # startDelay: 10
-      # duration: 120
-      # earliestStart: 10
-      # minimumPlayers: 70
-    # - type: CargoGiftsRule
-      # description: cargo-gift-space-protection
-      # sender: cargo-gift-default-sender
-      # dest: cargo-gift-dest-supp
-      # gifts:
-        # EmergencyInternalsLarge: 2
-        # EmergencyInflatablewall: 1
-        # MedicalBiosuit: 1
-        # EmergencyO2Kit: 1
+#   id: GiftsMedical
+#   parent: CargoGiftsBase
+#   components:
+#   - type: StationEvent
+#     weight: 8
+#     duration: 120
+#     earliestStart: 20
+#     minimumPlayers: 30
+#   - type: CargoGiftsRule
+#     description: cargo-gift-medical-supply
+#     dest: cargo-gift-dest-med
+#     gifts:
+#       MedicalSupplies: 1
+#       MedicalChemistrySupplies: 1
+#       EmergencyBruteKit: 1
+#       EmergencyAdvancedKit: 1
+#       MedicalBiosuit: 1
 
 # - type: entity
-  # id: GiftsFireProtection
-  # parent: BaseGameRule
-  # noSpawn: true
-  # components:
-    # - type: StationEvent
-      # weight: 3
-      # startDelay: 10
-      # duration: 120
-      # earliestStart: 20
-      # minimumPlayers: 70
-    # - type: CargoGiftsRule
-      # description: cargo-gift-fire-protection
-      # sender: cargo-gift-default-sender
-      # dest: cargo-gift-dest-supp
-      # gifts:
-        # EmergencyFire: 2
+#   id: GiftsSpacingSupplies
+#   parent: CargoGiftsBase
+#   components:
+#   - type: StationEvent
+#     weight: 4
+#     duration: 120
+#     earliestStart: 10
+#     minimumPlayers: 40
+#   - type: CargoGiftsRule
+#     description: cargo-gift-space-protection
+#     dest: cargo-gift-dest-supp
+#     gifts:
+#       EmergencyInternalsLarge: 2
+#       EmergencyInflatablewall: 1
+#       EmergencyAdvancedKit: 1
+#       MedicalBiosuit: 1
+#       EmergencyO2Kit: 1
 
 # - type: entity
-  # id: GiftsSecurityGuns
-  # parent: BaseGameRule
-  # noSpawn: true
-  # components:
-    # - type: StationEvent
-      # weight: 2
-      # startDelay: 10
-      # duration: 120
-      # earliestStart: 20
-      # minimumPlayers: 50
-    # - type: CargoGiftsRule
-      # description: cargo-gift-security-guns
-      # sender: cargo-gift-default-sender
-      # dest: cargo-gift-dest-sec
-      # gifts:
-        # ArmorySmg: 1
-        # ArmoryShotgun: 1
-        # ArmoryLaser: 1
+#   id: GiftsFireProtection
+#   parent: CargoGiftsBase
+#   components:
+#   - type: StationEvent
+#     weight: 4
+#     duration: 120
+#     earliestStart: 20
+#     minimumPlayers: 40
+#   - type: CargoGiftsRule
+#     description: cargo-gift-fire-protection
+#     dest: cargo-gift-dest-supp
+#     gifts:
+#       EmergencyFire: 2
+#       EmergencyBurnKit: 1
+#       EmergencyBruteKit: 1
 
 # - type: entity
-  # id: GiftsSecurityRiot
-  # parent: BaseGameRule
-  # noSpawn: true
-  # components:
-    # - type: StationEvent
-      # weight: 4
-      # startDelay: 10
-      # duration: 120
-      # earliestStart: 20
-      # minimumPlayers: 50
-    # - type: CargoGiftsRule
-      # description: cargo-gift-security-riot
-      # sender: cargo-gift-default-sender
-      # dest: cargo-gift-dest-sec
-      # gifts:
-        # SecurityRiot: 2
-=======
-- type: entity
-  id: CargoGiftsBase
-  parent: BaseGameRule
-  abstract: true
-  components:
-  - type: GameRule
-    delay:
-      min: 10
-      max: 10
-  - type: StationEvent
-    startColor: "#18abf5"
-    startAudio:
-      path: /Audio/Announcements/announce.ogg
-  - type: CargoGiftsRule
-    sender: cargo-gift-default-sender
+#   id: GiftsSecurityGuns
+#   parent: CargoGiftsBase
+#   components:
+#   - type: StationEvent
+#     weight: 3
+#     duration: 120
+#     earliestStart: 20
+#     minimumPlayers: 50
+#   - type: CargoGiftsRule
+#     description: cargo-gift-security-guns
+#     dest: cargo-gift-dest-sec
+#     gifts:
+#       SecurityArmor: 3
+#       ArmorySmg: 1
+#       ArmoryShotgun: 1
+#       ArmoryLaser: 1
 
-- type: entity
-  id: GiftsPizzaPartySmall
-  parent: CargoGiftsBase
-  components:
-  - type: StationEvent
-    weight: 5
-    duration: 120
-    earliestStart: 20
-  - type: CargoGiftsRule
-    description: cargo-gift-pizza-small
-    dest: cargo-gift-dest-bar
-    gifts:
-      FoodPizza: 1              # 4 pizzas
-      FoodBarSupply: 1
-      FoodSoftdrinks: 1
-      CrateVendingMachineRestockRobustSoftdrinks: 1
-
-- type: entity
-  id: GiftsPizzaPartyLarge
-  parent: CargoGiftsBase
-  components:
-  - type: StationEvent
-    weight: 2
-    duration: 240
-    earliestStart: 20
-    minimumPlayers: 40
-  - type: CargoGiftsRule
-    description: cargo-gift-pizza-large
-    dest: cargo-gift-dest-bar
-    gifts:
-      FoodPizzaLarge: 1              # 16 pizzas
-      FoodBarSupply: 1
-      FoodSoftdrinksLarge: 1
-
-- type: entity
-  id: GiftsEngineering
-  parent: CargoGiftsBase
-  components:
-  - type: StationEvent
-    weight: 5
-    duration: 240
-    earliestStart: 30
-    minimumPlayers: 10
-  - type: CargoGiftsRule
-    description: cargo-gift-eng
-    dest: cargo-gift-dest-eng
-    gifts:
-      EngineeringCableBulk: 1
-      AirlockKit: 1
-      MaterialSteel: 1
-      MaterialPlasteel: 1
-      MaterialGlass: 1
-      CrateVendingMachineRestockEngineering: 1
-
-- type: entity
-  id: GiftsVendingRestock
-  parent: CargoGiftsBase
-  components:
-  - type: StationEvent
-    weight: 4
-    duration: 120
-    minimumPlayers: 40
-    earliestStart: 30
-  - type: CargoGiftsRule
-    description: cargo-gift-vending
-    dest: cargo-gift-dest-supp
-    gifts:
-      CrateVendingMachineRestockHotDrinks: 3
-      CrateVendingMachineRestockBooze: 1
-      CrateVendingMachineRestockNutriMax: 1
-      CrateVendingMachineRestockRobustSoftdrinks: 2
-      CrateVendingMachineRestockVendomat: 1
-      CrateVendingMachineRestockGetmoreChocolateCorp: 1
-
-- type: entity
-  id: GiftsJanitor
-  parent: CargoGiftsBase
-  components:
-  - type: StationEvent
-    weight: 6
-    duration: 120
-    minimumPlayers: 30
-    earliestStart: 20
-  - type: CargoGiftsRule
-    description: cargo-gift-cleaning
-    dest: cargo-gift-dest-janitor
-    gifts:
-      ServiceJanitorial: 2
-      ServiceLightsReplacement: 2
-      ServiceJanitorBiosuit: 1
-
-- type: entity
-  id: GiftsMedical
-  parent: CargoGiftsBase
-  components:
-  - type: StationEvent
-    weight: 8
-    duration: 120
-    earliestStart: 20
-    minimumPlayers: 30
-  - type: CargoGiftsRule
-    description: cargo-gift-medical-supply
-    dest: cargo-gift-dest-med
-    gifts:
-      MedicalSupplies: 1
-      MedicalChemistrySupplies: 1
-      EmergencyBruteKit: 1
-      EmergencyAdvancedKit: 1
-      MedicalBiosuit: 1
-
-- type: entity
-  id: GiftsSpacingSupplies
-  parent: CargoGiftsBase
-  components:
-  - type: StationEvent
-    weight: 4
-    duration: 120
-    earliestStart: 10
-    minimumPlayers: 40
-  - type: CargoGiftsRule
-    description: cargo-gift-space-protection
-    dest: cargo-gift-dest-supp
-    gifts:
-      EmergencyInternalsLarge: 2
-      EmergencyInflatablewall: 1
-      EmergencyAdvancedKit: 1
-      MedicalBiosuit: 1
-      EmergencyO2Kit: 1
-
-- type: entity
-  id: GiftsFireProtection
-  parent: CargoGiftsBase
-  components:
-  - type: StationEvent
-    weight: 4
-    duration: 120
-    earliestStart: 20
-    minimumPlayers: 40
-  - type: CargoGiftsRule
-    description: cargo-gift-fire-protection
-    dest: cargo-gift-dest-supp
-    gifts:
-      EmergencyFire: 2
-      EmergencyBurnKit: 1
-      EmergencyBruteKit: 1
-
-- type: entity
-  id: GiftsSecurityGuns
-  parent: CargoGiftsBase
-  components:
-  - type: StationEvent
-    weight: 3
-    duration: 120
-    earliestStart: 20
-    minimumPlayers: 50
-  - type: CargoGiftsRule
-    description: cargo-gift-security-guns
-    dest: cargo-gift-dest-sec
-    gifts:
-      SecurityArmor: 3
-      ArmorySmg: 1
-      ArmoryShotgun: 1
-      ArmoryLaser: 1
-
-- type: entity
-  id: GiftsSecurityRiot
-  parent: CargoGiftsBase
-  components:
-  - type: StationEvent
-    weight: 4
-    duration: 120
-    earliestStart: 20
-    minimumPlayers: 50
-  - type: CargoGiftsRule
-    description: cargo-gift-security-riot
-    dest: cargo-gift-dest-sec
-    gifts:
-      SecurityRiot: 2
-      SecurityRestraints: 2
-      SecurityNonLethal: 2
->>>>>>> 6829630d
+# - type: entity
+#   id: GiftsSecurityRiot
+#   parent: CargoGiftsBase
+#   components:
+#   - type: StationEvent
+#     weight: 4
+#     duration: 120
+#     earliestStart: 20
+#     minimumPlayers: 50
+#   - type: CargoGiftsRule
+#     description: cargo-gift-security-riot
+#     dest: cargo-gift-dest-sec
+#     gifts:
+#       SecurityRiot: 2
+#       SecurityRestraints: 2
+#       SecurityNonLethal: 2