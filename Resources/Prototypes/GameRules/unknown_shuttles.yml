--- conflicted
+++ resolved
@@ -3,7 +3,6 @@
 - type: entityTable
   id: UnknownShuttlesFriendlyTable
   table: !type:AllSelector # we need to pass a list of rules, since rules have further restrictions to consider via StationEventComp
-<<<<<<< HEAD
     children: [] # Frontier: empty list
     # - id: UnknownShuttleCargoLost
     # - id: UnknownShuttleTravelingCuisine
@@ -21,26 +20,6 @@
     # - id: UnknownShuttleMeatZone
     # - id: UnknownShuttleMicroshuttle
     # - id: UnknownShuttleSpacebus
-    # - id: UnknownShuttleInstigator
-=======
-    children:
-    - id: UnknownShuttleCargoLost
-    - id: UnknownShuttleTravelingCuisine
-    - id: UnknownShuttleDisasterEvacPod
-    - id: UnknownShuttleHonki
-    - id: UnknownShuttleNTQuark
-    - id: UnknownShuttleCruiser
-    - id: UnknownShuttleCryptid
-    - id: UnknownShuttleEternal
-    - id: UnknownShuttleFlatline
-    - id: UnknownShuttleGym
-    - id: UnknownShuttleNTIncorporation
-    - id: UnknownShuttleJoe
-    - id: UnknownShuttleLambordeere
-    - id: UnknownShuttleMeatZone
-    - id: UnknownShuttleMicroshuttle
-    - id: UnknownShuttleSpacebus
->>>>>>> 895648aa
 
 - type: entityTable
   id: UnknownShuttlesFreelanceTable
@@ -51,13 +30,8 @@
 - type: entityTable
   id: UnknownShuttlesHostileTable
   table: !type:AllSelector # we need to pass a list of rules, since rules have further restrictions to consider via StationEventComp
-<<<<<<< HEAD
     children: [] # Frontier: empty list
-    # - id: LoneOpsSpawn
-=======
-    children:
-    - id: UnknownShuttleInstigator
->>>>>>> 895648aa
+    # - id: UnknownShuttleInstigator
 
 # Shuttle Game Rules
 
