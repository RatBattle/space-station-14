--- conflicted
+++ resolved
@@ -1,6 +1,5 @@
 # doesnt spawn a ninja or anything, just stores configuration for it
 # see NinjaSpawn event for spawning
-<<<<<<< HEAD
 # - type: entity
   # id: Ninja
   # parent: BaseGameRule
@@ -18,34 +17,6 @@
       # rule: Dragon
     # - announcement: terror-revenant
       # rule: RevenantSpawn
-=======
-- type: entity
-  id: Ninja
-  parent: BaseGameRule
-  noSpawn: true
-  components:
-  - type: GenericAntagRule
-    agentName: ninja-round-end-agent-name
-    objectives:
-    - StealResearchObjective
-    - DoorjackObjective
-    - SpiderChargeObjective
-    - TerrorObjective
-    - NinjaSurviveObjective
-  - type: NinjaRule
-    threats: NinjaThreats
-
-# stores configuration for dragon
-- type: entity
-  noSpawn: true
-  parent: BaseGameRule
-  id: Dragon
-  components:
-  - type: GenericAntagRule
-    agentName: dragon-round-end-agent-name
-    objectives:
-    - CarpRiftsObjective
-    - DragonSurviveObjective
 
 # need for admin panel antag create (because the rule doesn't have a roundstart entity like TraitorRule)
 - type: entity
@@ -53,7 +24,7 @@
   parent: BaseGameRule
   noSpawn: true
   components:
-  - type: ThiefRule 
+  - type: ThiefRule
 
 - type: entity
   noSpawn: true
@@ -64,5 +35,4 @@
     agentName: terminator-round-end-agent-name
     objectives:
     - TerminateObjective
-    - ShutDownObjective
->>>>>>> dfbf47c3
+    - ShutDownObjective