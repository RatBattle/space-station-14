--- conflicted
+++ resolved
@@ -4,25 +4,12 @@
   categories: [ HideSpawnMenu ]
   components:
   - type: Stomach
-<<<<<<< HEAD
-    # specialDigestible: # Frontier
-    #   tags: # Frontier
-    #   - MothFood # Frontier
-    #   - Fruit # Frontier
-    #   - Pill # Frontier
-    #   - Crayon # Frontier
-    specialDigestible: # Corvax-MRP
-      tags:
-      - ClothMade
-      - Paper
-=======
     specialDigestible:
       # tags: # Frontier
       # - ClothMade # Frontier
       # - Paper # Frontier
       components: # Frontier
       - MothFood # Frontier
->>>>>>> 8b707fd6
   - type: SolutionContainerManager
     solutions:
       stomach:
