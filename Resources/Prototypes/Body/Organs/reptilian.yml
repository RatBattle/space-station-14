--- conflicted
+++ resolved
@@ -4,7 +4,6 @@
   categories: [ HideSpawnMenu ]
   components:
   - type: Stomach
-<<<<<<< HEAD
 #    specialDigestible: # WWDP-Remove
 #      tags:
 #      - Fruit
@@ -13,7 +12,6 @@
 #      - Pill
 #      - Crayon
 #      - Paper
-=======
     # specialDigestible: # Frontier
       # tags: # Frontier
       # - Fruit # Frontier
@@ -30,7 +28,6 @@
       - Pill
       - Crayon
       - Paper
->>>>>>> 6f20b3bc
   - type: SolutionContainerManager
     solutions:
       stomach:
