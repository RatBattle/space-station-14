--- conflicted
+++ resolved
@@ -1,21 +1,15 @@
 # Harpy
 - type: emote
-<<<<<<< HEAD
   id: HarpyHonk
   name: delta-chat-emote-name-honk
-=======
-  id: Ring
-  name: chat-emote-name-ring # Corvax-Localization
->>>>>>> 7e675dd3
-  category: Vocal
-  available: false
-  whitelist:
-    components:
-    - Vocal
-  blacklist:
-    components:
-    - BorgChassis
-<<<<<<< HEAD
+  category: Vocal
+  available: false
+  whitelist:
+    components:
+    - Vocal
+  blacklist:
+    components:
+    - BorgChassis
   chatMessages: [honks.]
   chatTriggers:
     - honk
@@ -24,20 +18,17 @@
     - honked
 
 - type: emote
-  id: HarpyRing
-  name: delta-chat-emote-name-ring
-  category: Vocal
-  available: false
-  whitelist:
-    components:
-    - Vocal
-  blacklist:
-    components:
-    - BorgChassis
-  chatMessages: [rings.]
-=======
+  id: Ring
+  name: chat-emote-name-ring # Corvax-Localization
+  category: Vocal
+  available: false
+  whitelist:
+    components:
+    - Vocal
+  blacklist:
+    components:
+    - BorgChassis
   chatMessages: ["chat-emote-msg-harpy-rings"] # Corvax-Localization
->>>>>>> 7e675dd3
   chatTriggers:
     - ring
     - rings
@@ -46,52 +37,34 @@
     - rang
 
 - type: emote
-<<<<<<< HEAD
-  id: HarpyPew
-  name: delta-chat-emote-name-pew
-=======
   id: Pew
   name: chat-emote-name-pew # Corvax-Localization
->>>>>>> 7e675dd3
-  category: Vocal
-  available: false
-  whitelist:
-    components:
-    - Vocal
-  blacklist:
-    components:
-    - BorgChassis
-<<<<<<< HEAD
-  chatMessages: [pews.]
-=======
+  category: Vocal
+  available: false
+  whitelist:
+    components:
+    - Vocal
+  blacklist:
+    components:
+    - BorgChassis
   chatMessages: ["chat-emote-msg-harpy-pews"] # Corvax-Localization
->>>>>>> 7e675dd3
   chatTriggers:
     - pew
     - pews
     - pewpew
 
 - type: emote
-<<<<<<< HEAD
-  id: HarpyBang
-  name: delta-chat-emote-name-bang
-=======
   id: Bang
   name: chat-emote-name-bang # Corvax-Localization
->>>>>>> 7e675dd3
-  category: Vocal
-  available: false
-  whitelist:
-    components:
-    - Vocal
-  blacklist:
-    components:
-    - BorgChassis
-<<<<<<< HEAD
-  chatMessages: [bangs.]
-=======
+  category: Vocal
+  available: false
+  whitelist:
+    components:
+    - Vocal
+  blacklist:
+    components:
+    - BorgChassis
   chatMessages: ["chat-emote-msg-harpy-bangs"] # Corvax-Localization
->>>>>>> 7e675dd3
   chatTriggers:
     - bang
     - bangs
@@ -99,23 +72,17 @@
     - banged
 
 - type: emote
-<<<<<<< HEAD
-  id: HarpyBeep
-  name: delta-chat-emote-name-beep
-=======
   id: Rev
   name: chat-emote-name-rev # Corvax-Localization
->>>>>>> 7e675dd3
-  category: Vocal
-  available: false
-  whitelist:
-    components:
-    - Vocal
-  blacklist:
-    components:
-    - BorgChassis
-<<<<<<< HEAD
-  chatMessages: [beeps.]
+  category: Vocal
+  available: false
+  whitelist:
+    components:
+    - Vocal
+  blacklist:
+    components:
+    - BorgChassis
+  chatMessages: ["chat-emote-msg-harpy-revs"] # Corvax-Localization
   chatTriggers:
     - beep
     - beeps
@@ -134,9 +101,6 @@
     components:
     - BorgChassis
   chatMessages: [revs.]
-=======
-  chatMessages: ["chat-emote-msg-harpy-revs"] # Corvax-Localization
->>>>>>> 7e675dd3
   chatTriggers:
     - rev
     - revs
@@ -144,26 +108,17 @@
     - revved
 
 - type: emote
-<<<<<<< HEAD
-  id: HarpyCaw
-  name: delta-chat-emote-name-caw
-=======
   id: Caw
   name: chat-emote-name-caw # Corvax-Localization
->>>>>>> 7e675dd3
-  category: Vocal
-  available: false
-  whitelist:
-    components:
-    - Vocal
-  blacklist:
-    components:
-    - BorgChassis
-<<<<<<< HEAD
-  chatMessages: [caws.]
-=======
+  category: Vocal
+  available: false
+  whitelist:
+    components:
+    - Vocal
+  blacklist:
+    components:
+    - BorgChassis
   chatMessages: ["chat-emote-msg-harpy-caws"] # Corvax-Localization
->>>>>>> 7e675dd3
   chatTriggers:
     - caw
     - caws
@@ -173,24 +128,16 @@
 #Vulpkanin
 - type: emote
   id: Bark
-<<<<<<< HEAD
-  name: delta-chat-emote-name-bark
-=======
   name: chat-emote-name-bark # Corvax-Localization
->>>>>>> 7e675dd3
-  category: Vocal
-  available: false
-  whitelist:
-    components:
-    - Vocal
-  blacklist:
-    components:
-    - BorgChassis
-<<<<<<< HEAD
-  chatMessages: [barks.]
-=======
+  category: Vocal
+  available: false
+  whitelist:
+    components:
+    - Vocal
+  blacklist:
+    components:
+    - BorgChassis
   chatMessages: ["chat-emote-msg-vulpkanin-barks"] # Corvax-Localization
->>>>>>> 7e675dd3
   chatTriggers:
     - bark
     - barks
@@ -199,24 +146,16 @@
 
 - type: emote
   id: Snarl
-<<<<<<< HEAD
-  name: delta-chat-emote-name-snarl
-=======
   name: chat-emote-name-snarl # Corvax-Localization
->>>>>>> 7e675dd3
-  category: Vocal
-  available: false
-  whitelist:
-    components:
-    - Vocal
-  blacklist:
-    components:
-    - BorgChassis
-<<<<<<< HEAD
-  chatMessages: [snarls.]
-=======
+  category: Vocal
+  available: false
+  whitelist:
+    components:
+    - Vocal
+  blacklist:
+    components:
+    - BorgChassis
   chatMessages: ["chat-emote-msg-vulpkanin-snarls"] # Corvax-Localization
->>>>>>> 7e675dd3
   chatTriggers:
     - snarl
     - snarls
@@ -225,24 +164,16 @@
 
 - type: emote
   id: Whine
-<<<<<<< HEAD
-  name: delta-chat-emote-name-whine
-=======
   name: chat-emote-name-whine # Corvax-Localization
->>>>>>> 7e675dd3
-  category: Vocal
-  available: false
-  whitelist:
-    components:
-    - Vocal
-  blacklist:
-    components:
-    - BorgChassis
-<<<<<<< HEAD
-  chatMessages: [whines.]
-=======
+  category: Vocal
+  available: false
+  whitelist:
+    components:
+    - Vocal
+  blacklist:
+    components:
+    - BorgChassis
   chatMessages: ["chat-emote-msg-vulpkanin-whines"] # Corvax-Localization
->>>>>>> 7e675dd3
   chatTriggers:
     - whine
     - whines
@@ -251,24 +182,16 @@
 
 - type: emote
   id: Howl
-<<<<<<< HEAD
-  name: delta-chat-emote-name-howl
-=======
   name: chat-emote-name-howl # Corvax-Localization
->>>>>>> 7e675dd3
-  category: Vocal
-  available: false
-  whitelist:
-    components:
-    - Vocal
-  blacklist:
-    components:
-    - BorgChassis
-<<<<<<< HEAD
-  chatMessages: [howls.]
-=======
+  category: Vocal
+  available: false
+  whitelist:
+    components:
+    - Vocal
+  blacklist:
+    components:
+    - BorgChassis
   chatMessages: ["chat-emote-msg-vulpkanin-howls"] # Corvax-Localization
->>>>>>> 7e675dd3
   chatTriggers:
     - howl
     - howls
@@ -277,24 +200,16 @@
 
 - type: emote
   id: Awoo
-<<<<<<< HEAD
-  name: delta-chat-emote-name-awoo
-=======
   name: chat-emote-name-awoo # Corvax-Localization
->>>>>>> 7e675dd3
-  category: Vocal
-  available: false
-  whitelist:
-    components:
-    - Vocal
-  blacklist:
-    components:
-    - BorgChassis
-<<<<<<< HEAD
-  chatMessages: [awoos.]
-=======
+  category: Vocal
+  available: false
+  whitelist:
+    components:
+    - Vocal
+  blacklist:
+    components:
+    - BorgChassis
   chatMessages: ["chat-emote-msg-vulpkanin-awoo"] # Corvax-Localization
->>>>>>> 7e675dd3
   chatTriggers:
     - awoo
     - awoos
