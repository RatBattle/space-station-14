# PUT YOUR TAGS IN ALPHABETICAL ORDER

- type: Tag
  id: AccessBreakerImmune

- type: Tag
  id: AirAlarm

- type: Tag
  id: AirAlarmElectronics

- type: Tag
  id: Airlock

- type: Tag
  id: AirSensor

- type: Tag
  id: AllowGhostShownByEvent

- type: Tag
  id: Ambrosia

- type: Tag
  id: AnomalyHost

- type: Tag
  id: AppraisalTool

- type: Tag
  id: Arrow

- type: Tag
  id: ArtifactFragment

- type: Tag
  id: ATVKeys

- type: Tag
  id: Balloon

- type: Tag
  id: Banana

- type: Tag
  id: BananaPeel

- type: Tag
  id: Bandana

- type: Tag
  id: BaseballBat

- type: Tag
  id: BBQsauce

- type: Tag
  id: Bedsheet

- type: Tag
  id: Bee

- type: Tag
  id: Beer

- type: Tag
  id: BikeHorn

- type: Tag
  id: Bloodpack

- type: Tag
  id: BlueprintAutolathe

- type: Tag
  id: BodyBag

- type: Tag
  id: Book

- type: Tag
  id: BorgArm

- type: Tag
  id: BorgHead

- type: Tag
  id: BorgLArm

- type: Tag
  id: BorgLLeg

- type: Tag
  id: BorgRArm

- type: Tag
  id: BorgRLeg

- type: Tag
  id: BorgTorso

- type: Tag
  id: BorgLeg

- type: Tag
  id: BorgModuleCargo

- type: Tag
  id: BorgModuleEngineering

- type: Tag
  id: BorgModuleGeneric

- type: Tag
  id: BorgModuleJanitor

- type: Tag
  id: BorgModuleMedical

- type: Tag
  id: BorgModuleService

- type: Tag
  id: BorgModuleSyndicate

- type: Tag
  id: BorgModuleSyndicateAssault

- type: Tag
  id: Bot

- type: Tag
  id: BotanyHatchet

- type: Tag
  id: BotanyHoe

- type: Tag
  id: BotanyShovel

- type: Tag
  id: Bottle

- type: Tag
  id: BoxCardboard

- type: Tag
  id: BoxHug

- type: Tag
  id: Brain

- type: Tag
  id: BrassInstrument

- type: Tag
  id: Bread

- type: Tag
  id: Briefcase

- type: Tag
  id: BrimFlatcapBrown

- type: Tag
  id: BrimFlatcapGrey

- type: Tag
  id: Brutepack

- type: Tag
  id: Bucket

- type: Tag
  id: Burger

- type: Tag
  id: BulletFoam

- type: Tag
  id: Burnt

- type: Tag
  id: Bun

- type: Tag
  id: BypassDropChecks

- type: Tag
  id: BypassInteractionRangeChecks

- type: Tag
  id: CableCoil

- type: Tag
  id: Candle

- type: Tag
  id: Cake

- type: Tag
  id: CaneBlade

- type: Tag
  id: CannonBall

- type: Tag
  id: CannotSuicide

- type: Tag
  id: CanPilot

- type: Tag
  id: CapacitorStockPart

- type: Tag
  id: CaptainSabre

- type: Tag
  id: Carpet

- type: Tag
  id: CarpetBlack

- type: Tag
  id: CarpetBlue

- type: Tag
  id: CarpetCyan

- type: Tag
  id: CarpetGreen

- type: Tag
  id: CarpetOrange

- type: Tag
  id: CarpetPink

- type: Tag
  id: CarpetPurple

- type: Tag
  id: CarpetRed

- type: Tag
  id: CarpetSBlue

- type: Tag
  id: CarpetWhite

- type: Tag
  id: Carrot

- type: Tag
  id: CarrotFries

- type: Tag
  id: Carp

- type: Tag
  id: Cartridge

- type: Tag
  id: CartridgeAntiMateriel

- type: Tag
  id: CartridgeCap

- type: Tag
  id: CartridgeCaselessRifle

- type: Tag
  id: CartridgeCHIMP

- type: Tag
  id: CartridgeHeavyRifle

- type: Tag
  id: CartridgeLightRifle

- type: Tag
  id: CartridgeMagnum

- type: Tag
  id: CartridgePistol

- type: Tag
  id: CartridgeRifle

- type: Tag
  id: CartridgeRocket

# Allows you to walk over tile entities such as lava without steptrigger
- type: Tag
  id: Catwalk

- type: Tag
  id: CentrifugeCompatible

- type: Tag
  id: Chicken

- type: Tag
  id: Cheese

# Allowed to control someone wearing a Chef's hat if inside their hat.
- type: Tag
  id: ChefPilot

- type: Tag
  id: ChemDispensable # container that can go into the chem dispenser

- type: Tag
  id: ChiliBowl

- type: Tag
  id: Cigarette

- type: Tag
  id: CigFilter

- type: Tag
  id: CigPack

- type: Tag
  id: Cleaver

- type: Tag
  id: ClockworkGlassShard

- type: Tag
  id: ClothMade

- type: Tag
  id: ClownMask

- type: Tag
  id: ClownRecorder

- type: Tag
  id: ClownRubberStamp

- type: Tag
  id: ClownShoes

- type: Tag
  id: ClownSuit

- type: Tag
  id: CluwneHappyHonk

- type: Tag
  id: CluwneHorn

- type: Tag
  id: Cola

- type: Tag
  id: Coldsauce

- type: Tag
  id: CombatKnife

- type: Tag
  id: ComputerTelevisionCircuitboard

- type: Tag
  id: ConveyorAssembly

- type: Tag
  id: CoordinatesDisk

- type: Tag #Ohioans die happy
  id: Corn

- type: Tag
  id: CottonBoll

- type: Tag
  id: Cow

- type: Tag
  id: Crab

- type: Tag
  id: Crayon

- type: Tag
  id: CrayonBlack

- type: Tag
  id: CrayonBlue

- type: Tag
  id: CrayonGreen

- type: Tag
  id: CrayonOrange

- type: Tag
  id: CrayonPurple

- type: Tag
  id: CrayonRed

- type: Tag
  id: CrayonWhite

- type: Tag
  id: CrayonYellow

- type: Tag
  id: Crowbar

- type: Tag
  id: CrowbarRed

- type: Tag
  id: Cryobeaker

- type: Tag
  id: CrystalBlue

- type: Tag
  id: CrystalCyan

- type: Tag
  id: CrystalGreen

- type: Tag
  id: CrystalOrange

- type: Tag
  id: CrystalPink

- type: Tag
  id: CrystalRed

- type: Tag
  id: CubanCarp

- type: Tag
  id: DeathAcidifier

- type: Tag
  id: Debug

- type: Tag
  id: Diagonal

- type: Tag
  id: Dice

- type: Tag
  id: DiscreteHealthAnalyzer #So construction recipes don't eat medical PDAs

- type: Tag
  id: DNASolutionScannable

- type: Tag
  id: DockArrivals

- type: Tag
  id: DockCargo

- type: Tag
  id: DockEmergency

- type: Tag
  id: Document

- type: Tag
  id: DonkPocket

- type: Tag
  id: Donut

- type: Tag
  id: DoorBumpOpener

- type: Tag
  id: DoorElectronics

- type: Tag
  id: DoorElectronicsConfigurator

- type: Tag
  id: DrinkBottle

- type: Tag
  id: DrinkCan

- type: Tag
  id: DrinkCup

- type: Tag
  id: DrinkGlass

- type: Tag
  id: DrinkSpaceGlue

- type: Tag
  id: Dropper

- type: Tag
  id: Duck

- type: Tag
  id: Ectoplasm

- type: Tag
  id: Egg

- type: Tag
  id: EmagImmune

- type: Tag
  id: EmitterBolt

- type: Tag
  id: Enzyme

- type: Tag
  id: ExplosivePassable

- type: Tag
  id: Figurine

- type: Tag
  id: FireAlarm

- type: Tag
  id: FireAlarmElectronics

- type: Tag
  id: FireAxe

- type: Tag
  id: FirelockElectronics

- type: Tag
  id: FireExtinguisher

- type: Tag
  id: FireHelmet

- type: Tag
  id: Flare

- type: Tag
  id: Flashlight

- type: Tag
  id: Flesh

- type: Tag
  id: Flower

- type: Tag
  id: Folder

- type: Tag
  id: FoodSnack

- type: Tag
  id: FootstepSound

- type: Tag
  id: ForceableFollow

- type: Tag
  id: ForceFixRotations # fixrotations command WILL target this

- type: Tag
  id: ForceNoFixRotations # fixrotations command WON'T target this

- type: Tag
  id: FreezerElectronics

- type: Tag
  id: Fruit

- type: Tag
  id: Galaxythistle

- type: Tag
  id: GasScrubber

- type: Tag
  id: GasTank

- type: Tag
  id: GasVent

- type: Tag
  id: Gauze

- type: Tag
  id: GeigerCounter

- type: Tag
  id: GlassAirlock

- type: Tag
  id: GlassBeaker

- type: Tag
  id: GlassShard

- type: Tag
  id: Goat

- type: Tag
  id: Goliath

- type: Tag
  id: GPS

- type: Tag
  id: Grenade

- type: Tag
  id: GrenadeFlashBang

- type: Tag
  id: HudMedical

- type: Tag
  id: HudSecurity

- type: Tag
  id: GuideEmbeded

- type: Tag
  id: Hamster

- type: Tag
  id: HamsterWearable

- type: Tag
  id: HamtrCentralControlModule

- type: Tag
  id: HamtrPeripheralsControlModule

- type: Tag
  id: HamtrLArm

- type: Tag
  id: HamtrLLeg

- type: Tag
  id: HamtrRArm

- type: Tag
  id: HamtrRLeg

- type: Tag
  id: Handcuffs

- type: Tag
  id: HappyHonk

- type: Tag
  id: Hardsuit # Prevent melee injectors that can't penetrate hardsuits from injecting the wearer (nettles)

- type: Tag
  id: HardsuitSpatio

- type: Tag
  id: Haunted

- type: Tag
  id: Head

- type: Tag
  id: HelmetEVA

- type: Tag
  id: HideContextMenu

- type: Tag
  id: HideCorgi # corgi hide for crafting, not for making corgis invisible

- type: Tag
  id: HidesHair # for headwear.

- type: Tag
  id: HidesNose # for non-standard noses.

- type: Tag
  id: HighRiskItem

- type: Tag
  id: HighSecDoor

- type: Tag
  id: HiViz

- type: Tag
  id: Hoe

- type: Tag
  id: HolofanProjector

- type: Tag
  id: HolosignProjector

- type: Tag
  id: HonkerCentralControlModule

- type: Tag
  id: HonkerPeripheralsControlModule

- type: Tag
  id: HonkerTargetingControlModule

- type: Tag
  id: HonkerLArm

- type: Tag
  id: HonkerLLeg

- type: Tag
  id: HonkerRArm

- type: Tag
  id: HonkerRLeg

- type: Tag
  id: Hotsauce

- type: Tag
  id: Ice

- type: Tag
  id: Igniter

- type: Tag
  id: Ingredient

- type: Tag #Drop this innate tool instead of deleting it.
  id: InnateDontDelete

- type: Tag
  id: Ingot

- type: Tag
  id: InstantDoAfters

- type: Tag
  id: IntercomElectronics

- type: Tag
  id: InvalidForGlobalSpawnSpell

- type: Tag
  id: InvalidForSurvivorAntag

- type: Tag
  id: JawsOfLife

- type: Tag
  id: Kangaroo

- type: Tag
  id: Katana

- type: Tag
  id: Ketchup

- type: Tag
  id: KeyedInstrument

- type: Tag
  id: KitchenKnife

- type: Tag
  id: Knife

- type: Tag
  id: LavaBrig

- type: Tag
  id: Lemon

- type: Tag
  id: LightBulb

- type: Tag
  id: Lime

- type: Tag
  id: Machete

- type: Tag
  id: MacroBomb

# Magazines ordered by slot then caliber

- type: Tag
  id: MagazineCalico

- type: Tag
  id: MagazineCaselessRifle

- type: Tag
  id: MagazineHeavyRifle

- type: Tag
  id: MagazineHeavyRifleBox

- type: Tag
  id: MagazineLightRifle

- type: Tag
  id: MagazineLightRifleBox

- type: Tag
  id: MagazineLightRiflePan

- type: Tag
  id: MagazineMagnum

- type: Tag
  id: MagazinePistol

- type: Tag
  id: MagazinePistolCaselessRifle

- type: Tag
  id: MagazinePistolHighCapacity

- type: Tag
  id: MagazinePistolSubMachineGunTopMounted

- type: Tag
  id: MagazineRifle

- type: Tag
  id: MagazineShotgun

- type: Tag
  id: MagazineMagnumSubMachineGun

- type: Tag
  id: MagazinePistolSubMachineGun

- type: Tag
  id: MagazineGrenade

# Magazines end

- type: Tag
  id: MailingUnitElectronics

- type: Tag
  id: Maints

- type: Tag
  id: Matchstick

- type: Tag
  id: Mayo

- type: Tag
  id: Meat

- type: Tag
  id: Medal

- type: Tag
  id: Medkit

- type: Tag
  id: Metal

- type: Tag
  id: MicroBomb

- type: Tag
  id: MicrowaveMachineBoard

- type: Tag
  id: MimeBelt

- type: Tag
  id: MimeHappyHonk

- type: Tag
  id: MindShield

- type: Tag
  id: MindTransferTarget

- type: Tag
  id: Mineshaft

- type: Tag
  id: ModularReceiver

- type: Tag
  id: MonkeyCube

- type: Tag
  id: MonkeyWearable

- type: Tag
  id: Mop

- type: Tag
  id: MopAdv

- type: Tag
  id: MopBasic

- type: Tag
  id: Mouse

- type: Tag
  id: Multitool

- type: Tag
  id: NoBlockAnchoring

- type: Tag
  id: NoConsoleSound

- type: Tag
  id: NozzleBackTank

- type: Tag
  id: Nugget # for chicken nuggets

- type: Tag
  id: FakeNukeDisk

- type: Tag
  id: NukeOpsUplink

- type: Tag
  id: Ointment

- type: Tag
  id: OperatingTable

- type: Tag
  id: Openable

- type: Tag
  id: Organ

- type: Tag
  id: Eyes

- type: Tag
  id: Liver

- type: Tag
  id: Heart

- type: Tag
  id: Kidneys

- type: Tag
  id: Ore

- type: Tag
  id: Packet

- type: Tag
  id: Paper

- type: Tag
  id: Pancake

- type: Tag
  id: Payload # for grenade/bomb crafting

- type: Tag
  id: Pen

- type: Tag
  id: PepperShaker

- type: Tag
  id: PercussionInstrument

- type: Tag
  id: PetWearable

- type: Tag
  id: Pickaxe

- type: Tag
  id: Pie

- type: Tag
  id: Pig

- type: Tag
  id: Pill

- type: Tag
  id: PillCanister

- type: Tag
  id: Pipe

- type: Tag
  id: Pizza

- type: Tag
  id: PlantAnalyzer

- type: Tag
  id: PlantBGone

- type: Tag
  id: PlantSampleTaker

- type: Tag
  id: PlasmaGlassShard

- type: Tag
  id: Plastic

- type: Tag
  id: Plunger

- type: Tag
  id: PlushieCarp

- type: Tag
  id: PlushieGhost

- type: Tag
  id: PlushieLizard

- type: Tag
  id: PlushieSharkBlue

- type: Tag
  id: PlushieSharkGrey

- type: Tag
  id: PlushieSharkPink

- type: Tag
  id: Potato

- type: Tag
  id: PotatoBattery

- type: Tag
  id: PowerCage

- type: Tag
  id: PowerCell

- type: Tag
  id: PowerCellSmall

- type: Tag
  id: Powerdrill

- type: Tag
  id: PrisonUniform

- type: Tag
  id: ProximitySensor

- type: Tag
  id: QuantumSpinInverter

- type: Tag
  id: Radio

- type: Tag
  id: RawMaterial

# Give this to something that doesn't need any special recycler behavior and just needs deleting.
- type: Tag
  id: Recyclable

- type: Tag
  id: ReinforcedGlassShard

- type: Tag
  id: ReptilianFood

- type: Tag
  id: RifleStock

- type: Tag
  id: Ring

- type: Tag
  id: RipleyCentralControlModule

- type: Tag
  id: RipleyPeripheralsControlModule

- type: Tag
  id: RipleyLArm

- type: Tag
  id: RipleyLLeg

- type: Tag
  id: RipleyRArm

- type: Tag
  id: RipleyRLeg

- type: Tag
  id: RodMetal1

- type: Tag
  id: RollingPaper

- type: Tag
  id: RollingPin

- type: Tag
  id: SaltShaker

- type: Tag
  id: SalvageExperiment

- type: Tag
  id: Scarf

- type: Tag
  id: Screwdriver

- type: Tag
  id: SecBeltEquip

- type: Tag
  id: SecurePlasmaWindoor

- type: Tag
  id: SecureUraniumWindoor

- type: Tag
  id: SecureWindoor

- type: Tag
  id: SecurityHelmet

- type: Tag
  id: SecwayKeys

- type: Tag
  id: Sheet

- type: Tag
  id: ShellShotgun

- type: Tag
  id: ShellShotgunLight # shotgun shells that are compatible with the flare gun.

- type: Tag
  id: Shiv

- type: Tag
  id: Shovel

- type: Tag
  id: Sidearm

- type: Tag
  id: SignalTrigger

- type: Tag
  id: SkeletonMotorcycleKeys

- type: Tag
  id: Skewer

- type: Tag
  id: Slice # sliced fruit, vegetables, pizza etc.

- type: Tag
  id: SmallAIChip

- type: Tag
  id: SmallMech

- type: Tag
  id: Smokable

- type: Tag
  id: SnowyLabs

- type: Tag
  id: Soap

- type: Tag
  id: SolarTrackerElectronics

- type: Tag
  id: Soup

- type: Tag
  id: Spear

- type: Tag
  id: SpeedLoaderCap

- type: Tag
  id: SpeedLoaderMagnum

- type: Tag
  id: SpeedLoaderPistol

- type: Tag
  id: SpeedLoaderRifle

- type: Tag
  id: SpiderCraft

- type: Tag
  id: SpookyFog

- type: Tag
  id: Spray

- type: Tag
  id: SprayNozzle

- type: Tag
  id: SpreaderIgnore

- type: Tag
  id: StationAi

- type: Tag
  id: StationMapElectronics

- type: Tag
  id: Steak

- type: Tag
  id: StringInstrument

- type: Tag
  id: SubdermalImplant

- type: Tag
  id: SuitEVA

- type: Tag
  id: Sunglasses

- type: Tag
  id: SurgeryTool

- type: Tag
  id: SurveillanceCameraMonitorCircuitboard

- type: Tag
  id: Syndicate

- type: Tag
  id: SyndicateSegwayKeys

- type: Tag
  id: Syringe

- type: Tag
  id: SyringeGunAmmo

- type: Tag
  id: Spellbook

- type: Tag
  id: TabletopBoard

- type: Tag
  id: Taco

- type: Tag
  id: TabletopPiece

- type: Tag
  id: Taser

- type: Tag
  id: TimerBrigElectronics

- type: Tag
  id: TimerScreenElectronics

- type: Tag
  id: TimerSignalElectronics

- type: Tag
  id: Toolbox

- type: Tag
  id: ToothSharkminnow

- type: Tag
  id: ToothSpaceCarp

- type: Tag
  id: Torch

- type: Tag
  id: ToyRubberDuck

- type: Tag
  id: ToySidearm

- type: Tag
  id: Trash

- type: Tag
  id: TrashBag

- type: Tag
  id: Truncheon

- type: Tag
  id: Unimplantable

- type: Tag
  id: Unstackable # To prevent things like atmos devices (filters etc) being stacked on one tile. See NoUnstackableInTile

- type: Tag
  id: UraniumGlassShard

- type: Tag
  id: Vegetable

- type: Tag
  id: VGRoidInterior

- type: Tag
  id: VimPilot

- type: Tag
  id: VoiceTrigger

- type: Tag
  id: Wall

- type: Tag
  id: WallmountGeneratorAPUElectronics

- type: Tag
  id: WallmountGeneratorElectronics

- type: Tag
  id: WallmountSubstationElectronics

- type: Tag
  id: WeaponAntiqueLaser

- type: Tag
  id: WeaponPistolCHIMPUpgradeKit

- type: Tag
  id: WeaponShotgunKammerer

- type: Tag
  id: WeldingMask

- type: Tag
  id: WetFloorSign

- type: Tag
  id: Wheat

- type: Tag
  id: WhitelistChameleon

- type: Tag
  id: WhitelistChameleonIdCard

- type: Tag
  id: WhitelistChameleonPDA

- type: Tag
  id: Window

- type: Tag
  id: Wine

- type: Tag
  id: Wirecutter

- type: Tag
  id: WizardStaff

- type: Tag
  id: WizardWand # that evil vvizard vvand

- type: Tag
  id: Wooden # just like our atmos

- type: Tag
  id: WoodwindInstrument # even more like our atmos

- type: Tag
  id: Wrench

- type: Tag
  id: Wringer

- type: Tag
  id: Write

- type: Tag
  id: WriteIgnoreStamps

# ALPHABETICAL

<<<<<<< HEAD
# Mono

- type: Tag
  id: CartridgeMachineGun

- type: Tag
  id: CartridgeShell
=======
# PUT YOUR TAGS IN ALPHABETICAL ORDER

- type: Tag # Frontier
  id: BloodFood # Frontier

- type: Tag # Frontier
  id: MothFood #Frontier

- type: Tag
  id: BoomBoxTape
>>>>>>> 6f20b3bc
<|MERGE_RESOLUTION|>--- conflicted
+++ resolved
@@ -1419,7 +1419,6 @@
 
 # ALPHABETICAL
 
-<<<<<<< HEAD
 # Mono
 
 - type: Tag
@@ -1427,7 +1426,6 @@
 
 - type: Tag
   id: CartridgeShell
-=======
 # PUT YOUR TAGS IN ALPHABETICAL ORDER
 
 - type: Tag # Frontier
@@ -1437,5 +1435,4 @@
   id: MothFood #Frontier
 
 - type: Tag
-  id: BoomBoxTape
->>>>>>> 6f20b3bc
+  id: BoomBoxTape