--- conflicted
+++ resolved
@@ -1455,7 +1455,6 @@
 
 # ALPHABETICAL
 
-<<<<<<< HEAD
 # PUT YOUR TAGS IN ALPHABETICAL ORDER
 
 - type: Tag # Frontier
@@ -1465,8 +1464,4 @@
   id: MothFood #Frontier
 
 - type: Tag
-  id: BoomBoxTape
-  
-=======
-# PUT YOUR TAGS IN ALPHABETICAL ORDER
->>>>>>> 8b707fd6
+  id: BoomBoxTape