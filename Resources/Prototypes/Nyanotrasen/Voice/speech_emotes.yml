# vocal emotes
- type: emote
  id: Hiss
  category: Vocal
  name: Hiss
  icon: Interface/Actions/scream.png
  available: false
  whitelist:
    components:
    - Vocal
  blacklist:
    components:
    - BorgChassis
  chatMessages: [hisses.]
  chatTriggers:
    - hiss
    - hisses
    - hiss.
    - hisses.
    - hisses!
    - hissing
    - hissed
    - hissing.
    - hissed.
    # Corvax-Localization-Start
    - шипит
    - шипит.
    - шипит!
    # Corvax-Localization-End

- type: emote
  id: Meow
  category: Vocal
  name: Meow
  icon: Interface/Actions/scream.png
  available: false
  whitelist:
    components:
    - Vocal
  blacklist:
    components:
    - BorgChassis
  chatMessages: [meows.]
  chatTriggers:
    - meow
    - meows
    - meow.
    - meow!
    - meowing
    - meowed
    - miau
    - miaus
    - meows.
    - meows~
    - meows!
    - meowing.
    - meowed.
    - miau.
    - miaus.
    - miaus!
    - nya
    - nyas
    - nya.
    - nyas.
    - nyas!
    - mraow.
    - mraow!
    - mraow~
    - mraows.
    - mraows!
    - mraows~
    # Corvax-Localization-Start
    - мяу
    - мяу~
    - мяу.
    - мяу!
    - мау
    - мау~
    - мау.
    - мау!
    - миау
    - миау~
    - миау.
    - миау!
    - мяфкает
    - мяфкает~
    - мяфкает.
    - мяфкает!
    - мяукает
    - мяукает~
    - мяукает.
    - мяукает!
    - ня
    - ня.
    - ня~
    # Corvax-Localization-End

- type: emote
  id: Mew
  category: Vocal
  name: Mew
  icon: Interface/Actions/scream.png
  available: false
  whitelist:
    components:
    - Vocal
  blacklist:
    components:
    - BorgChassis
  chatMessages: [mews.]
  chatTriggers:
    - mew
    - mews
    - mewing
    - mewed
<<<<<<< HEAD
    - mews~
    - mewing.
    - mewed.
    # Corvax-Localization-Start
    - миу
    - миу~
    - миу.
    - миу!
    - миукает
    - миукает.
    - миукает~
    - мяф
    - мяф.
    - мяф!
    - мяф~
    # Corvax-Localization-End
=======
>>>>>>> d01816f0

- type: emote
  id: Growl
  category: Vocal
  name: Growl
  icon: Interface/Actions/scream.png
  available: false
  whitelist:
    components:
    - Vocal
  blacklist:
    components:
    - BorgChassis
  chatMessages: [growls.]
  chatTriggers:
    - growl
    - growls
    - growling
    - growled
<<<<<<< HEAD
    - growling.
    - growled.
    # Corvax-Localization-Start
    - ррр
    - ррр.
    - ррр!
    - рыкает
    - рыкает.
    - рыкает!
    # Corvax-Localization-End
=======
>>>>>>> d01816f0

- type: emote
  id: Purr
  category: Vocal
  name: Purr
  icon: Interface/Actions/scream.png
  available: false
  whitelist:
    components:
    - Vocal
  blacklist:
    components:
    - BorgChassis
  chatMessages: [purrs.]
  chatTriggers:
    - purr
    - purrs
    - purring
<<<<<<< HEAD
    - purred
    - purring.
    - purred.
    # Corvax-Localization-Start
    - мурчит
    - мурчит.
    - мурчит!
    - мурчит~
    - мурлычет
    - мурлычет.
    - мурлычет!
    - мурлычет~
    - мурлыкает
    - мурлыкает.
    - мурлыкает!
    - мурлыкает~
    # Corvax-Localization-End
=======
    - purred
>>>>>>> d01816f0
<|MERGE_RESOLUTION|>--- conflicted
+++ resolved
@@ -113,7 +113,6 @@
     - mews
     - mewing
     - mewed
-<<<<<<< HEAD
     - mews~
     - mewing.
     - mewed.
@@ -130,8 +129,6 @@
     - мяф!
     - мяф~
     # Corvax-Localization-End
-=======
->>>>>>> d01816f0
 
 - type: emote
   id: Growl
@@ -151,7 +148,6 @@
     - growls
     - growling
     - growled
-<<<<<<< HEAD
     - growling.
     - growled.
     # Corvax-Localization-Start
@@ -162,8 +158,6 @@
     - рыкает.
     - рыкает!
     # Corvax-Localization-End
-=======
->>>>>>> d01816f0
 
 - type: emote
   id: Purr
@@ -182,7 +176,6 @@
     - purr
     - purrs
     - purring
-<<<<<<< HEAD
     - purred
     - purring.
     - purred.
@@ -199,7 +192,4 @@
     - мурлыкает.
     - мурлыкает!
     - мурлыкает~
-    # Corvax-Localization-End
-=======
-    - purred
->>>>>>> d01816f0
+    # Corvax-Localization-End