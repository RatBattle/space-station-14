# Glass
materials-glass = glass
materials-reinforced-glass = reinforced glass
materials-plasma-glass = plasma glass
materials-reinforced-plasma-glass = reinforced plasma glass

# Metals
materials-steel = steel
materials-gold = gold
materials-silver = silver
materials-plasteel = plasteel

# Other
materials-biomass = biomass
materials-cardboard = cardboard
materials-cloth = cloth
materials-durathread = durathread
materials-plasma = plasma
materials-plastic = plastic
materials-wood = wood
materials-paper = paper
materials-uranium = uranium
materials-bananium = bananium
materials-meat = meat
materials-web = silk
materials-bones = bone
materials-coal = coal
materials-diamond = diamond
materials-gunpowder = gunpowder

# Ores
materials-raw-iron = raw iron
materials-raw-quartz = raw quartz
materials-raw-gold = raw gold
materials-raw-silver = raw silver
materials-raw-plasma = raw plasma
materials-raw-uranium = raw uranium
materials-raw-bananium = raw bananium
materials-raw-salt = raw salt
<<<<<<< HEAD

# Material Reclaimer
material-reclaimer-upgrade-process-rate = process rate
=======
materials-raw-diamond = raw diamond
>>>>>>> 9a68cf0b
<|MERGE_RESOLUTION|>--- conflicted
+++ resolved
@@ -37,10 +37,4 @@
 materials-raw-uranium = raw uranium
 materials-raw-bananium = raw bananium
 materials-raw-salt = raw salt
-<<<<<<< HEAD
-
-# Material Reclaimer
-material-reclaimer-upgrade-process-rate = process rate
-=======
-materials-raw-diamond = raw diamond
->>>>>>> 9a68cf0b
+materials-raw-diamond = raw diamond