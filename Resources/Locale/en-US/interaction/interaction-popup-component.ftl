--- conflicted
+++ resolved
@@ -80,14 +80,9 @@
 ## Other
 
 petting-success-tesla = You pet {THE($target)}, violating the laws of nature and physics.
-<<<<<<< HEAD
-
-petting-failure-tesla = You reach out towards {THE($target)}, but it zaps your hand away.
+petting-failure-tesla = You reach out towards {THE($target)}, but {SUBJECT($target)} {CONJUGATE-BASIC($target, "zap", "zaps")} your hand away.
 
 ## Patting players
 pat-success-generic = You pet {THE($target)} soft fluffy head.
 pat-success-generic-others = { CAPITALIZE(THE($user)) } pets {THE($target)} soft fluffy head.
-pat-success-generic-target = { CAPITALIZE(THE($user)) } pets your soft fluffy head.
-=======
-petting-failure-tesla = You reach out towards {THE($target)}, but {SUBJECT($target)} {CONJUGATE-BASIC($target, "zap", "zaps")} your hand away.
->>>>>>> 6829630d
+pat-success-generic-target = { CAPITALIZE(THE($user)) } pets your soft fluffy head.