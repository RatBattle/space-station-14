--- conflicted
+++ resolved
@@ -1,7465 +1,4 @@
 Entries:
-<<<<<<< HEAD
-  - author: CrigCrag
-    changes:
-      - message: >-
-          Many basic elements from the periodic table are now mildly toxic or
-          caustic. Watch what you drink!
-        type: Tweak
-      - message: >-
-          Crewmembers who drink lithium have reported very minor cases of serious
-          brain damage. Doctors should watch out for people who are laughing and
-          screaming at nothing.
-        type: Tweak
-    id: 4555
-    time: '2023-08-13T07:24:11.0000000+00:00'
-  - author: CrigCrag
-    changes:
-      - message: >-
-          Nanotrasen stopped watering down their acid to save money. Drinking or
-          injecting acids is more dangerous now, and acids burn through your
-          insides much quicker.
-        type: Tweak
-      - message: Having corrosive acid in your body now makes you scream!
-        type: Tweak
-      - message: Polytrinic acid now requires plasma to make.
-        type: Tweak
-    id: 4556
-    time: '2023-08-13T07:24:50.0000000+00:00'
-  - author: PixelTK
-    changes:
-      - message: >-
-          Arachnids have received several changes. Check your local PR station for
-          more details.
-        type: Tweak
-    id: 4557
-    time: '2023-08-13T07:38:05.0000000+00:00'
-  - author: PixelTK
-    changes:
-      - message: >-
-          Nanotrasen have fixed their accidental breakage of time space continuum,
-          making sure that steel tiles do indeed take steel to create.
-        type: Fix
-    id: 4558
-    time: '2023-08-13T12:43:01.0000000+00:00'
-  - author: FillerVK
-    changes:
-      - message: Added cocoa cultivation
-        type: Add
-      - message: Added a recipe for creating a chocolate bar
-        type: Add
-    id: 4559
-    time: '2023-08-13T14:35:58.0000000+00:00'
-  - author: Vordenburg
-    changes:
-      - message: >-
-          Player icons in the end-of-round summary window should now display
-          properly.
-        type: Fix
-    id: 4560
-    time: '2023-08-13T16:55:05.0000000+00:00'
-  - author: EmoGarbage404
-    changes:
-      - message: >-
-          The DNA scrambler no longer has the power of magically transforming
-          various creatures into humanoids.
-        type: Fix
-    id: 4561
-    time: '2023-08-13T16:56:21.0000000+00:00'
-  - author: Repo
-    changes:
-      - message: fixed pressure tanks to not show scientific notation.
-        type: Fix
-    id: 4562
-    time: '2023-08-13T16:56:30.0000000+00:00'
-  - author: Cripes
-    changes:
-      - message: >-
-          Paper stamps have been heavily tweaked with new looks, now each paper
-          will lay out the stamps slightly differently and with an overlap.
-        type: Tweak
-    id: 4563
-    time: '2023-08-13T18:28:10.0000000+00:00'
-  - author: PixelTheKermit
-    changes:
-      - message: Arachnid zombies no longer get functional hands.
-        type: Fix
-    id: 4564
-    time: '2023-08-13T19:51:21.0000000+00:00'
-  - author: liltenhead
-    changes:
-      - message: Jugs are now destructible.
-        type: Tweak
-    id: 5825
-    time: '2024-01-30T08:11:43.0000000+00:00'
-    url: https://api.github.com/repos/space-wizards/space-station-14/pulls/24719
-  - author: Emisse
-    changes:
-      - message: Aspid
-        type: Remove
-    id: 5826
-    time: '2024-01-30T10:26:02.0000000+00:00'
-    url: https://api.github.com/repos/space-wizards/space-station-14/pulls/24725
-  - author: mirrorcult
-    changes:
-      - message: Throwing items now scale a bit when thrown to simulate rising/falling
-        type: Add
-    id: 5827
-    time: '2024-01-30T10:50:41.0000000+00:00'
-    url: https://api.github.com/repos/space-wizards/space-station-14/pulls/24724
-  - author: Emisse
-    changes:
-      - message: Gemini
-        type: Remove
-    id: 5828
-    time: '2024-01-30T10:54:55.0000000+00:00'
-    url: https://api.github.com/repos/space-wizards/space-station-14/pulls/24728
-  - author: CrigCrag
-    changes:
-      - message: Added a new large salvage wreck.
-        type: Add
-    id: 5829
-    time: '2024-01-30T10:56:38.0000000+00:00'
-    url: https://api.github.com/repos/space-wizards/space-station-14/pulls/24656
-  - author: themias
-    changes:
-      - message: Fixed Centcom cargo gifts not being fulfilled
-        type: Fix
-    id: 5830
-    time: '2024-01-30T11:05:20.0000000+00:00'
-    url: https://api.github.com/repos/space-wizards/space-station-14/pulls/24701
-  - author: Scribbles0
-    changes:
-      - message: You can now make anomaly cores orbit you.
-        type: Add
-    id: 5831
-    time: '2024-01-30T11:12:24.0000000+00:00'
-    url: https://api.github.com/repos/space-wizards/space-station-14/pulls/24716
-  - author: MIXnikita
-    changes:
-      - message: New sound effects for some shuttle guns
-        type: Tweak
-    id: 5832
-    time: '2024-01-30T13:28:17.0000000+00:00'
-    url: https://api.github.com/repos/space-wizards/space-station-14/pulls/24714
-  - author: themias
-    changes:
-      - message: Stun batons now toggle off after being drained by an EMP.
-        type: Fix
-    id: 5833
-    time: '2024-01-30T23:04:26.0000000+00:00'
-    url: https://api.github.com/repos/space-wizards/space-station-14/pulls/24706
-  - author: Tayrtahn
-    changes:
-      - message: Fixed weird rotation while strapped to a bed.
-        type: Fix
-    id: 5834
-    time: '2024-01-30T23:23:31.0000000+00:00'
-    url: https://api.github.com/repos/space-wizards/space-station-14/pulls/24746
-  - author: themias
-    changes:
-      - message: Some glasses and masks can be worn together to hide your identity.
-        type: Tweak
-    id: 5835
-    time: '2024-01-31T03:49:19.0000000+00:00'
-    url: https://api.github.com/repos/space-wizards/space-station-14/pulls/24741
-  - author: mirrorcult
-    changes:
-      - message: Throwing recoil reduced further
-        type: Tweak
-    id: 5836
-    time: '2024-01-31T05:00:41.0000000+00:00'
-    url: https://api.github.com/repos/space-wizards/space-station-14/pulls/24759
-  - author: mirrorcult
-    changes:
-      - message: Various aspects of the station will now be varied automatically at the
-          start of the round. Expect more trash, some broken/oddly-functioning lights,
-          and spills (and more stuff in the future).
-        type: Add
-    id: 5837
-    time: '2024-01-31T05:52:35.0000000+00:00'
-    url: https://api.github.com/repos/space-wizards/space-station-14/pulls/24397
-  - author: metalgearsloth
-    changes:
-      - message: Remove handheld crew monitors in lieu of computers.
-        type: Remove
-    id: 5838
-    time: '2024-01-31T11:23:49.0000000+00:00'
-    url: https://api.github.com/repos/space-wizards/space-station-14/pulls/24761
-  - author: Hmeister-real
-    changes:
-      - message: You can now Sob and Chortle with emotes
-        type: Tweak
-    id: 5839
-    time: '2024-01-31T11:26:46.0000000+00:00'
-    url: https://api.github.com/repos/space-wizards/space-station-14/pulls/24585
-  - author: TheShuEd
-    changes:
-      - message: Anomalies can no longer spawn entities in walls or other objects.
-        type: Fix
-    id: 5840
-    time: '2024-01-31T21:05:29.0000000+00:00'
-    url: https://api.github.com/repos/space-wizards/space-station-14/pulls/24783
-  - author: EdenTheLiznerd
-    changes:
-      - message: The Syndicate has changed around their stock prices and gotten rid of
-          some old dusty headsets
-        type: Tweak
-    id: 5841
-    time: '2024-02-01T00:28:42.0000000+00:00'
-    url: https://api.github.com/repos/space-wizards/space-station-14/pulls/24765
-  - author: metalgearsloth
-    changes:
-      - message: Removed vehicles pending rework (the code is bad I was told to make this
-          more obvious).
-        type: Remove
-    id: 5842
-    time: '2024-02-01T00:33:10.0000000+00:00'
-    url: https://api.github.com/repos/space-wizards/space-station-14/pulls/24681
-  - author: Jajsha
-    changes:
-      - message: Emagged borgs now recieve laws recontextualizing who's a crew member
-          instead of recieving a completely new lawset.
-        type: Tweak
-    id: 5843
-    time: '2024-02-01T05:02:49.0000000+00:00'
-    url: https://api.github.com/repos/space-wizards/space-station-14/pulls/24698
-  - author: PJB3005
-    changes:
-      - message: Health analyzers now show if somebody is starving.
-        type: Add
-    id: 5844
-    time: '2024-02-01T06:28:17.0000000+00:00'
-    url: https://api.github.com/repos/space-wizards/space-station-14/pulls/24789
-  - author: PixelTK
-    changes:
-      - message: The arachnid plushie now has a new sprite.
-        type: Tweak
-    id: 5845
-    time: '2024-02-01T06:36:43.0000000+00:00'
-    url: https://api.github.com/repos/space-wizards/space-station-14/pulls/24747
-  - author: lzk228
-    changes:
-      - message: Yellow oxygen tank was removed to standardise gas tank colourings.
-        type: Remove
-    id: 5846
-    time: '2024-02-01T06:53:33.0000000+00:00'
-    url: https://api.github.com/repos/space-wizards/space-station-14/pulls/24374
-  - author: koteq
-    changes:
-      - message: Fixed indicator near SSD players
-        type: Fix
-    id: 5847
-    time: '2024-02-01T08:30:07.0000000+00:00'
-    url: https://api.github.com/repos/space-wizards/space-station-14/pulls/24589
-  - author: TheShuEd
-    changes:
-      - message: Anomaly generator can now only be used by a scientist.
-        type: Tweak
-    id: 5848
-    time: '2024-02-01T08:45:24.0000000+00:00'
-    url: https://api.github.com/repos/space-wizards/space-station-14/pulls/24464
-  - author: PJB3005
-    changes:
-      - message: Removed starvation damage
-        type: Remove
-    id: 5849
-    time: '2024-02-01T09:01:52.0000000+00:00'
-    url: https://api.github.com/repos/space-wizards/space-station-14/pulls/24790
-  - author: SlamBamActionman
-    changes:
-      - message: The Visitor job can now be given to ID cards via the ID Card Console/Agent
-          IDs.
-        type: Add
-    id: 5850
-    time: '2024-02-01T10:13:44.0000000+00:00'
-    url: https://api.github.com/repos/space-wizards/space-station-14/pulls/23972
-  - author: Dygon
-    changes:
-      - message: When slipping on lube you now keep sliding until you reach a tile without
-          lube.
-        type: Tweak
-    id: 5851
-    time: '2024-02-01T10:39:10.0000000+00:00'
-    url: https://api.github.com/repos/space-wizards/space-station-14/pulls/24801
-  - author: FungiFellow
-    changes:
-      - message: Added Binary Key in RD's Locker
-        type: Add
-      - message: 50% off Binary Key
-        type: Tweak
-    id: 5852
-    time: '2024-02-01T10:42:12.0000000+00:00'
-    url: https://api.github.com/repos/space-wizards/space-station-14/pulls/24778
-  - author: Dygon
-    changes:
-      - message: Paraplegic entities have their legs healed when zombified.
-        type: Fix
-    id: 5853
-    time: '2024-02-01T11:06:05.0000000+00:00'
-    url: https://api.github.com/repos/space-wizards/space-station-14/pulls/24169
-  - author: PJB3005
-    changes:
-      - message: The AME can now single-handedly power the entire station until one of
-          our cool coders gets their shit together and fixes engineering.
-        type: Fix
-    id: 5854
-    time: '2024-02-01T11:06:52.0000000+00:00'
-    url: https://api.github.com/repos/space-wizards/space-station-14/pulls/24806
-  - author: Varen
-    changes:
-      - message: Cutting wires will now properly electrocute if enough power is available.
-        type: Fix
-    id: 5855
-    time: '2024-02-01T11:54:25.0000000+00:00'
-    url: https://api.github.com/repos/space-wizards/space-station-14/pulls/24554
-  - author: SlamBamActionman
-    changes:
-      - message: Paper is now edible, even for non-moths.
-        type: Tweak
-    id: 5856
-    time: '2024-02-01T12:40:55.0000000+00:00'
-    url: https://api.github.com/repos/space-wizards/space-station-14/pulls/24755
-  - author: mac6na6na
-    changes:
-      - message: Tiered part crates will no longer appear on salvage expeditions.
-        type: Remove
-    id: 5857
-    time: '2024-02-01T12:41:03.0000000+00:00'
-    url: https://api.github.com/repos/space-wizards/space-station-14/pulls/24810
-  - author: mirrorcult
-    changes:
-      - message: Crayon/lathe/vendor/round end/gas analyzer windows now open closer to
-          the sides of the screen
-        type: Tweak
-    id: 5858
-    time: '2024-02-01T12:49:49.0000000+00:00'
-    url: https://api.github.com/repos/space-wizards/space-station-14/pulls/24767
-  - author: Tayrtahn
-    changes:
-      - message: Plushies, whoopie cushions, and a few other noisemaking objects can be
-          used as modular grenade payloads.
-        type: Add
-    id: 5859
-    time: '2024-02-01T12:59:42.0000000+00:00'
-    url: https://api.github.com/repos/space-wizards/space-station-14/pulls/24306
-  - author: Repo
-    changes:
-      - message: AFK admins will trigger the SOS in aHelp relay.
-        type: Tweak
-    id: 5860
-    time: '2024-02-01T13:03:50.0000000+00:00'
-    url: https://api.github.com/repos/space-wizards/space-station-14/pulls/24482
-  - author: Nopey
-    changes:
-      - message: Many belts and the plant bag no longer produce an erroneous "Can't insert"
-          and "This doesn't go in there!" messages while inserting certain items such
-          as Produce (plant bag) or Smoke Grenades (security belt).
-        type: Fix
-      - message: Ammunition can once again be stored in assault belts, as was the case
-          before June 2022.
-        type: Fix
-    id: 5861
-    time: '2024-02-01T13:33:57.0000000+00:00'
-    url: https://api.github.com/repos/space-wizards/space-station-14/pulls/24063
-  - author: Blazeror
-    changes:
-      - message: Chemical analysis goggles can now inspect solutions inside spray bottles.
-        type: Fix
-    id: 5862
-    time: '2024-02-01T22:19:01.0000000+00:00'
-    url: https://api.github.com/repos/space-wizards/space-station-14/pulls/24838
-  - author: themias
-    changes:
-      - message: Fixed dylovene overdoses not applying brute damage
-        type: Fix
-    id: 5863
-    time: '2024-02-01T22:21:04.0000000+00:00'
-    url: https://api.github.com/repos/space-wizards/space-station-14/pulls/24826
-  - author: themias
-    changes:
-      - message: Added sound effect for Diona salutes
-        type: Add
-    id: 5864
-    time: '2024-02-01T22:34:09.0000000+00:00'
-    url: https://api.github.com/repos/space-wizards/space-station-14/pulls/24836
-  - author: Dutch-VanDerLinde
-    changes:
-      - message: Detectives are now listed under civilian instead of security.
-        type: Tweak
-    id: 5865
-    time: '2024-02-01T22:49:54.0000000+00:00'
-    url: https://api.github.com/repos/space-wizards/space-station-14/pulls/24739
-  - author: VasilisThePikachu
-    changes:
-      - message: The fridge's explosion resistance has been nerfed significantly, It's
-          no longer able to survive nukes at point blank range of the nuke.
-        type: Tweak
-    id: 5866
-    time: '2024-02-01T23:41:43.0000000+00:00'
-    url: https://api.github.com/repos/space-wizards/space-station-14/pulls/24844
-  - author: Dygon
-    changes:
-      - message: You can't slip through chain link fences anymore.
-        type: Fix
-    id: 5867
-    time: '2024-02-02T04:24:20.0000000+00:00'
-    url: https://api.github.com/repos/space-wizards/space-station-14/pulls/24850
-  - author: Psychpsyo
-    changes:
-      - message: You can now turn down the screen shake intensity in the accessibility
-          settings.
-        type: Add
-    id: 5868
-    time: '2024-02-02T12:39:13.0000000+00:00'
-    url: https://api.github.com/repos/space-wizards/space-station-14/pulls/24749
-  - author: Anzarot121
-    changes:
-      - message: Fixed a problem in the code due to which mobs, including hamsters, slimes,
-          spiders, xenos, could not pull things.
-        type: Fix
-    id: 5869
-    time: '2024-02-03T01:25:11.0000000+00:00'
-    url: https://api.github.com/repos/space-wizards/space-station-14/pulls/22485
-  - author: Tayrtahn
-    changes:
-      - message: 'Added a new flavor of Donk Pockets: Stonk Pockets'
-        type: Add
-    id: 5870
-    time: '2024-02-03T01:55:03.0000000+00:00'
-    url: https://api.github.com/repos/space-wizards/space-station-14/pulls/24876
-  - author: Hmeister
-    changes:
-      - message: The guidebook entry for cargo is now up to date, and some other minor
-          changes to the guidebook.
-        type: Tweak
-    id: 5871
-    time: '2024-02-03T02:07:21.0000000+00:00'
-    url: https://api.github.com/repos/space-wizards/space-station-14/pulls/24828
-  - author: FairlySadPanda
-    changes:
-      - message: The round restart audio, again...
-        type: Fix
-    id: 5872
-    time: '2024-02-03T02:11:53.0000000+00:00'
-    url: https://api.github.com/repos/space-wizards/space-station-14/pulls/24754
-  - author: Adrian16199
-    changes:
-      - message: Added scarfs to the uniform printer.
-        type: Add
-    id: 5873
-    time: '2024-02-03T02:12:38.0000000+00:00'
-    url: https://api.github.com/repos/space-wizards/space-station-14/pulls/24735
-  - author: Jajsha
-    changes:
-      - message: Emagged Cyborgs are no longer affected by Ion Storm events.
-        type: Fix
-      - message: Improved wording of cyborg laws.
-        type: Tweak
-    id: 5874
-    time: '2024-02-03T02:29:41.0000000+00:00'
-    url: https://api.github.com/repos/space-wizards/space-station-14/pulls/24870
-  - author: metalgearsloth
-    changes:
-      - message: Moving entities that are pulled now throws them instead of moving them
-          manually.
-        type: Tweak
-    id: 5875
-    time: '2024-02-03T03:36:09.0000000+00:00'
-    url: https://api.github.com/repos/space-wizards/space-station-14/pulls/20906
-  - author: lzk228
-    changes:
-      - message: Soapy water removed.
-        type: Remove
-    id: 5876
-    time: '2024-02-03T04:23:34.0000000+00:00'
-    url: https://api.github.com/repos/space-wizards/space-station-14/pulls/24301
-  - author: Krunk
-    changes:
-      - message: Characters can properly select 'None' as a preference for their spawn
-          priority.
-        type: Fix
-    id: 5877
-    time: '2024-02-03T08:06:44.0000000+00:00'
-    url: https://api.github.com/repos/space-wizards/space-station-14/pulls/24897
-  - author: Krunk
-    changes:
-      - message: Pointing arrows now begin at the player and smoothly animate to their
-          target.
-        type: Add
-    id: 5878
-    time: '2024-02-03T08:09:20.0000000+00:00'
-    url: https://api.github.com/repos/space-wizards/space-station-14/pulls/24864
-  - author: Dygon
-    changes:
-      - message: Single tile sized puddles of space lube won't let you slide extremely
-          far anymore.
-        type: Fix
-    id: 5879
-    time: '2024-02-03T08:10:51.0000000+00:00'
-    url: https://api.github.com/repos/space-wizards/space-station-14/pulls/24846
-  - author: shampunj
-    changes:
-      - message: Fixed incorrect path to the uranium spear image in the construction menu
-        type: Fix
-    id: 5880
-    time: '2024-02-03T08:11:02.0000000+00:00'
-    url: https://api.github.com/repos/space-wizards/space-station-14/pulls/24895
-  - author: nikthechampiongr
-    changes:
-      - message: End of round messages no longer loop until the heat death of the universe.
-        type: Fix
-    id: 5881
-    time: '2024-02-03T16:43:50.0000000+00:00'
-    url: https://api.github.com/repos/space-wizards/space-station-14/pulls/24920
-  - author: EmoGarbage404
-    changes:
-      - message: Changed the colors used for chat names.
-        type: Tweak
-    id: 5882
-    time: '2024-02-03T17:33:58.0000000+00:00'
-    url: https://api.github.com/repos/space-wizards/space-station-14/pulls/24922
-  - author: deltanedas
-    changes:
-      - message: Dissolved the biochem technology discipline into others and roundstart
-          availability.
-        type: Add
-    id: 5883
-    time: '2024-02-03T18:13:30.0000000+00:00'
-    url: https://api.github.com/repos/space-wizards/space-station-14/pulls/24871
-  - author: themias
-    changes:
-      - message: EMPs temporarily disable suit sensors
-        type: Tweak
-    id: 5884
-    time: '2024-02-04T00:50:24.0000000+00:00'
-    url: https://api.github.com/repos/space-wizards/space-station-14/pulls/24869
-  - author: themias
-    changes:
-      - message: Added face bandanas
-        type: Add
-      - message: Bandanas can be switched between head and face type with an alt verb
-          (Fold)
-        type: Tweak
-    id: 5885
-    time: '2024-02-04T00:52:44.0000000+00:00'
-    url: https://api.github.com/repos/space-wizards/space-station-14/pulls/24597
-  - author: metalgearsloth
-    changes:
-      - message: Moving to open lockers is now predicted.
-        type: Fix
-    id: 5886
-    time: '2024-02-04T02:23:16.0000000+00:00'
-    url: https://api.github.com/repos/space-wizards/space-station-14/pulls/24937
-  - author: Tayrtahn
-    changes:
-      - message: Added opened/closed visuals and fill levels for a variety of drinks.
-        type: Add
-    id: 5887
-    time: '2024-02-04T20:13:48.0000000+00:00'
-    url: https://api.github.com/repos/space-wizards/space-station-14/pulls/24600
-  - author: deltanedas
-    changes:
-      - message: Grilles are no longer incredibly strong.
-        type: Tweak
-    id: 5888
-    time: '2024-02-04T20:48:06.0000000+00:00'
-    url: https://api.github.com/repos/space-wizards/space-station-14/pulls/24881
-  - author: Scribbles0
-    changes:
-      - message: Holoparasites can now autoattack at their max attack rate when holding
-          down their attack button.
-        type: Add
-    id: 5889
-    time: '2024-02-04T23:01:49.0000000+00:00'
-    url: https://api.github.com/repos/space-wizards/space-station-14/pulls/24944
-  - author: EdenTheLiznerd
-    changes:
-      - message: Sectech no longer says "Let's crack communist skulls!" It now says "Let's
-          crack syndicate skulls!"
-        type: Tweak
-    id: 5890
-    time: '2024-02-05T12:24:52.0000000+00:00'
-    url: https://api.github.com/repos/space-wizards/space-station-14/pulls/24965
-  - author: Varen
-    changes:
-      - message: Rebalanced electrocution damage to ramp up slower with power levels.
-        type: Tweak
-    id: 5891
-    time: '2024-02-05T18:47:52.0000000+00:00'
-    url: https://api.github.com/repos/space-wizards/space-station-14/pulls/24829
-  - author: ficcialfaint and deltanedas
-    changes:
-      - message: Criminal records and the console that manages them have been added to
-          the game. They also have a guidebook entry.
-        type: Add
-    id: 5892
-    time: '2024-02-05T23:03:04.754935+00:00'
-    url: null
-  - author: themias
-    changes:
-      - message: Outlaw Glasses fully hide your identity again
-        type: Tweak
-    id: 5893
-    time: '2024-02-05T23:23:44.0000000+00:00'
-    url: https://api.github.com/repos/space-wizards/space-station-14/pulls/24971
-  - author: Emisse
-    changes:
-      - message: Nonstandard pens now embed again. (explosive pen good again)
-        type: Tweak
-    id: 5894
-    time: '2024-02-05T23:30:06.0000000+00:00'
-    url: https://api.github.com/repos/space-wizards/space-station-14/pulls/24849
-  - author: FungiFellow
-    changes:
-      - message: Altered content of several Borg Modules for QoL
-        type: Tweak
-      - message: Removed Gas Analyzer Module
-        type: Remove
-    id: 5895
-    time: '2024-02-05T23:46:39.0000000+00:00'
-    url: https://api.github.com/repos/space-wizards/space-station-14/pulls/24702
-  - author: Rainfey
-    changes:
-      - message: Health Analysers now continuously update their UI after scanning a patient
-        type: Tweak
-    id: 5896
-    time: '2024-02-06T13:20:10.0000000+00:00'
-    url: https://api.github.com/repos/space-wizards/space-station-14/pulls/22449
-  - author: ada-please
-    changes:
-      - message: A Surveillance Camera Monitor Board has been added to the Syndicate Observation
-          Kit.
-        type: Add
-    id: 5897
-    time: '2024-02-06T16:25:07.0000000+00:00'
-    url: https://api.github.com/repos/space-wizards/space-station-14/pulls/24979
-  - author: snebl
-    changes:
-      - message: Fixed the glass version of cargo airlock looking like an engineering
-          door when opened.
-        type: Fix
-    id: 5898
-    time: '2024-02-06T19:38:39.0000000+00:00'
-    url: https://api.github.com/repos/space-wizards/space-station-14/pulls/25003
-  - author: Mangohydra
-    changes:
-      - message: New cargo shuttle for fland
-        type: Tweak
-    id: 5899
-    time: '2024-02-07T08:49:06.0000000+00:00'
-    url: https://api.github.com/repos/space-wizards/space-station-14/pulls/25016
-  - author: Ilya246
-    changes:
-      - message: Atmos devices can now be built behind directional windows and on lattice.
-        type: Tweak
-    id: 5900
-    time: '2024-02-08T23:07:42.0000000+00:00'
-    url: https://api.github.com/repos/space-wizards/space-station-14/pulls/25057
-  - author: Ubaser
-    changes:
-      - message: T-Ray scanner sprite is tweaked.
-        type: Tweak
-    id: 5901
-    time: '2024-02-08T23:09:00.0000000+00:00'
-    url: https://api.github.com/repos/space-wizards/space-station-14/pulls/25047
-  - author: nikthechampiongr
-    changes:
-      - message: Brig timers display their label properly again.
-        type: Fix
-    id: 5902
-    time: '2024-02-08T23:12:05.0000000+00:00'
-    url: https://api.github.com/repos/space-wizards/space-station-14/pulls/25033
-  - author: vero5123
-    changes:
-      - message: fixes mop buckets being indestructible.
-        type: Fix
-    id: 5903
-    time: '2024-02-08T23:15:12.0000000+00:00'
-    url: https://api.github.com/repos/space-wizards/space-station-14/pulls/25001
-  - author: Adrian16199
-    changes:
-      - message: Added a straw hat that can be crafted with wheat.
-        type: Add
-    id: 5904
-    time: '2024-02-08T23:17:01.0000000+00:00'
-    url: https://api.github.com/repos/space-wizards/space-station-14/pulls/24997
-  - author: Sk1tch
-    changes:
-      - message: Guidebook entries are now alphabetically sorted
-        type: Tweak
-    id: 5905
-    time: '2024-02-08T23:23:35.0000000+00:00'
-    url: https://api.github.com/repos/space-wizards/space-station-14/pulls/24963
-  - author: FairlySadPanda
-    changes:
-      - message: Swapped out the Skelly Vs The Rev art with a new, higher-res version.
-        type: Tweak
-    id: 5906
-    time: '2024-02-10T02:06:02.0000000+00:00'
-    url: https://api.github.com/repos/space-wizards/space-station-14/pulls/25088
-  - author: Potato1234_x
-    changes:
-      - message: Added laughin' peas, a new mutation for peas that can be ground into
-          Laughter, a chem that forces people to laugh.
-        type: Add
-    id: 5907
-    time: '2024-02-10T08:21:44.0000000+00:00'
-    url: https://api.github.com/repos/space-wizards/space-station-14/pulls/25089
-  - author: themias
-    changes:
-      - message: Soft caps can be flipped backwards with an alt-verb (Flip)
-        type: Tweak
-    id: 5908
-    time: '2024-02-10T08:44:19.0000000+00:00'
-    url: https://api.github.com/repos/space-wizards/space-station-14/pulls/24961
-  - author: Blackern5000
-    changes:
-      - message: Shotgun beanbag rounds now deal 40 stamina damage and stun in 3 hits.
-        type: Tweak
-    id: 5909
-    time: '2024-02-10T08:49:24.0000000+00:00'
-    url: https://api.github.com/repos/space-wizards/space-station-14/pulls/24653
-  - author: metalgearsloth
-    changes:
-      - message: Fix screenspace popups e.g. inventory / access popups drawing below the
-          UI.
-        type: Fix
-    id: 5910
-    time: '2024-02-10T08:51:11.0000000+00:00'
-    url: https://api.github.com/repos/space-wizards/space-station-14/pulls/24987
-  - author: themias
-    changes:
-      - message: The ID card console now correctly updates the ID's department when you
-          update its job
-        type: Fix
-      - message: The Agent ID will update its department depending on the selected icon
-        type: Fix
-    id: 5911
-    time: '2024-02-10T09:17:26.0000000+00:00'
-    url: https://api.github.com/repos/space-wizards/space-station-14/pulls/24975
-  - author: Nimfar11
-    changes:
-      - message: Adds a glass showcase for an antique laser pistol.
-        type: Add
-    id: 5912
-    time: '2024-02-10T23:36:19.0000000+00:00'
-    url: https://github.com/space-wizards/space-station-14/pull/25104
-  - author: Jezithyr
-    changes:
-      - message: Changed gibbing to now rotate giblets randomly when they are spawned.
-        type: Tweak
-      - message: Giblets are now thrown around the body instead of spawning in a rough
-          pile.
-        type: Tweak
-    id: 5913
-    time: '2024-02-10T23:37:06.0000000+00:00'
-    url: https://github.com/space-wizards/space-station-14/pull/24989
-  - author: Jajsha
-    changes:
-      - message: Cyborgs can no longer Emag themselves.
-        type: Fix
-    id: 5914
-    time: '2024-02-11T06:23:32.0000000+00:00'
-    url: https://github.com/space-wizards/space-station-14/pull/24748
-  - author: Ubaser
-    changes:
-      - message: Grinding ectoplasm now gives Necrosol.
-        type: Tweak
-    id: 5915
-    time: '2024-02-11T06:24:35.0000000+00:00'
-    url: https://github.com/space-wizards/space-station-14/pull/25053
-  - author: Ubaser
-    changes:
-      - message: Food Service research is now roundstart.
-        type: Tweak
-    id: 5916
-    time: '2024-02-11T06:37:12.0000000+00:00'
-    url: https://github.com/space-wizards/space-station-14/pull/25046
-  - author: SlamBamActionman
-    changes:
-      - message: Added setting to toggle chat name color in Options.
-        type: Add
-    id: 5917
-    time: '2024-02-11T06:38:55.0000000+00:00'
-    url: https://github.com/space-wizards/space-station-14/pull/24625
-  - author: Emisse
-    changes:
-      - message: Ambuzol now requires zombie blood
-        type: Tweak
-    id: 5918
-    time: '2024-02-11T20:47:58.0000000+00:00'
-    url: https://github.com/space-wizards/space-station-14/pull/25119
-  - author: Plykiya
-    changes:
-      - message: Door remotes no longer have their 5G signals absorbed by mobs, machines,
-          or Ian's cute butt.
-        type: Fix
-    id: 5919
-    time: '2024-02-12T02:34:13.532550+00:00'
-    url: null
-  - author: FungiFellow
-    changes:
-      - message: Lowered Reoccurence Delay for Ion Storm
-        type: Tweak
-    id: 5920
-    time: '2024-02-12T02:35:10.0000000+00:00'
-    url: https://github.com/space-wizards/space-station-14/pull/25135
-  - author: PoorMansDreams
-    changes:
-      - message: Ammo is now tipped!
-        type: Tweak
-    id: 5921
-    time: '2024-02-12T03:02:52.0000000+00:00'
-    url: https://github.com/space-wizards/space-station-14/pull/25103
-  - author: PoorMansDreams
-    changes:
-      - message: Buyable Janitorial Trolley!
-        type: Add
-    id: 5922
-    time: '2024-02-12T06:35:19.0000000+00:00'
-    url: https://github.com/space-wizards/space-station-14/pull/25139
-  - author: Plykiya
-    changes:
-      - message: Stun batons and stun prods now display their hits remaining.
-        type: Tweak
-    id: 5923
-    time: '2024-02-12T06:36:06.0000000+00:00'
-    url: https://github.com/space-wizards/space-station-14/pull/25141
-  - author: Ilya246
-    changes:
-      - message: Autolathes may now make empty air tanks.
-        type: Add
-    id: 5924
-    time: '2024-02-12T06:37:28.0000000+00:00'
-    url: https://github.com/space-wizards/space-station-14/pull/25130
-  - author: Ubaser
-    changes:
-      - message: Resprited the CE's jetpack.
-        type: Tweak
-    id: 5925
-    time: '2024-02-12T20:44:23.0000000+00:00'
-    url: https://github.com/space-wizards/space-station-14/pull/25150
-  - author: EdenTheLiznerd
-    changes:
-      - message: Deathnettles are no longer able to bypass armor and don't do as much
-          damage
-        type: Tweak
-    id: 5926
-    time: '2024-02-13T01:20:02.0000000+00:00'
-    url: https://github.com/space-wizards/space-station-14/pull/25068
-  - author: Vasilis
-    changes:
-      - message: You can now inspect peoples id's and health though glass if you are within
-          details range.
-        type: Tweak
-    id: 5927
-    time: '2024-02-13T06:41:56.0000000+00:00'
-    url: https://github.com/space-wizards/space-station-14/pull/25163
-  - author: metalgearsloth
-    changes:
-      - message: Fix decal error spam in console due to a missing overlay.
-        type: Fix
-    id: 5928
-    time: '2024-02-13T07:10:44.0000000+00:00'
-    url: https://github.com/space-wizards/space-station-14/pull/25170
-  - author: jamessimo
-    changes:
-      - message: Can now "wink" with the text emote ;) or ;]
-        type: Add
-      - message: Can now "tearfully smile" with the text emote :') and similar variants
-        type: Add
-      - message: Added more ways to "cry" with the emote :'( and similar variants
-        type: Tweak
-    id: 5929
-    time: '2024-02-13T15:43:20.0000000+00:00'
-    url: https://github.com/space-wizards/space-station-14/pull/25129
-  - author: icekot8
-    changes:
-      - message: Medical berets added to MediDrobe
-        type: Add
-    id: 5930
-    time: '2024-02-13T21:37:23.0000000+00:00'
-    url: https://github.com/space-wizards/space-station-14/pull/25176
-  - author: PoorMansDreams
-    changes:
-      - message: Alternate ammo now has the proper appearance when spent.
-        type: Fix
-    id: 5931
-    time: '2024-02-13T21:40:15.0000000+00:00'
-    url: https://github.com/space-wizards/space-station-14/pull/25167
-  - author: Agoichi
-    changes:
-      - message: All hoods have tag "Hides Hair"
-        type: Tweak
-      - message: Plague Doctor's hat and Witch hat (with red hair) have tag "Hides Hair"
-        type: Tweak
-    id: 5932
-    time: '2024-02-13T21:43:19.0000000+00:00'
-    url: https://github.com/space-wizards/space-station-14/pull/25142
-  - author: Blackern5000
-    changes:
-      - message: Advanced topical meds now cost significantly less chemicals
-        type: Tweak
-    id: 5933
-    time: '2024-02-13T22:03:13.0000000+00:00'
-    url: https://github.com/space-wizards/space-station-14/pull/24948
-  - author: Tayrtahn
-    changes:
-      - message: Drink bottles can now be opened and closed from the verbs menu, and some
-          have been given tamper-evident seals.
-        type: Add
-    id: 5934
-    time: '2024-02-13T22:08:07.0000000+00:00'
-    url: https://github.com/space-wizards/space-station-14/pull/24780
-  - author: TheShuEd
-    changes:
-      - message: Darkness is coming. A new shadow anomaly added.
-        type: Add
-    id: 5935
-    time: '2024-02-13T22:12:32.0000000+00:00'
-    url: https://github.com/space-wizards/space-station-14/pull/24629
-  - author: jamessimo
-    changes:
-      - message: Microwave UI enhancements
-        type: Tweak
-      - message: Microwaves now tell you how much time is left when cooking
-        type: Tweak
-      - message: Microwaves UI now uses prediction for user inputs.
-        type: Fix
-    id: 5936
-    time: '2024-02-13T22:16:00.0000000+00:00'
-    url: https://github.com/space-wizards/space-station-14/pull/24547
-  - author: TheShuEd
-    changes:
-      - message: Remote signallers are now limited to a 15-tile radius
-        type: Tweak
-      - message: Added an advanced remote signaler, with a range of 30 tiles.
-        type: Add
-      - message: the anomaly synchronizer consumes much less power, and no longer causes
-          the anomaly pulses when powering down.
-        type: Tweak
-    id: 5937
-    time: '2024-02-13T22:19:22.0000000+00:00'
-    url: https://github.com/space-wizards/space-station-14/pull/24461
-  - author: joshepvodka
-    changes:
-      - message: Fax machines can now print text files from your computer.
-        type: Add
-    id: 5938
-    time: '2024-02-14T01:14:51.0000000+00:00'
-    url: https://github.com/space-wizards/space-station-14/pull/23262
-  - author: Plykiya
-    changes:
-      - message: Holosigns can now be placed at range. No more being eaten by forcefields!
-        type: Tweak
-    id: 5939
-    time: '2024-02-14T05:25:59.0000000+00:00'
-    url: https://github.com/space-wizards/space-station-14/pull/25120
-  - author: Zadeon
-    changes:
-      - message: Disablers now fit inside the suit storage slot.
-        type: Fix
-    id: 5940
-    time: '2024-02-14T23:07:31.0000000+00:00'
-    url: https://github.com/space-wizards/space-station-14/pull/25238
-  - author: Jezithyr
-    changes:
-      - message: Death Acidifier implants not deleting items when activated
-        type: Fix
-    id: 5941
-    time: '2024-02-15T01:37:56.0000000+00:00'
-    url: https://github.com/space-wizards/space-station-14/pull/25251
-  - author: PJB3005
-    changes:
-      - message: Fixed disposals bins not automatically flushing after an item was inserted.
-        type: Fix
-    id: 5942
-    time: '2024-02-15T20:52:52.0000000+00:00'
-    url: https://github.com/space-wizards/space-station-14/pull/25233
-  - author: liltenhead
-    changes:
-      - message: Reduced energy shield's hp from 150 to 100.
-        type: Tweak
-    id: 5943
-    time: '2024-02-15T20:54:41.0000000+00:00'
-    url: https://github.com/space-wizards/space-station-14/pull/25258
-  - author: PJB3005
-    changes:
-      - message: Nuke has some more blinkenlights now.
-        type: Tweak
-    id: 5944
-    time: '2024-02-16T00:26:45.0000000+00:00'
-    url: https://github.com/space-wizards/space-station-14/pull/25297
-  - author: MACMAN2003
-    changes:
-      - message: Thindows no longer duplicate glass when broken.
-        type: Fix
-    id: 5945
-    time: '2024-02-16T04:03:51.0000000+00:00'
-    url: https://github.com/space-wizards/space-station-14/pull/25304
-  - author: Golinth
-    changes:
-      - message: Mindshields are no longer separate and appear as a border around job
-          icons on the SecHUD
-        type: Tweak
-    id: 5946
-    time: '2024-02-16T15:58:29.0000000+00:00'
-    url: https://github.com/space-wizards/space-station-14/pull/25303
-  - author: Lukasz825700516
-    changes:
-      - message: Damaging stacked glass sheets now gives appropriate amount of glass shards
-        type: Fix
-    id: 5947
-    time: '2024-02-16T18:42:43.0000000+00:00'
-    url: https://github.com/space-wizards/space-station-14/pull/25308
-  - author: Plykiya
-    changes:
-      - message: The firefighting door remote now has access to atmos doors.
-        type: Tweak
-    id: 5948
-    time: '2024-02-16T18:50:51.0000000+00:00'
-    url: https://github.com/space-wizards/space-station-14/pull/25097
-  - author: themias
-    changes:
-      - message: t-ray scanners can now penetrate carpets and puddles
-        type: Tweak
-    id: 5949
-    time: '2024-02-16T23:37:56.0000000+00:00'
-    url: https://github.com/space-wizards/space-station-14/pull/25276
-  - author: Krunk
-    changes:
-      - message: Sound effects have been added for writing on paper.
-        type: Add
-    id: 5950
-    time: '2024-02-16T23:48:18.0000000+00:00'
-    url: https://github.com/space-wizards/space-station-14/pull/25257
-  - author: PotentiallyTom
-    changes:
-      - message: Added new covers for the medical, security, and science guidebooks
-        type: Add
-    id: 5951
-    time: '2024-02-16T23:50:49.0000000+00:00'
-    url: https://github.com/space-wizards/space-station-14/pull/25232
-  - author: PJB3005
-    changes:
-      - message: Fix some rounding issues with complex chemical reactions.
-        type: Fix
-    id: 5952
-    time: '2024-02-16T23:54:27.0000000+00:00'
-    url: https://github.com/space-wizards/space-station-14/pull/25199
-  - author: data_redacted
-    changes:
-      - message: New lobby art (of an Air Alarm blueprint).
-        type: Add
-    id: 5953
-    time: '2024-02-17T02:52:17.0000000+00:00'
-    url: https://github.com/space-wizards/space-station-14/pull/25179
-  - author: Lank
-    changes:
-      - message: Diona nymphs, small cat-like creatures, several of which make up a Diona.
-        type: Add
-      - message: Diona are now able to split into three nymphs on death, and will control
-          one of them. The controlled nymph is able to reform into a new diona after some
-          time.
-        type: Add
-      - message: Diona now combust into flames upon being hit with significant heat damage.
-        type: Tweak
-    id: 5954
-    time: '2024-02-17T02:54:45.0000000+00:00'
-    url: https://github.com/space-wizards/space-station-14/pull/24630
-  - author: PolterTzi
-    changes:
-      - message: Seeds from sampled plants now inherit the sampled plant's health to discourage
-          excessive sampling.
-        type: Tweak
-      - message: Plants need to grow a bit before being sampled.
-        type: Tweak
-    id: 5955
-    time: '2024-02-17T05:02:12.0000000+00:00'
-    url: https://github.com/space-wizards/space-station-14/pull/25326
-  - author: Dygon
-    changes:
-      - message: Diona nymphs aren't deleted immediately after spawning anymore.
-        type: Fix
-    id: 5956
-    time: '2024-02-17T16:38:21.0000000+00:00'
-    url: https://github.com/space-wizards/space-station-14/pull/25344
-  - author: Geekyhobo
-    changes:
-      - message: Massban Flag has been added to admin ranks
-        type: Add
-    id: 5957
-    time: '2024-02-17T20:32:21.0000000+00:00'
-    url: https://github.com/space-wizards/space-station-14/pull/25327
-  - author: Moomoobeef
-    changes:
-      - message: Detectives are now supplied with a box of evidence markers, useful for
-          marking evidence at a crime scene.
-        type: Add
-    id: 5958
-    time: '2024-02-17T20:49:16.0000000+00:00'
-    url: https://github.com/space-wizards/space-station-14/pull/25255
-  - author: Ubaser
-    changes:
-      - message: New "tailed" hair.
-        type: Add
-    id: 5959
-    time: '2024-02-17T20:49:48.0000000+00:00'
-    url: https://github.com/space-wizards/space-station-14/pull/25216
-  - author: Ubaser
-    changes:
-      - message: A new chest scar marking is now available to humans and dwarves.
-        type: Add
-    id: 5960
-    time: '2024-02-17T20:50:40.0000000+00:00'
-    url: https://github.com/space-wizards/space-station-14/pull/25215
-  - author: ArchPigeon
-    changes:
-      - message: Tails now stop wagging on crit
-        type: Fix
-    id: 5961
-    time: '2024-02-17T21:33:10.0000000+00:00'
-    url: https://github.com/space-wizards/space-station-14/pull/25323
-  - author: Killerqu00
-    changes:
-      - message: EVA and paramedic suits now play sound when putting helmet on.
-        type: Fix
-    id: 5962
-    time: '2024-02-17T22:34:39.0000000+00:00'
-    url: https://github.com/space-wizards/space-station-14/pull/25349
-  - author: musicmanvr
-    changes:
-      - message: Toned down the newton cradle and added it to the bureaucracy crate for
-          bored accountants.
-        type: Fix
-    id: 5963
-    time: '2024-02-17T23:55:58.0000000+00:00'
-    url: https://github.com/space-wizards/space-station-14/pull/25357
-  - author: genderGeometries
-    changes:
-      - message: Allicin, nutriment, and vitamin can now be centrifuged. Protein and fat
-          can now be electrolyzed.
-        type: Add
-    id: 5964
-    time: '2024-02-19T06:05:43.0000000+00:00'
-    url: https://github.com/space-wizards/space-station-14/pull/25366
-  - author: azurerosegarden
-    changes:
-      - message: Drinks in the Solar's Best Hot Drinks menu now show their contents
-        type: Fix
-    id: 5965
-    time: '2024-02-19T15:40:43.0000000+00:00'
-    url: https://github.com/space-wizards/space-station-14/pull/25301
-  - author: Lank
-    changes:
-      - message: Nymphs can now open doors and chirp.
-        type: Tweak
-    id: 5966
-    time: '2024-02-19T17:11:20.0000000+00:00'
-    url: https://github.com/space-wizards/space-station-14/pull/25363
-  - author: PotentiallyTom
-    changes:
-      - message: Gave guidebooks to the 4 learner roles
-        type: Tweak
-    id: 5967
-    time: '2024-02-19T18:54:02.0000000+00:00'
-    url: https://github.com/space-wizards/space-station-14/pull/25388
-  - author: jamessimo
-    changes:
-      - message: vending machine UI improved
-        type: Tweak
-    id: 5968
-    time: '2024-02-19T22:18:27.0000000+00:00'
-    url: https://github.com/space-wizards/space-station-14/pull/25377
-  - author: marbow
-    changes:
-      - message: Moths can now eat plushies and with a distinctive sound!
-        type: Add
-    id: 5969
-    time: '2024-02-19T22:35:35.0000000+00:00'
-    url: https://github.com/space-wizards/space-station-14/pull/25382
-  - author: ArchPigeon
-    changes:
-      - message: Liquid Tritium can now be used as a chem in flamethrowers
-        type: Add
-    id: 5970
-    time: '2024-02-19T22:37:45.0000000+00:00'
-    url: https://github.com/space-wizards/space-station-14/pull/25281
-  - author: ElectroJr
-    changes:
-      - message: >-
-          Fixed a bug causing inventory slots to sometimes ignore interactions
-          (e.g., not opening the context menu).
-        type: Fix
-    id: 4565
-    time: '2023-08-13T21:55:18.0000000+00:00'
-  - author: DrSmugleaf
-    changes:
-      - message: Fix "remove single hand" admin smite having gone missing.
-        type: Fix
-      - message: Fix "remove hands" admin smite popup message.
-        type: Fix
-    id: 4566
-    time: '2023-08-13T22:50:58.0000000+00:00'
-  - author: DrSmugleaf
-    changes:
-      - message: AHelps now show a typing indicator to admins.
-        type: Tweak
-    id: 4567
-    time: '2023-08-13T23:03:17.0000000+00:00'
-  - author: Equivocateur
-    changes:
-      - message: Emagged recyclers now not only gib people, but other mobs too.
-        type: Fix
-    id: 4568
-    time: '2023-08-13T23:54:52.0000000+00:00'
-  - author: DrSmugleaf
-    changes:
-      - message: >-
-          Fixed new players added to admin logs defaulting to selected, even when
-          not all players are selected.
-        type: Fix
-    id: 4569
-    time: '2023-08-14T01:53:48.0000000+00:00'
-  - author: Vordenburg
-    changes:
-      - message: Substations produce hot CO2 when destroyed now.
-        type: Tweak
-    id: 4570
-    time: '2023-08-14T01:55:06.0000000+00:00'
-  - author: EmoGarbage404
-    changes:
-      - message: >-
-          Being turned into a cyborg or zombie now counts as a being dead for
-          survival and kill objectives.
-        type: Fix
-      - message: Kill objectives no longer reveal a character's true name at all times.
-        type: Fix
-    id: 4571
-    time: '2023-08-14T03:34:19.0000000+00:00'
-  - author: EmoGarbage404
-    changes:
-      - message: Fixed the RPED sound effect cutting off at the end.
-        type: Fix
-    id: 4572
-    time: '2023-08-14T03:36:08.0000000+00:00'
-  - author: DrSmugleaf
-    changes:
-      - message: Admin notes now require a severity to be set before saving.
-        type: Tweak
-    id: 4573
-    time: '2023-08-14T03:37:38.0000000+00:00'
-  - author: Vasilis
-    changes:
-      - message: >-
-          The nuke detonation sound plays to all crew members again, no longer
-          will you have to sit in silence before your demise
-        type: Fix
-    id: 4574
-    time: '2023-08-14T03:55:50.0000000+00:00'
-  - author: crazybrain
-    changes:
-      - message: Medical cyborgs now have self-recharging health analyzers.
-        type: Fix
-    id: 1
-    time: '2023-08-13T00:00:00.0000000+00:00'
-  - author: deltanedas
-    changes:
-      - message: >-
-          The Liberation Station now sells knives to reduce the number of freak
-          carp accidents.
-        type: Add
-    id: 2
-    time: '2023-08-13T00:00:00.0000000+00:00'
-  - author: Lank
-    changes:
-      - message: >-
-          Certain ATMs can only be withdrawn from. One can be found on the
-          skipper.
-        type: Add
-      - message: Chemical Crates now contain every necessary precursor.
-        type: Add
-    id: 3
-    time: '2023-08-13T00:00:00.0000000+00:00'
-  - author: noverd
-    changes:
-      - message: Balanced tritium and frezon price
-        type: Tweak
-    id: 4
-    time: '2023-08-13T00:00:00.0000000+00:00'
-  - author: dvir001
-    changes:
-      - message: New type of refill, secured.
-        type: Add
-      - message: 3 new crates.
-        type: Add
-      - message: CE Belt was added to Advanced Tools tech.
-        type: Add
-      - message: NT budget cuts, all restock crates only give 1 plastic back.
-        type: Tweak
-    id: 5
-    time: '2023-08-13T00:00:00.0000000+00:00'
-  - author: sTiKyt
-    changes:
-      - message: Rebalanced 'engineering goggles' and 'welding mask' prices
-        type: Fix
-      - message: Rebalanced 'budget insulated gloves' and 'insulated gloves' prices
-        type: Fix
-      - message: >-
-          Replaced regular ATM with a wall-mounted version to preserve some space
-          on Skipper
-        type: Tweak
-      - message: >-
-          Wall mountable version of Bank ATMs, more compact and let's you preserve
-          some space on shuttles!
-        type: Add
-      - message: Fixed ATM sprite by removing unnecessary barely visible pixels
-        type: Fix
-      - message: Changed prices for most vending machines food
-        type: Tweak
-      - message: now some of the trash, such as empty cans, can be sold to get rid of it
-        type: Fix
-      - message: Most trash can be sold now
-        type: Fix
-      - message: >-
-          Crusher Glaive, Industrial Welder, Advanced Industrial Welder and mining
-          drill can now be found in Salvage Vendor
-        type: Add
-      - message: MV and HV cables can now be found in YouTool
-        type: Add
-      - message: small amount of basic hardsuits can now be found in AstroVend
-        type: Add
-      - message: >-
-          Now AstroVend, Salvage Vendor, Engi-Vend and YouTool prices make more
-          sense and seem more logical
-        type: Fix
-      - message: >-
-          Sorted AstroVend, Salvage Vendor, Engi-Vend and YouTool inventories by
-          putting more demanded items higher
-        type: Tweak
-      - message: Updated ships prices to correspond to recent contributions
-        type: Tweak
-      - message: Fixed mob corpses being unsellable
-        type: Fix
-      - message: New Lobby Art - risingred
-        type: Add
-    id: 6
-    time: '2023-08-13T00:00:00.0000000+00:00'
-  - author: checkraze
-    changes:
-      - message: added Listening Point Bravo
-        type: Add
-      - message: >-
-          added Flavorol, a new small buff to the complicated chef-created cooked
-          items for adventurers.
-        type: Add
-      - message: added the role timers
-        type: Add
-    id: 7
-    time: '2023-08-13T00:00:00.0000000+00:00'
-  - author: TheEmber
-    changes:
-      - message: Removed hand teleporter from condor shuttle
-        type: Remove
-      - message: Fixed possible null reference.
-        type: Fix
-    id: 8
-    time: '2023-08-13T00:00:00.0000000+00:00'
-  - author: Macoron
-    changes:
-      - message: >-
-          Added bounty contracts app for your PDA. HoS and HoP can place bounties
-          for criminals.
-        type: Add
-      - message: >-
-          Bounty contracts now can have categories (Wanted Criminal, Job Vacancy,
-          Services, etc).
-        type: Add
-      - message: >-
-          Ships fax will have same name as a ship. You still can change it with a
-          screwdriver to a custom one.
-        type: Tweak
-      - message: Ghost warp point placed on a ship now synced with ship name.
-        type: Tweak
-    id: 9
-    time: '2023-08-13T00:00:00.0000000+00:00'
-  - author: Kesiath
-    changes:
-      - message: The Anchor! A large luxury cruiser.
-        type: Add
-      - message: Switched sprinter to reinforced walls instead of sec walls.
-        type: Tweak
-      - message: >-
-          Fixed xenomorph/adder voice to prevent then from being understood by
-          players.
-        type: Fix
-      - message: Added the Marauder, a security Heavy Corvette.
-        type: Add
-      - message: >-
-          Changed Sprinter and Anchor to both include cell rechargers, and fixed
-          some issues with the Sprinter.
-        type: Tweak
-      - message: Altered the Anchor based on community feedback.
-        type: Tweak
-      - message: Added the new rewritten rules.
-        type: Add
-      - message: Added station records computers to ships that didn't have them.
-        type: Add
-      - message: Changed the Marauder slightly to have a bit more room.
-        type: Tweak
-      - message: Fixed the medical bed in the Sprinter.
-        type: Fix
-      - message: Fixed Pathfinder gravity issues and lack of windows.
-        type: Fix
-      - message: Added the Pathfinder, a small expedition capable vessel.
-        type: Add
-      - message: Balanced the Sprinter further based on community feedback.
-        type: Tweak
-      - message: >-
-          Changed Anchor crew settings and added the new console system for
-          picking crew.
-        type: Tweak
-      - message: Fixed Prowler Atmos
-        type: Fix
-      - message: Added the Prowler! A new Stealth capable Medium ship for Security.
-        type: Add
-      - message: Removed the Stealth IFF Console from the Marauder.
-        type: Remove
-      - message: Removed the Trident from the Security catalog.
-        type: Remove
-      - message: >-
-          Fixed the gun cabinets on the Marauder to manually have the correct
-          items.
-        type: Fix
-      - message: >-
-          Added the Crescent, a massive expedition sustain vessel capable of
-          service, medical, and science.
-        type: Add
-    id: 10
-    time: '2023-08-13T00:00:00.0000000+00:00'
-  - author: Leander-0
-    changes:
-      - message: Securistan has developed 2 new flagship vessels, Carrier and Fighter
-        type: Add
-      - message: Nerfs Heavy armor
-        type: Tweak
-      - message: 2 new security small ships, Cleric and Rogue.
-        type: Add
-      - message: >-
-          Renamed the carrier into the empress plus fixed more of its
-          functionality.
-        type: Tweak
-    id: 11
-    time: '2023-08-13T00:00:00.0000000+00:00'
-  - author: kennedytcooper
-    changes:
-      - message: the Bocadillo, the perfect cheap and small food truck ship for one
-        type: Add
-      - message: the Honker ship, a ship for clowns. HONK
-        type: Add
-      - message: the mission ship, a religious & cleaning shuttle
-        type: Add
-      - message: Honker gets more power
-        type: Add
-    id: 12
-    time: '2023-08-13T00:00:00.0000000+00:00'
-  - author: OCOtheOmega
-    changes:
-      - message: Round notification!
-        type: Add
-      - message: Make bank notifications embed!
-        type: Tweak
-      - message: Names on any languages!
-        type: Tweak
-      - message: Change color for inventory.
-        type: Tweak
-    id: 13
-    time: '2023-08-13T00:00:00.0000000+00:00'
-  - author: terezi4real
-    changes:
-      - message: Added Money Trees
-        type: Add
-      - message: Added Money Trees to Exped Rewards
-        type: Add
-      - message: Added Pears
-        type: Add
-      - message: Added Esquire
-        type: Add
-      - message: Tweaked Many Melee Weapons to allow storage in back/suit storage slot.
-        type: Tweak
-    id: 14
-    time: '2023-08-13T00:00:00.0000000+00:00'
-  - author: Graugr
-    changes:
-      - message: N2 emergency tank
-        type: Add
-      - message: extended N2 emergency tank
-        type: Add
-      - message: double extended N2 emergency tank
-        type: Add
-      - message: Tank dispenser assortment changed
-        type: Tweak
-      - message: N2 emergency tank
-        type: Add
-      - message: extended N2 emergency tank
-        type: Add
-      - message: double extended N2 emergency tank
-        type: Add
-      - message: O2 emergency tank
-        type: Add
-      - message: extended O2 emergency tank
-        type: Add
-      - message: double extended O2 emergency tank
-        type: Add
-    id: 15
-    time: '2023-08-13T00:00:00.0000000+00:00'
-  - author: Potato1234_x
-    changes:
-      - message: Resprited shipyard consoles
-        type: Tweak
-      - message: Polished up frontier exclusive vending machines.
-        type: Tweak
-    id: 16
-    time: '2023-08-13T00:00:00.0000000+00:00'
-  - author: AllfatherHatt
-    changes:
-      - message: Added the Praeda, a large salvage and expedition capable vessel.
-        type: Add
-    id: 17
-    time: '2023-08-13T00:00:00.0000000+00:00'
-  - author: No-Dad-Not-The-Belt
-    changes:
-      - message: The NT-Kestrel
-        type: Add
-      - message: NT-Kestrel NF Shipyard Prototype file.
-        type: Add
-      - message: Station Records Computer for requesting crew members
-        type: Add
-      - message: Fax machine to cockpit.
-        type: Add
-      - message: Reinforced Glass Tile under the cockpit door.
-        type: Add
-      - message: Placed a ship warp point in the cargo area.
-        type: Add
-      - message: Changed NT shipyard description.
-        type: Tweak
-    id: 18
-    time: '2023-08-13T00:00:00.0000000+00:00'
-  - author: Debug
-    changes:
-      - message: >-
-          Changelogs have been added, and should automatically be updated when a
-          new PR is merged.
-        type: Add
-    id: 19
-    time: '2023-08-14T00:00:00.0000000+00:00'
-  - author: DebugOk
-    changes:
-      - type: Add
-        message: >-
-          This is a test changelog to confirm that automatic changelogs are
-          working
-    id: 20
-    time: '2023-08-14T03:50:58.0000000+00:00'
-  - author: No-Dad-Not-The-Belt
-    changes:
-      - type: Add
-        message: Added the Security Patrol Hardsuit
-    id: 21
-    time: '2023-08-14T04:37:16.0000000+00:00'
-  - author: Kesiath
-    changes:
-      - type: Add
-        message: Added Reptilian horns and a teifling tail to Oni.
-      - type: Tweak
-        message: Changed tattoo settings so most all races with skin can have tattoos.
-    id: 22
-    time: '2023-08-14T04:45:49.0000000+00:00'
-  - author: dvir01
-    changes:
-      - type: Fix
-        message: Money seed reward working
-    id: 23
-    time: '2023-08-14T20:54:46.0000000+00:00'
-  - author: Cheackraze
-    changes:
-      - type: Tweak
-        message: Changed shuttles and POIs to use the new thrusters gyros and hydro trays
-    id: 24
-    time: '2023-08-14T20:56:41.0000000+00:00'
-  - author: dvir01
-    changes:
-      - type: Add
-        message: Command APC protections
-    id: 25
-    time: '2023-08-15T02:43:17.0000000+00:00'
-  - author: Cheackraze
-    changes:
-      - type: Add
-        message: added the small variant of the bluespace vault event
-    id: 26
-    time: '2023-08-15T03:15:22.0000000+00:00'
-  - author: dvir01
-    changes:
-      - type: Tweak
-        message: Critical machines in frontier wont break anymore.
-    id: 27
-    time: '2023-08-16T00:22:45.0000000+00:00'
-  - author: No-Dad-Not-The-Belt
-    changes:
-      - type: Tweak
-        message: Changed the helmet sprite for the Security Patrol Hardsuit
-      - type: Tweak
-        message: >-
-          Reverted the flash light color for the Patrol Hardsuit back to its
-          original #FFEEAD value
-      - type: Tweak
-        message: >-
-          Adjusted protection values/movespeed modifiers for the Patrol Hardsuit
-          to be in between the regular Security Hardsuit and the Brigmedic
-          Hardsuit.
-    id: 28
-    time: '2023-08-16T00:23:42.0000000+00:00'
-  - author: Cheackraze
-    changes:
-      - type: Add
-        message: Added the NR Pheonix research and salvage shuttle
-      - type: Tweak
-        message: NR Condor may now embark on expeditions
-    id: 29
-    time: '2023-08-16T17:54:44.0000000+00:00'
-  - author: Cheackraze
-    changes:
-      - type: Tweak
-        message: >-
-          Catches us up to upstream as of August 16. See their repo for exact
-          changelog from upstream, its way too massive to keep here along with our
-          own
-      - type: Tweak
-        message: Moths do not eat cloth, and can eat meds/pills/etc.
-      - type: Tweak
-        message: Fueled generators have had their consumption rates lowered
-      - type: Tweak
-        message: Some circuit boards have had their costs adjusted
-    id: 30
-    time: '2023-08-18T05:56:14.0000000+00:00'
-  - author: Cheackraze
-    changes:
-      - type: Fix
-        message: Fixed mail job icons
-    id: 31
-    time: '2023-08-19T01:28:13.0000000+00:00'
-  - author: Cheackraze
-    changes:
-      - type: Add
-        message: Added Laws for the borgs
-    id: 32
-    time: '2023-08-19T05:51:02.0000000+00:00'
-  - author: Cheackraze
-    changes:
-      - type: Tweak
-        message: Frontier Outposts can now support resident Cyborgs.
-    id: 33
-    time: '2023-08-19T06:44:06.0000000+00:00'
-  - author: Cheackraze
-    changes:
-      - type: Tweak
-        message: Disables chasms spawning on expeditions
-    id: 34
-    time: '2023-08-19T07:10:23.0000000+00:00'
-  - author: DebugOk
-    changes:
-      - type: Fix
-        message: Stop demon tiles from spawning
-    id: 35
-    time: '2023-08-21T01:39:41.0000000+00:00'
-  - author: dvir01
-    changes:
-      - type: Add
-        message: >-
-          Nanotrasen has provided all Frontier security personal with bodycams,
-          allowing them to stream their heroic actions and dependently not to spy
-          on them to investigate abuse reports.
-      - type: Add
-        message: >-
-          The new security bodycam channel is available on the wireless camera
-          monitors.
-    id: 36
-    time: '2023-08-22T06:00:24.0000000+00:00'
-  - author: Cheackraze
-    changes:
-      - type: Add
-        message: >-
-          NT has started using the Bluespace FTL error in your sector to intercept
-          Syndicate vessels.
-    id: 37
-    time: '2023-08-22T13:51:37.0000000+00:00'
-  - author: dvir01
-    changes:
-      - type: Tweak
-        message: Nanotrasen wont pay you anymore for your used PDA and ID cards.
-    id: 38
-    time: '2023-08-22T14:05:40.0000000+00:00'
-  - author: Kesiath
-    changes:
-      - type: Tweak
-        message: Changed Security into the New Frontier Sheriff's Department.
-      - type: Tweak
-        message: Changed the Head of Personnel into the Station Representative.
-    id: 39
-    time: '2023-08-22T21:55:43.0000000+00:00'
-  - author: dvir01
-    changes:
-      - type: Fix
-        message: Brigmedic playtime requirements fixed.
-    id: 40
-    time: '2023-08-22T21:57:15.0000000+00:00'
-  - author: Cheackraze
-    changes:
-      - type: Remove
-        message: Removed body cams temporarily
-    id: 41
-    time: '2023-08-23T03:30:46.0000000+00:00'
-  - author: dvir01
-    changes:
-      - type: Fix
-        message: >-
-          The anomaly generator will only spawn the anomaly on the same ship its
-          on.
-    id: 42
-    time: '2023-08-24T03:14:20.0000000+00:00'
-  - author: Kesiath
-    changes:
-      - type: Fix
-        message: Fixes the issue where the Anchor does not spawn.
-    id: 43
-    time: '2023-08-24T03:22:18.0000000+00:00'
-  - author: Leander-0
-    changes:
-      - type: Tweak
-        message: small security ships have better maneuverability.
-    id: 44
-    time: '2023-08-24T03:41:25.0000000+00:00'
-  - author: dvir01
-    changes:
-      - type: Tweak
-        message: HOP now has AA.
-    id: 45
-    time: '2023-08-24T03:42:04.0000000+00:00'
-  - author: dvir01
-    changes:
-      - type: Tweak
-        message: >-
-          NT Changed the locks on some of the lockers and now most of them will
-          just open.
-    id: 46
-    time: '2023-08-24T22:15:36.0000000+00:00'
-  - author: Cheackraze
-    changes:
-      - type: Tweak
-        message: Changed RnD servers to only connect with machines on the same grid.
-    id: 47
-    time: '2023-08-27T00:34:28.0000000+00:00'
-  - author: dvir01
-    changes:
-      - type: Tweak
-        message: Textiles crate 1000<2000
-    id: 48
-    time: '2023-08-27T00:35:22.0000000+00:00'
-  - author: Cheackraze
-    changes:
-      - type: Remove
-        message: >-
-          Removed microphones from entertainment cameras temporarily until their
-          range can be properly reduced to prevent spam.
-    id: 49
-    time: '2023-08-27T17:49:18.0000000+00:00'
-  - author: dvir01
-    changes:
-      - type: Tweak
-        message: SR Announcements could not be ignored, THEY WONT BE IGNORED.
-    id: 50
-    time: '2023-08-29T21:32:01.0000000+00:00'
-  - author: dvir01
-    changes:
-      - type: Add
-        message: NT will pay you for selling your research disks!
-      - type: Tweak
-        message: NT will pay you less for technology disks after a market flood of them.
-    id: 51
-    time: '2023-08-29T23:07:52.0000000+00:00'
-  - author: dvir01
-    changes:
-      - type: Tweak
-        message: >-
-          NT Had improved the emotional support pet crate by making all pets more
-          common!
-      - type: Tweak
-        message: NT Added collars with ID / PDA slots for all pets.
-      - type: Tweak
-        message: >-
-          NT Also fixed the space cats space suit, no longer will it have holes in
-          it, the cat is now fully space safe.
-      - type: Add
-        message: >-
-          By mistake there might be some semi trained pitbull dogs in few crates,
-          please be careful not to pet them.
-    id: 52
-    time: '2023-08-30T01:34:00.0000000+00:00'
-  - author: Leander-0
-    changes:
-      - type: Tweak
-        message: >-
-          Leander Co has improved the fabrication of most of its laser gun
-          arsenal.
-    id: 53
-    time: '2023-09-02T03:37:31.0000000+00:00'
-  - author: dvir01
-    changes:
-      - type: Tweak
-        message: The mail wont waste frontier money if its late or broken.
-      - type: Tweak
-        message: Broken mail wont drop items.
-      - type: Fix
-        message: Mail cannot be sold in cargo.
-    id: 54
-    time: '2023-09-02T03:39:34.0000000+00:00'
-  - author: dvir01
-    changes:
-      - type: Tweak
-        message: >-
-          The great disk market crash is near over, the price of a technology disk
-          has went a bit up.
-    id: 55
-    time: '2023-09-02T04:10:05.0000000+00:00'
-  - author: Cheackraze
-    changes:
-      - type: Fix
-        message: Reflective vests now have 20% chance to reflect, down from 100%
-    id: 56
-    time: '2023-09-02T04:14:41.0000000+00:00'
-  - author: Cheackraze
-    changes:
-      - type: Add
-        message: Yaarrrgg! Added the Pirate's Cove.
-      - type: Add
-        message: >-
-          Added black market ATMs that will allow you to deposit your funds away
-          from the station with a 30% penalty.
-      - type: Add
-        message: >-
-          Added black market shipyard consoles that players can sell ships away
-          from the station at a 30% penalty.
-      - type: Add
-        message: Added the Schooner black market ship.
-    id: 57
-    time: '2023-09-06T23:54:12.0000000+00:00'
-  - author: dvir01
-    changes:
-      - type: Add
-        message: Clippy the mail cat might show up on the station, make sure to pet him!
-      - type: Tweak
-        message: All the emotional support pets fits inside VIM.
-    id: 58
-    time: '2023-09-06T23:54:43.0000000+00:00'
-  - author: dvir01
-    changes:
-      - type: Add
-        message: >-
-          Station Representative had their lockers content balanced, now with
-          added items!
-      - type: Tweak
-        message: Station Representative had their vend machine items updated.
-      - type: Tweak
-        message: Captains lockers items should be more organized.
-    id: 59
-    time: '2023-09-09T01:33:17.0000000+00:00'
-  - author: Cheackraze
-    changes:
-      - type: Tweak
-        message: Changed the parallax for Frontier.
-    id: 60
-    time: '2023-09-09T01:35:09.0000000+00:00'
-  - author: Cheackraze
-    changes:
-      - type: Tweak
-        message: >-
-          Added a mass proximity check to initiate FTL travel. Anything bigger
-          than a PTS outside of around 300 meters will prevent FTL travel.
-    id: 61
-    time: '2023-09-09T01:43:24.0000000+00:00'
-  - author: FoxxoTrystan
-    changes:
-      - type: Add
-        message: Colorblind Trait
-    id: 62
-    time: '2023-09-11T02:29:53.0000000+00:00'
-  - author: Cheackraze
-    changes:
-      - type: Tweak
-        message: >-
-          Upstream Merge September. See vanilla wizden updates for a full change
-          log.
-      - type: Tweak
-        message: >-
-          The local animal shelter has temporarily run out of animals for
-          Emotional Support Crates
-    id: 63
-    time: '2023-09-14T03:29:53.0000000+00:00'
-  - author: Leander-0
-    changes:
-      - type: Tweak
-        message: bye bye shotgun beanbag double tap
-    id: 64
-    time: '2023-09-14T04:15:00.0000000+00:00'
-  - author: dvir01
-    changes:
-      - type: Add
-        message: Added clippers in hydroponic tools crates.
-    id: 65
-    time: '2023-09-14T04:15:36.0000000+00:00'
-  - author: dvir01
-    changes:
-      - type: Add
-        message: >-
-          The syndicates might try and send you a crate with equipment in an
-          attempt to mess with the balance of frontier, please let security know
-          if you found a syndicate crate on your ship!
-    id: 66
-    time: '2023-09-14T04:27:41.0000000+00:00'
-  - author: dvir01
-    changes:
-      - type: Add
-        message: >-
-          Cargo telapads seems to be going mad, some cargo crates no one ordered
-          might show up on your ships.
-    id: 67
-    time: '2023-09-14T05:33:20.0000000+00:00'
-  - author: Cheackraze
-    changes:
-      - type: Tweak
-        message: >-
-          AME controllers now have noise-cancelling shielding to help curb space
-          madness
-    id: 68
-    time: '2023-09-15T03:55:32.0000000+00:00'
-  - author: checkraze
-    changes:
-      - type: Tweak
-        message: Asteroids are now much larger and richer
-    id: 69
-    time: '2023-09-15T05:23:26.0000000+00:00'
-  - author: dvir01
-    changes:
-      - type: Tweak
-        message: Captain stamp will use your card name for the stamp.
-    id: 70
-    time: '2023-09-16T05:50:32.0000000+00:00'
-  - author: dvir001
-    changes:
-      - type: Add
-        message: SR Found their sunglasses under the pet bed.
-    id: 71
-    time: '2023-09-19T16:42:25.0000000+00:00'
-  - author: dvir01
-    changes:
-      - type: Fix
-        message: NT Added more lube for belts, they can move more stuff now
-    id: 72
-    time: '2023-09-19T16:49:00.0000000+00:00'
-  - author: dvir01
-    changes:
-      - type: Tweak
-        message: Anomaly locators range went up from 20 to 2000
-    id: 73
-    time: '2023-09-19T17:10:25.0000000+00:00'
-  - author: Leander
-    changes:
-      - type: Add
-        message: >-
-          Leander Co successfully reverse engineered the genetic code of
-          mothroaches after stealing a live specimen from the Nyano sector.
-    id: 74
-    time: '2023-09-19T17:13:41.0000000+00:00'
-  - author: Leander
-    changes:
-      - type: Add
-        message: >-
-          Added blue/red galaxy suits for when you need to do intergalactic
-          business.
-    id: 75
-    time: '2023-09-19T17:15:18.0000000+00:00'
-  - author: dvir01
-    changes:
-      - type: Tweak
-        message: >-
-          As per the SR and Security request, Frontier machines are made from a
-          stronger metal now.
-      - type: Tweak
-        message: The pirates Black Market shipyard computer has lost its immortality.
-    id: 76
-    time: '2023-09-19T17:22:02.0000000+00:00'
-  - author: dvir01
-    changes:
-      - type: Add
-        message: >-
-          Added the floor tiles crate for the price of 500, get some fun tiles for
-          your ship!
-    id: 77
-    time: '2023-09-19T17:45:24.0000000+00:00'
-  - author: dvir01
-    changes:
-      - type: Tweak
-        message: ChefVend Monkey cube price fixed
-      - type: Tweak
-        message: Dry monkey cube and dry carps has the same price as the dead mob.
-    id: 78
-    time: '2023-09-19T18:07:34.0000000+00:00'
-  - author: dvir01
-    changes:
-      - type: Tweak
-        message: Captains stamps now show up in Bureaucracy crates, and SR vend machines.
-      - type: Tweak
-        message: >-
-          SR Vend machine have a bit more items in it, NT hopes the SR will find
-          this useful.
-    id: 79
-    time: '2023-09-19T18:12:22.0000000+00:00'
-  - author: dvir01
-    changes:
-      - type: Tweak
-        message: >-
-          NT Has updated the locks on the cargo crates again, the crates should
-          open again as expected,
-    id: 80
-    time: '2023-09-19T18:48:18.0000000+00:00'
-  - author: potato1234x
-    changes:
-      - type: Tweak
-        message: Resprited the mailbox.
-    id: 81
-    time: '2023-09-19T21:07:40.0000000+00:00'
-  - author: Potato1234_x
-    changes:
-      - type: Tweak
-        message: 'The SS14 sign now says Frontier Station. '
-    id: 82
-    time: '2023-09-21T17:21:43.0000000+00:00'
-  - author: FoxxoTrystan
-    changes:
-      - type: Add
-        message: >-
-          The Vulpkanin race has arrived to the Frontier Sector they are a race of
-          humanoid canine-like beings that are confortable in the cold but cannot
-          speak common without a translator and also have their own langauge!
-      - type: Add
-        message: Cloth footwarps
-      - type: Tweak
-        message: Cloth footwarps can be found in Clothesmate
-      - type: Add
-        message: Canilunzt translator
-      - type: Tweak
-        message: >-
-          Canilunzt translator can be found in Vendomat, Vulpkanins spawns with
-          them.
-    id: 83
-    time: '2023-09-21T18:13:38.0000000+00:00'
-  - author: dvir01
-    changes:
-      - type: Add
-        message: >-
-          Nanotrasen has provided all Frontier security personal with bodycams,
-          allowing them to stream their heroic actions and dependently not to spy
-          on them to investigate abuse reports.
-      - type: Add
-        message: >-
-          The new security bodycam channel is available on the wireless camera
-          monitors.
-    id: 84
-    time: '2023-09-21T18:49:22.0000000+00:00'
-  - author: FoxxoTrystan
-    changes:
-      - type: Add
-        message: >-
-          A unusal asteroid has been detected on long range scanners with FTL
-          capabilities.
-    id: 85
-    time: '2023-09-21T18:55:25.0000000+00:00'
-  - author: FoxxoTrystan
-    changes:
-      - type: Add
-        message: The syndicate is selling a old ship named "Hunter" in the Black Market!
-    id: 86
-    time: '2023-09-21T19:55:31.0000000+00:00'
-  - author: dvir01
-    changes:
-      - type: Add
-        message: >-
-          Medical implants added to cargo, sign a contract with an insurance
-          providers, or hope for a private medical team to come ans save you, you
-          can now buy a kit and have your critical life support status sent back
-          to any medical radio.
-      - type: Tweak
-        message: >-
-          All tracking implants will also attempt to report you ship name with
-          cords.
-    id: 87
-    time: '2023-09-21T20:01:15.0000000+00:00'
-  - author: FoxxoTrystan
-    changes:
-      - type: Tweak
-        message: >-
-          New Mask/Helmet/Hardsuit sprites for Vulpkanins, no more snout peeking
-          out of the suit!
-    id: 88
-    time: '2023-09-24T18:29:50.0000000+00:00'
-  - author: terezi4real
-    changes:
-      - type: Add
-        message: Added Church of WeedGod items, smoke up brethren.
-    id: 89
-    time: '2023-09-24T18:32:24.0000000+00:00'
-  - author: dvir01
-    changes:
-      - type: Tweak
-        message: >-
-          NT Started to use new rat poison in the vents, large rats should not be
-          a thing anymore.
-    id: 90
-    time: '2023-09-27T05:05:44.0000000+00:00'
-  - author: dvir01
-    changes:
-      - type: Tweak
-        message: Sec suits are made from lighter materials again.
-    id: 91
-    time: '2023-09-27T05:17:11.0000000+00:00'
-  - author: dvir01
-    changes:
-      - type: Tweak
-        message: Lab grown monkey cubes now cost less.
-    id: 92
-    time: '2023-09-27T05:50:00.0000000+00:00'
-  - author: dvir01
-    changes:
-      - type: Add
-        message: NT Now sells uranium crates, don't stand close to them!
-    id: 93
-    time: '2023-09-28T21:02:02.0000000+00:00'
-  - author: FoxxoTrystan
-    changes:
-      - type: Add
-        message: A new asteroid has been detected in the region.
-    id: 94
-    time: '2023-09-28T21:08:45.0000000+00:00'
-  - author: Leander-0
-    changes:
-      - type: Tweak
-        message: >-
-          The empress has been remade using modern ship building technologies and
-          techniques.
-    id: 95
-    time: '2023-09-28T21:17:08.0000000+00:00'
-  - author: MatthewBadger
-    changes:
-      - type: Add
-        message: >-
-          Added the Bison shuttle, which is a large, old, durable ship-breaking
-          vessel that was decommissioned and resold on the civilian market after
-          an incident involving its previous crew.
-    id: 96
-    time: '2023-09-28T21:32:22.0000000+00:00'
-  - author: rosieposieeee
-    changes:
-      - type: Add
-        message: >-
-          Added the Rosebud MKI and Rosebud MKII, medium-sized luxury salvaging
-          vessels.
-    id: 97
-    time: '2023-09-28T22:07:32.0000000+00:00'
-  - author: Helicaste
-    changes:
-      - type: Tweak
-        message: >-
-          Changed capacity for Shotgun Shell Dispensers to match the storage ratio
-          of putting the shells inside your backpack.
-    id: 98
-    time: '2023-09-30T21:38:41.0000000+00:00'
-  - author: dvir01
-    changes:
-      - type: Add
-        message: The ore processor will now suck any ore next to it for automation.
-      - type: Add
-        message: >-
-          The material reclaimer will now suck any trash next to it for
-          automation.
-    id: 99
-    time: '2023-09-30T22:07:25.0000000+00:00'
-  - author: Leander
-    changes:
-      - type: Tweak
-        message: Empress no longer hurts the server as much
-    id: 100
-    time: '2023-09-30T22:09:06.0000000+00:00'
-  - author: terezi4real
-    changes:
-      - type: Tweak
-        message: >-
-          A new NT Artistic Grant has lowered the barrier of entry for Theatrical
-          Performances on the frontier
-    id: 101
-    time: '2023-09-30T22:11:31.0000000+00:00'
-  - author: dvir01
-    changes:
-      - type: Fix
-        message: The asteroids no longer hunger for human souls.
-    id: 102
-    time: '2023-10-01T02:00:43.0000000+00:00'
-  - author: dvir01
-    changes:
-      - type: Tweak
-        message: >-
-          NT Added bigger name fonts on the mail, now you can see names from far
-          away!
-    id: 103
-    time: '2023-10-01T02:03:27.0000000+00:00'
-  - author: dvir01
-    changes:
-      - type: Tweak
-        message: Crew monitor range 500<10000
-    id: 104
-    time: '2023-10-02T02:48:59.0000000+00:00'
-  - author: dvir01
-    changes:
-      - type: Tweak
-        message: NT Now allows the SR to deposit money into the station bank.
-    id: 105
-    time: '2023-10-02T02:52:32.0000000+00:00'
-  - author: dvir01
-    changes:
-      - type: Add
-        message: >-
-          Plant bag equipped on your belt will now auto pickup items from the
-          floor.
-    id: 106
-    time: '2023-10-02T02:59:08.0000000+00:00'
-  - author: FoxxoTrystan
-    changes:
-      - type: Add
-        message: >-
-          The independent nation of CARGONIA has lost a ship nearby your sector...
-          if you find our friends... please tell us! -Cargonia.
-    id: 107
-    time: '2023-10-03T16:26:18.0000000+00:00'
-  - author: dvir01
-    changes:
-      - type: Tweak
-        message: NT improved the SR and Sheriff gear.
-      - type: Tweak
-        message: NT added more goods for the Ptech vend for SR.
-    id: 108
-    time: '2023-10-05T00:45:51.0000000+00:00'
-  - author: dvir01
-    changes:
-      - type: Add
-        message: All emotional support pets now have names!
-    id: 109
-    time: '2023-10-05T00:47:03.0000000+00:00'
-  - author: dvir01
-    changes:
-      - type: Add
-        message: All fax machines are now also a copy machine.
-    id: 110
-    time: '2023-10-05T00:50:01.0000000+00:00'
-  - author: dvir01
-    changes:
-      - type: Add
-        message: >-
-          All pens can be used to sign your name, by having the intended "sign"
-          settings on them.
-      - type: Tweak
-        message: Captain stamp is back to stamp "Captain"
-    id: 111
-    time: '2023-10-07T18:45:34.0000000+00:00'
-  - author: dvir01
-    changes:
-      - type: Add
-        message: Felinids can spit hairballs? YUCK!
-    id: 112
-    time: '2023-10-07T18:46:36.0000000+00:00'
-  - author: FoxxoTrystan
-    changes:
-      - type: Add
-        message: >-
-          The syndicate is selling an outated nuclear operative ship: The
-          Infiltrator!
-    id: 113
-    time: '2023-10-07T18:58:23.0000000+00:00'
-  - author: dvir01
-    changes:
-      - type: Fix
-        message: Ore magnets are fully working as intended now.
-    id: 114
-    time: '2023-10-07T19:10:11.0000000+00:00'
-  - author: Cheackraze
-    changes:
-      - type: Tweak
-        message: In-game references to Space Law now point to the correct page.
-    id: 115
-    time: '2023-10-07T20:39:04.0000000+00:00'
-  - author: FoxxoTrystan
-    changes:
-      - type: Tweak
-        message: Added some randomness in the Asteroid Vault.
-    id: 116
-    time: '2023-10-09T17:58:38.0000000+00:00'
-  - author: dvir01
-    changes:
-      - type: Add
-        message: >-
-          Frontier cargo department now sells cargo trade crates, contain
-          collected goods from around the frontier, you can buy them and move them
-          to a cargo depot to sell them for profits.
-    id: 117
-    time: '2023-10-09T18:11:38.0000000+00:00'
-  - author: PeccNeck
-    changes:
-      - type: Add
-        message: >-
-          Added Mail Carrier's jumpsuit, jumpskirt, and winter coat to uniform
-          printer's recipes
-      - type: Add
-        message: >-
-          BoxingDrobe, MailDrobe, and RepDrobe are now restockable with wardrobe
-          restock boxes
-    id: 118
-    time: '2023-10-10T22:25:01.0000000+00:00'
-  - author: dvir01
-    changes:
-      - type: Tweak
-        message: Fultons? whats that?
-    id: 119
-    time: '2023-10-10T22:26:20.0000000+00:00'
-  - author: FoxxoTrystan
-    changes: [ ]
-    id: 120
-    time: '2023-10-10T22:45:15.0000000+00:00'
-  - author: dvir01
-    changes:
-      - type: Add
-        message: Tracking implant (Security and medical) will now list your specie!
-    id: 121
-    time: '2023-10-10T22:48:54.0000000+00:00'
-  - author: FoxxoTrystan
-    changes:
-      - type: Fix
-        message: Multitool is now shaded.
-    id: 122
-    time: '2023-10-11T21:13:58.0000000+00:00'
-  - author: FoxxoTrystan
-    changes:
-      - type: Add
-        message: Plastitanium Windows
-      - type: Fix
-        message: Vents now always face Front.
-      - type: Tweak
-        message: Changed Solid/Reinforced walls sprites.
-      - type: Tweak
-        message: Changed all windows sprites.
-      - type: Tweak
-        message: Windows will now blend with walls.
-      - type: Tweak
-        message: Changed plating sprite.
-      - type: Tweak
-        message: Changed Shuttle Floor sprite.
-    id: 123
-    time: '2023-10-15T03:10:01.0000000+00:00'
-  - author: Cheackraze
-    changes:
-      - type: Remove
-        message: Removed body cams
-    id: 124
-    time: '2023-10-15T03:10:55.0000000+00:00'
-  - author: dvir001
-    changes:
-      - type: Tweak
-        message: >-
-          NT will now tell you how much you going to get for your ship before
-          selling it.
-    id: 125
-    time: '2023-10-16T18:35:58.0000000+00:00'
-  - author: dvir01
-    changes:
-      - type: Tweak
-        message: Mechs carry amount adjusted to be logical.
-    id: 126
-    time: '2023-10-16T19:32:24.0000000+00:00'
-  - author: Cheackraze
-    changes:
-      - type: Tweak
-        message: >-
-          Catches us up to upstream as of 10/16. See wizard's den for full
-          changelog.
-    id: 127
-    time: '2023-10-16T20:58:41.0000000+00:00'
-  - author: Cheackraze
-    changes:
-      - type: Remove
-        message: Removed liquid co2 canisters from cargo
-      - type: Fix
-        message: Fixed SR accesses
-    id: 128
-    time: '2023-10-17T23:12:32.0000000+00:00'
-  - author: Kesiath
-    changes:
-      - type: Fix
-        message: Fixed deprecated prototype inside Bison, it can now be purchased again.
-    id: 129
-    time: '2023-10-18T11:50:33.0000000+00:00'
-  - author: Kesiath
-    changes:
-      - type: Tweak
-        message: Remastered the Prowler.
-    id: 130
-    time: '2023-10-20T18:47:24.0000000+00:00'
-  - author: AjexRose
-    changes:
-      - type: Add
-        message: >-
-          Arcadia Industries has unveiled new hostile enemies you may have to
-          contend with in the future
-    id: 131
-    time: '2023-10-20T18:50:55.0000000+00:00'
-  - author: Kesiath
-    changes:
-      - type: Add
-        message: Added the Courthouse. Criminals beware.
-    id: 132
-    time: '2023-10-20T18:54:04.0000000+00:00'
-  - author: Kesiath
-    changes:
-      - type: Add
-        message: Added the Hospitaller and Templar, small security ships.
-    id: 133
-    time: '2023-10-20T19:43:14.0000000+00:00'
-  - author: dvir01
-    changes:
-      - type: Tweak
-        message: >-
-          Anomaly locator range is back to 20, new anomaly locator wide version is
-          up to 2000.
-    id: 134
-    time: '2023-10-20T19:43:53.0000000+00:00'
-  - author: dvir01
-    changes:
-      - type: Add
-        message: >-
-          NT is getting mad about SR and the NFSD dying in action without tracking
-          implants, so now they come pre injected.
-    id: 135
-    time: '2023-10-20T19:46:03.0000000+00:00'
-  - author: terezi-station
-    changes:
-      - type: Add
-        message: >-
-          A new IFF signal has appeared on the frontier, bring your wallets down
-          to Casey's Casino!
-    id: 136
-    time: '2023-10-20T21:18:25.0000000+00:00'
-  - author: dvir01
-    changes:
-      - type: Add
-        message: You can now buy wood crates for 7K
-    id: 137
-    time: '2023-10-20T23:01:44.0000000+00:00'
-  - author: dvir01
-    changes:
-      - type: Tweak
-        message: 'Most belts adjusted storage 40<45 '
-      - type: Tweak
-        message: Basic SR and Sheriff locker items moved to backpacks.
-    id: 138
-    time: '2023-10-20T23:07:35.0000000+00:00'
-  - author: dvir01
-    changes:
-      - type: Tweak
-        message: NT Added more plates to the NFSD hardsuits to allow for laser combat.
-    id: 139
-    time: '2023-10-22T22:31:25.0000000+00:00'
-  - author: dvir01
-    changes:
-      - type: Tweak
-        message: The security radio channel is a bit more secured now.
-    id: 140
-    time: '2023-10-22T22:32:21.0000000+00:00'
-  - author: dvir01
-    changes:
-      - type: Fix
-        message: >-
-          Fixed the R&D computers linking to someone else servers when you build a
-          computer before a server.
-    id: 141
-    time: '2023-10-22T22:39:45.0000000+00:00'
-  - author: Kesiath
-    changes:
-      - type: Fix
-        message: Fixed missing courthouse tiny fans.
-    id: 142
-    time: '2023-10-22T22:40:49.0000000+00:00'
-  - author: rosieposieeee
-    changes:
-      - type: Tweak
-        message: >-
-          The Rosebud MKI and MKII have had their prices increased and cabling
-          cleaned up.
-    id: 143
-    time: '2023-10-22T22:48:54.0000000+00:00'
-  - author: dvir01
-    changes:
-      - type: Add
-        message: Someone reported there is a pirate cat, a cat? pirate? no way!
-    id: 144
-    time: '2023-10-22T22:50:44.0000000+00:00'
-  - author: dvir01
-    changes:
-      - type: Tweak
-        message: >-
-          Security improved the EMP tech and now have ships fully protected
-          against any EMP.
-    id: 145
-    time: '2023-10-22T22:55:06.0000000+00:00'
-  - author: McBosserson
-    changes:
-      - type: Tweak
-        message: Central sent out a UI update to all radars in the sector.
-    id: 146
-    time: '2023-10-22T23:16:38.0000000+00:00'
-  - author: Kesiath
-    changes:
-      - type: Add
-        message: Added the Station Traffic Controller access and job.
-      - type: Add
-        message: >-
-          Added the STC, Sergeant, Cadet, and Mail Carrier jobs as late-join
-          hirable roles for the STC.
-      - type: Tweak
-        message: >-
-          Changed the bridge access to be restricted to frontier command instead
-          of SR access.
-      - type: Tweak
-        message: Changed the shuttle console in the bridge to a higher radar resolution.
-      - type: Tweak
-        message: Changed most job playtime requirements to 3 hours.
-      - type: Fix
-        message: Fixed missing dock labels on Frontier.
-    id: 147
-    time: '2023-10-23T22:04:53.0000000+00:00'
-  - author: Cheackraze
-    changes:
-      - type: Add
-        message: Added fryers from Delta-V!
-      - type: Tweak
-        message: Fried food now also has Flavorol
-      - type: Tweak
-        message: Bocadillo now comes with a fryer
-      - type: Tweak
-        message: Skipper now comes with a fryer and a grill
-    id: 148
-    time: '2023-10-23T22:17:45.0000000+00:00'
-  - author: Cheackraze
-    changes:
-      - type: Add
-        message: Added the Expeditionary Lodge!
-      - type: Tweak
-        message: Moved the expedition shuttles to a new Expedition Shipyard console
-      - type: Tweak
-        message: >-
-          Moved the Liberation Station and the Bounty Vendor to the Expeditionary
-          Lodge
-    id: 149
-    time: '2023-10-24T06:15:13.0000000+00:00'
-  - author: DebugOk
-    changes:
-      - type: Fix
-        message: Whitelists should now work properly again.
-    id: 150
-    time: '2023-10-24T23:31:15.0000000+00:00'
-  - author: Kesiath
-    changes:
-      - type: Tweak
-        message: Changed the rule for minimum wage. Check the rules for more information.
-    id: 151
-    time: '2023-10-24T23:49:14.0000000+00:00'
-  - author: Cheackraze
-    changes:
-      - type: Tweak
-        message: Changed spawning layout of the points of interest.
-    id: 152
-    time: '2023-10-25T00:47:07.0000000+00:00'
-  - author: Cheackraze
-    changes:
-      - type: Tweak
-        message: Merged us with upstream again to fix cloning
-      - type: Add
-        message: Added upstream's changelog, its over there > > >
-    id: 4575
-    time: '2023-10-25T03:50:17.0000000+00:00'
-  - author: Cheackraze
-    changes:
-      - type: Fix
-        message: Shipyards are less strict about who it considers viable crew members
-    id: 4576
-    time: '2023-10-25T05:59:35.0000000+00:00'
-  - author: FoxxoTrystan
-    changes:
-      - type: Fix
-        message: Fix AsteroidBunker breaking due to peaches.
-    id: 4577
-    time: '2023-10-25T16:35:19.0000000+00:00'
-  - author: PeccNeck
-    changes:
-      - type: Add
-        message: NT Rosebud MKI captains can now manage their crew. Rejoice!
-      - type: Tweak
-        message: Adjusted NT Rosebud MKI's price for inflation.
-      - type: Tweak
-        message: Tweaked the SV naming prefix on vessels.
-      - type: Tweak
-        message: Suit storage lockers are now accessible to everyone.
-      - type: Fix
-        message: Re-oriented NT Helix defibrillator cabinets to be internally accessible.
-    id: 4578
-    time: '2023-10-26T22:11:36.0000000+00:00'
-  - author: dvir01
-    changes:
-      - type: Add
-        message: NT will now provide the reporter with his mass media computer board.
-    id: 4579
-    time: '2023-10-26T23:06:56.0000000+00:00'
-  - author: '-'
-    changes: [ ]
-    id: 4580
-    time: '2023-10-26T23:41:22.0000000+00:00'
-  - author: dvir01
-    changes:
-      - type: Add
-        message: >-
-          NT has provided everyone with a free space traffic control channel key
-          in the survival box.
-    id: 4581
-    time: '2023-10-26T23:42:43.0000000+00:00'
-  - author: dvir01
-    changes:
-      - type: Tweak
-        message: Disposal units power usages went down, 250>1000
-    id: 4582
-    time: '2023-10-27T01:59:51.0000000+00:00'
-  - author: Temoffy
-    changes:
-      - type: Add
-        message: Handheld mass scanner in AstroVend!
-    id: 4583
-    time: '2023-10-27T02:03:31.0000000+00:00'
-  - author: dvir01
-    changes:
-      - type: Add
-        message: >-
-          SR has received a crate full of all kind of PDA, now available from the
-          Ptech vend machine.
-    id: 4584
-    time: '2023-10-27T02:05:59.0000000+00:00'
-  - author: dvir01
-    changes: [ ]
-    id: 4585
-    time: '2023-10-27T02:14:23.0000000+00:00'
-  - author: dvir01
-    changes:
-      - type: Add
-        message: NT has added a copy of space law to all PDA's
-    id: 4586
-    time: '2023-10-28T17:57:39.0000000+00:00'
-  - author: dvir01
-    changes:
-      - type: Tweak
-        message: The sheriff can now use the Ptech vending,
-    id: 4587
-    time: '2023-10-28T18:00:30.0000000+00:00'
-  - author: dvir01
-    changes:
-      - type: Tweak
-        message: The SR was provided with a new and improved clip board!
-    id: 4588
-    time: '2023-10-28T18:05:59.0000000+00:00'
-  - author: Kesiath
-    changes:
-      - type: Tweak
-        message: Changed KesCo ships to use a manufacturer prefix.
-      - type: Tweak
-        message: Changed NFSD ships to use the NSF prefix.
-    id: 4589
-    time: '2023-10-28T18:12:10.0000000+00:00'
-  - author: dvir01
-    changes:
-      - type: Tweak
-        message: >-
-          The R&D disk printer can now print the disks for 10k for tier 1, and 13k
-          for tier 2/3.
-      - type: Tweak
-        message: Tech disks are worth 5000
-      - type: Tweak
-        message: Research disks worth 3000/1500
-    id: 4590
-    time: '2023-10-29T17:42:06.0000000+00:00'
-  - author: Blackszedows
-    changes:
-      - type: Add
-        message: Added Chisel shuttle
-    id: 4591
-    time: '2023-10-29T21:57:29.0000000+00:00'
-  - author: Leander
-    changes:
-      - type: Add
-        message: All species have learned how to carry people and throw them around.
-    id: 4592
-    time: '2023-10-29T22:53:05.0000000+00:00'
-  - author: Cheackraze
-    changes:
-      - type: Add
-        message: Added Victory by Koruu Chan as a lobby song
-    id: 4593
-    time: '2023-10-29T23:30:35.0000000+00:00'
-  - author: Cheackraze
-    changes:
-      - type: Tweak
-        message: Merges upstream changes. See their changelog over there > > >
-    id: 4594
-    time: '2023-10-30T22:36:05.0000000+00:00'
-  - author: Cheackraze
-    changes:
-      - type: Add
-        message: Added the Gallery, an admin-only spawned grid for special events
-    id: 4595
-    time: '2023-11-02T23:40:45.0000000+00:00'
-  - author: dvir01
-    changes:
-      - type: Fix
-        message: Parts crates contain parts now, no more lies!
-    id: 4596
-    time: '2023-11-04T21:14:44.0000000+00:00'
-  - author: dvir01
-    changes:
-      - type: Tweak
-        message: 'NT Added "BRB" signs and desk bells to the SR vend machine, '
-    id: 4597
-    time: '2023-11-04T21:16:51.0000000+00:00'
-  - author: Cheackraze
-    changes:
-      - type: Tweak
-        message: >-
-          Changed the Empress's console to not be so huge, in order to combat
-          server lag
-    id: 4598
-    time: '2023-11-04T22:08:36.0000000+00:00'
-  - author: Temoffy
-    changes:
-      - type: Add
-        message: >-
-          Added the TC Metastable, a medium-sized station-ship equipped with at
-          least the basics of every department. Recommended to use in conjunction
-          with other ships for any raw materials.
-    id: 4599
-    time: '2023-11-05T18:04:23.0000000+00:00'
-  - author: RadiantFlash7
-    changes:
-      - type: Add
-        message: Caduceus Large medical ship
-    id: 4600
-    time: '2023-11-05T18:53:57.0000000+00:00'
-  - author: dvir01
-    changes:
-      - type: Add
-        message: >-
-          NT Added the new radio channel for station traffic. insert the new key
-          into your headset from your survival kit.
-      - type: Tweak
-        message: >-
-          Shipyard buy and sell information extended with ship owner names and
-          ship seller.
-    id: 4601
-    time: '2023-11-05T19:13:25.0000000+00:00'
-  - author: YumiGumi
-    changes:
-      - type: Add
-        message: >-
-          Added the Gourd, the first introductory vessel of the S.L.E.S.I Faction.
-          It's a dedicated Science Expeditionary vessels designed to fill a hole
-          that is missing in the current ship lineup.
-    id: 4602
-    time: '2023-11-05T20:59:22.0000000+00:00'
-  - author: IData-RedactedI
-    changes:
-      - type: Add
-        message: >-
-          A new vending machine has arrived on frontier. Carrying much less lethal
-          weapons, this machine is sure to become a firm favorite for those who
-          aren't blood thirsty killers.
-    id: 4603
-    time: '2023-11-07T22:18:19.0000000+00:00'
-  - author: YumiGumi
-    changes:
-      - type: Add
-        message: Added tiny fans on airlocks for the SLI Gourd
-    id: 4604
-    time: '2023-11-08T02:10:03.0000000+00:00'
-  - author: Cheackraze
-    changes:
-      - type: Fix
-        message: Fixed Record Consoles sometimes not showing player records.
-    id: 4605
-    time: '2023-11-09T03:18:44.0000000+00:00'
-  - author: Bing Guss
-    changes:
-      - type: Add
-        message: Added new lobby art.
-    id: 4606
-    time: '2023-11-09T22:55:16.0000000+00:00'
-  - author: Lokey82
-    changes:
-      - type: Add
-        message: >-
-          CentCom has become tired of supplying Esquires with mass-media consoles,
-          so they have contracted the help of a new ship engineer. Please welcome
-          the NT14-WaveShot, A new ship for reporters!
-    id: 4607
-    time: '2023-11-12T20:53:03.0000000+00:00'
-  - author: cynical24
-    changes:
-      - type: Add
-        message: >-
-          Due to a lack of Detective-based ships, the NSF Inquisitor has been
-          added to Security's shipyard!
-    id: 4608
-    time: '2023-11-12T21:02:02.0000000+00:00'
-  - author: CharcoalShipyard
-    changes:
-      - type: Add
-        message: 'Kosmologistika note was added on the shuttle console. '
-      - type: Tweak
-        message: Price was changed
-      - type: Fix
-        message: Powergrid was changed for the better.
-    id: 4609
-    time: '2023-11-12T21:30:19.0000000+00:00'
-  - author: ErhardSteinhauer
-    changes: [ ]
-    id: 4610
-    time: '2023-11-12T21:31:01.0000000+00:00'
-  - author: dvir001
-    changes:
-      - type: Add
-        message: >-
-          The NFSD added the new combat magboots to all security hardsuits
-          lockers.
-      - type: Tweak
-        message: >-
-          The NFSD Adjusted all security gear to fit with modern times, missing
-          pistols no more.
-    id: 4611
-    time: '2023-11-13T19:08:22.0000000+00:00'
-  - author: RadiantFlash7
-    changes:
-      - type: Tweak
-        message: Adjusted a lot of minor things on Caduceus with feedback!
-    id: 4612
-    time: '2023-11-13T19:19:11.0000000+00:00'
-  - author: dvir01
-    changes:
-      - type: Add
-        message: >-
-          NT managed to strike a deal with PACMAN Corp and will now sell
-          generators in cargo.
-    id: 4613
-    time: '2023-11-13T19:36:54.0000000+00:00'
-  - author: dvir01
-    changes:
-      - type: Add
-        message: >-
-          Cargo has a new crate for scientists, contains a full kit to start your
-          very own science lab, everything you need in one crate!
-    id: 4614
-    time: '2023-11-13T19:37:38.0000000+00:00'
-  - author: dvir01
-    changes:
-      - type: Fix
-        message: STC Improved, the buy and sell notifications sent to correct channels.
-    id: 4615
-    time: '2023-11-13T20:05:35.0000000+00:00'
-  - author: RealIHaveANameOfficial
-    changes:
-      - type: Tweak
-        message: >-
-          Containment Field Generators now search up to 16 tiles away, compared to
-          8 from before.
-    id: 4616
-    time: '2023-11-13T20:38:50.0000000+00:00'
-  - author: Cheackraze
-    changes:
-      - type: Add
-        message: >-
-          A mysterious workshop has appeared in the sector! Try to find it for
-          some festive gifts!
-    id: 4617
-    time: '2023-11-13T23:11:40.0000000+00:00'
-  - author: Cheackraze
-    changes:
-      - type: Tweak
-        message: C.H.I.M.P. handcannons now require Bananium to craft.
-      - type: Tweak
-        message: Wheelchairs market has crashed! They are now worth far less.
-    id: 4618
-    time: '2023-11-13T23:49:35.0000000+00:00'
-  - author: dvir01
-    changes:
-      - type: Tweak
-        message: Comet shuttle lockers fixed, lower price.
-    id: 4619
-    time: '2023-11-15T23:15:29.0000000+00:00'
-  - author: dvir01
-    changes:
-      - type: Tweak
-        message: Improved some aspects of the beloved crescent.
-    id: 4620
-    time: '2023-11-16T20:52:15.0000000+00:00'
-  - author: Cheackraze
-    changes:
-      - type: Fix
-        message: Fixed psuedo-items being able to have labels applied.
-    id: 4621
-    time: '2023-11-17T00:20:29.0000000+00:00'
-  - author: Cheackraze
-    changes:
-      - type: Fix
-        message: Expeditions are now restored to their former glory.
-    id: 4622
-    time: '2023-11-17T00:33:41.0000000+00:00'
-  - author: RealIHaveANameOfficial
-    changes:
-      - type: Add
-        message: >-
-          The Anomalous Lab has appeared as a dangerous point of interest in
-          Frontier space.
-    id: 4623
-    time: '2023-11-17T04:25:53.0000000+00:00'
-  - author: RealIHaveANameOfficial
-    changes:
-      - type: Tweak
-        message: >-
-          The round-start bell at the Pit has been moved to a more sensible
-          location.
-      - type: Add
-        message: >-
-          The Pit now has a microwave, donk pockets, a hot food cart, and a deep
-          fryer with oil.
-    id: 4624
-    time: '2023-11-22T15:36:57.0000000+00:00'
-  - author: RealIHaveANameOfficial
-    changes:
-      - type: Remove
-        message: Prefixes have been removed from all ships to help clean up IFF screens.
-    id: 4625
-    time: '2023-11-22T15:58:02.0000000+00:00'
-  - author: Blackszedows
-    changes:
-      - type: Add
-        message: Diagonal decals for mapping
-    id: 4626
-    time: '2023-11-22T16:12:08.0000000+00:00'
-  - author: RealIHaveANameOfficial
-    changes:
-      - type: Remove
-        message: Slimes can no longer be taken over as a ghost role.
-    id: 4627
-    time: '2023-11-22T16:25:37.0000000+00:00'
-  - author: dvir01
-    changes:
-      - type: Tweak
-        message: You now remember that a poncho goes above your hardsuit, not under it.
-    id: 4628
-    time: '2023-11-22T16:27:59.0000000+00:00'
-  - author: ErhardSteinhauer
-    changes:
-      - type: Tweak
-        message: >-
-          NT Liquidator: replaced Janitorial Trash Cart with Janicart (keys are on
-          the table in pilot cabin).
-      - type: Tweak
-        message: 'NT Liquidator: increased price from 18500 to 30500 spesos.'
-      - type: Tweak
-        message: 'NT Liquidator: minor QoL improvements.'
-    id: 4629
-    time: '2023-11-22T16:38:49.0000000+00:00'
-  - author: RealIHaveANameOfficial
-    changes:
-      - type: Tweak
-        message: >-
-          NT has begun cracking down on looters, and has begun using extra-strong
-          bolts on many important machines throughout the sector.
-      - type: Tweak
-        message: >-
-          Anomalous lab has received fixes and layout changes to be much more
-          considerate to curious explorers.
-    id: 4630
-    time: '2023-11-22T16:40:53.0000000+00:00'
-  - author: YumiGumi
-    changes:
-      - type: Add
-        message: Added SLI Bazaar
-    id: 4631
-    time: '2023-11-22T17:33:01.0000000+00:00'
-  - author: ErhardSteinhauer
-    changes:
-      - type: Add
-        message: >-
-          NT Legman - a maneuverable microshuttle with low operational costs for
-          reporters who want to be first on a scene.
-    id: 4632
-    time: '2023-11-22T17:36:34.0000000+00:00'
-  - author: SurfinNinja1
-    changes:
-      - type: Add
-        message: NC Loader
-    id: 4633
-    time: '2023-11-22T17:56:21.0000000+00:00'
-  - author: RealIHaveANameOfficial
-    changes:
-      - type: Fix
-        message: Stray cargo pallets on the Decade Dove have been removed.
-    id: 4634
-    time: '2023-11-22T21:38:01.0000000+00:00'
-  - author: dvir01
-    changes:
-      - type: Add
-        message: >-
-          NT listened to people needs, and now selling 4 piano like instruments in
-          cargo
-    id: 4635
-    time: '2023-11-25T22:34:28.0000000+00:00'
-  - author: Mnemotechnician
-    changes:
-      - type: Add
-        message: >-
-          NanoTrasen has outfitted your local Frontier outpost with an updated ID
-          card computer, which allows to rename shuttles! Make sure to ask your
-          station representative.
-    id: 4636
-    time: '2023-11-26T21:27:09.0000000+00:00'
-  - author: ErhardSteinhauer
-    changes:
-      - type: Add
-        message: >-
-          NT Rigger - a medium-sized dedicated engineering/atmospherics ship
-          suitable for daring deep space construction projects.
-    id: 4637
-    time: '2023-11-27T21:52:28.0000000+00:00'
-  - author: ErhardSteinhauer
-    changes:
-      - type: Add
-        message: NT Pioneer - Newbie Friendly Salvage Microship.
-    id: 4638
-    time: '2023-11-27T22:16:44.0000000+00:00'
-  - author: dvir01
-    changes:
-      - type: Tweak
-        message: >-
-          Ship lockers adjusted with items moving to vend machines, in another
-          news, NT stock is up!
-    id: 4639
-    time: '2023-11-27T22:32:20.0000000+00:00'
-  - author: FoxxoTrystan
-    changes:
-      - type: Remove
-        message: >-
-          Vulpkanin Speed bost (they are not default to 4.5 like all others
-          species)
-      - type: Remove
-        message: Vulpkanin Hunger/Thrist decay has been restored to default.
-      - type: Tweak
-        message: 'Vulpkanin DamageModifier has been tweaked, Heat: 1.3, Cold: 0.8.'
-      - type: Remove
-        message: Vulpkanin TemperatureProtection.
-      - type: Tweak
-        message: Changed Vulpkanin interaction from hugging to pats!
-      - type: Tweak
-        message: Changed Vulpkanin/Reptilian "unarmed" melee. (4 Slash, 1 Blunt)
-      - type: Add
-        message: Reptilian are immune to Misma.
-      - type: Tweak
-        message: >-
-          Vulpkanin/Repilian Diet has been changed to only eat: "Meat, Fruits,
-          Eggs, Bread"
-      - type: Tweak
-        message: 'Reptilian DamageModifier has been tweaked, Heat: 0.8.'
-      - type: Tweak
-        message: Changed Felinds "unarmed" melee. (3 Slash, 2 Blunt)
-      - type: Fix
-        message: Fixed Felinds Organs (Including Diet)
-      - type: Tweak
-        message: 'Moth DamageModifier has been tweaked, Cold: 0.8.'
-      - type: Tweak
-        message: >-
-          Moth Diet has been changed to only eat: "Cloth, Fruits" (Still able to
-          consume pills)
-      - type: Tweak
-        message: Diona war against glass shards/dices is over!
-      - type: Remove
-        message: Oni pry speed. (This is just... useless)
-      - type: Tweak
-        message: 'Oni Melee bonus tweaked: Stun, Blunt, Slash, Piercing, Asphyxiation: 20%'
-      - type: Tweak
-        message: Oni using guns will have +20% spread.
-      - type: Add
-        message: >-
-          Arachnid has now a special diet of only: "Fruits, Soup, BloodFood",
-          meaning they can drink Bloodbags or bite others creatures for food.
-      - type: Add
-        message: >-
-          Arachnid can now create cocoon that act like Straightjacket, cocoon
-          bodies also prevent rotting!
-      - type: Add
-        message: >-
-          Arachnid can now put webs on the floor that will slow non-spiders
-          species.
-      - type: Fix
-        message: Fixed some spider web resistance from "Wood" to "Web"
-      - type: Add
-        message: Added some new craftable web furnitures/objects.
-      - type: Remove
-        message: Reverted Arachnid Melee to default (same as humans)
-      - type: Add
-        message: >-
-          Short/Tall Attribute. (There a special whitelist for species meaning not
-          all specie will have the same effect).
-      - type: Add
-        message: >-
-          Gave Vulpkanins Short Whitelist, Felinds Tall Whitelist, Lizards Tall
-          Whitelist.
-      - type: Add
-        message: >-
-          New recepies for moth! (Cotton Pizza, Mothmallow, MothMoffin,
-          CottonSoup)
-      - type: Tweak
-        message: >-
-          Replaced Emercency Box Tin Food with prepacked sustenance bar (All
-          species can eat it!)
-      - type: Tweak
-        message: Nutribrick is eatable by all species.
-      - type: Add
-        message: Custom sprites for reptilians (A jester will be happy now!)
-    id: 4640
-    time: '2023-12-01T17:07:14.0000000+00:00'
-  - author: dvir01
-    changes:
-      - type: Add
-        message: Some of our crew started skipping on showers to save water.
-      - type: Add
-        message: >-
-          Added the air freshener to the vendomat vending machine to allow our
-          water saving crew to not smell so bad.
-    id: 4641
-    time: '2023-12-01T17:11:05.0000000+00:00'
-  - author: dvir01
-    changes:
-      - type: Tweak
-        message: Mail bags can fit more open mail.
-      - type: Tweak
-        message: >-
-          Mail is now made from normal paper that isn't infused with steel, paper
-          cuts wont hurt as much.
-      - type: Tweak
-        message: >-
-          Closed mail is a bit less bulky as it used to be and will fit into
-          reclaimers.
-    id: 4642
-    time: '2023-12-01T17:14:22.0000000+00:00'
-  - author: erhardsteinhauer
-    changes:
-      - type: Add
-        message: 'NT Liquidator: preflight checklist paper.'
-      - type: Tweak
-        message: 'NT Liquidator: reworked atmospherics setup.'
-    id: 4643
-    time: '2023-12-01T17:21:38.0000000+00:00'
-  - author: FoxxoTrystan
-    changes:
-      - type: Fix
-        message: PSB Size is now 2, STC key has return to the emerency box!
-    id: 4644
-    time: '2023-12-03T03:01:16.0000000+00:00'
-  - author: dvir01
-    changes:
-      - type: Tweak
-        message: >-
-          Vulp translators broke down from a forced firmware, Vulp will be getting
-          a voice implant for the main time.
-    id: 4645
-    time: '2023-12-04T17:44:27.0000000+00:00'
-  - author: FoxxoTrystan
-    changes:
-      - type: Add
-        message: cotton seeds are now available!
-    id: 4646
-    time: '2023-12-04T17:47:27.0000000+00:00'
-  - author: FoxxoTrystan
-    changes:
-      - type: Fix
-        message: All species can eat Crayons now... HMMMM CRAYONS....
-    id: 4647
-    time: '2023-12-04T17:52:09.0000000+00:00'
-  - author: dvir01
-    changes:
-      - type: Tweak
-        message: >-
-          Using welding tools on broken vending machines will restore them to
-          working order.
-    id: 4648
-    time: '2023-12-04T18:01:15.0000000+00:00'
-  - author: FoxxoTrystan
-    changes:
-      - type: Fix
-        message: Felinds can now fit back in bags! (normal size ones!)
-    id: 4649
-    time: '2023-12-04T18:07:07.0000000+00:00'
-  - author: dvir01
-    changes:
-      - type: Tweak
-        message: Trash bags in belts has a vacuum function now, TECHNOLOGY.
-    id: 4650
-    time: '2023-12-04T18:36:48.0000000+00:00'
-  - author: Cheackraze
-    changes:
-      - type: Fix
-        message: >-
-          Diona can now bump doors, pilot consoles, and have their footsteps heard
-          again
-    id: 4651
-    time: '2023-12-04T18:37:34.0000000+00:00'
-  - author: FoxxoTrystan
-    changes:
-      - type: Tweak
-        message: Diets got reverted for the moment.
-    id: 4652
-    time: '2023-12-04T18:39:07.0000000+00:00'
-  - author: erhardsteinhauer
-    changes:
-      - type: Add
-        message: >-
-          Textures for Mercenary related objects: locker, airlocks, missing
-          clothing (duffel, satchel, jumpskirt), PDA/ID/Job Icon, headset,
-          hardsuit with headpiece.
-    id: 4653
-    time: '2023-12-10T17:43:52.0000000+00:00'
-  - author: dvir01
-    changes:
-      - type: Remove
-        message: >-
-          Removed liquid O2 and N2 from cargo, moved them to salvage wrecks as
-          rare finds.
-    id: 4654
-    time: '2023-12-10T17:53:52.0000000+00:00'
-  - author: Blackszedows
-    changes:
-      - type: Tweak
-        message: Adjusted the sprites for diagonal tile decals.
-    id: 4655
-    time: '2023-12-10T17:55:22.0000000+00:00'
-  - author: FoxxoTrystan
-    changes:
-      - type: Remove
-        message: Tasers are no longer able to be researched.
-    id: 4656
-    time: '2023-12-10T17:56:55.0000000+00:00'
-  - author: dvir01
-    changes:
-      - type: Tweak
-        message: Psychologists jobs added to frontier outpost.
-    id: 4657
-    time: '2023-12-10T17:59:12.0000000+00:00'
-  - author: dvir01
-    changes:
-      - type: Add
-        message: Added the valet gear to the MailDrob
-    id: 4658
-    time: '2023-12-10T18:04:25.0000000+00:00'
-  - author: FoxxoTrystan
-    changes:
-      - type: Tweak
-        message: We just found out that Shotgun Crates has Krammers instead of Enforcers.
-    id: 4659
-    time: '2023-12-10T18:09:23.0000000+00:00'
-  - author: crystalHex
-    changes:
-      - type: Tweak
-        message: >-
-          The ore box can now pick up items in a certain range using an internal
-          magnet, store fragments and dump its contents onto the ground. The
-          magnet is disabled when the box is anchored. The ore box also has a
-          larger capacity and is more durable than before.
-    id: 4660
-    time: '2023-12-10T18:20:49.0000000+00:00'
-  - author: FoxxoTrystan
-    changes:
-      - type: Tweak
-        message: Misc Sprites Changes.
-    id: 4661
-    time: '2023-12-10T18:27:47.0000000+00:00'
-  - author: dvir001
-    changes:
-      - type: Add
-        message: Added Pride-O-Mat vender
-    id: 4662
-    time: '2023-12-10T18:32:14.0000000+00:00'
-  - author: dvir001
-    changes:
-      - type: Add
-        message: Added the X-01 MultiPhase Energy Gun for the Sheriff.
-    id: 4663
-    time: '2023-12-10T18:37:52.0000000+00:00'
-  - author: dvir001
-    changes:
-      - type: Tweak
-        message: >-
-          The mercenary job has received improvement, new gear, new locker, and
-          new access.
-    id: 4664
-    time: '2023-12-11T18:01:57.0000000+00:00'
-  - author: crystalHex
-    changes:
-      - type: Tweak
-        message: Changed the layout and look of the Dove slightly.
-    id: 4665
-    time: '2023-12-11T18:03:15.0000000+00:00'
-  - author: dvir001
-    changes:
-      - type: Add
-        message: Added the new lawyer and psychologist stamps.
-    id: 4666
-    time: '2023-12-11T18:15:55.0000000+00:00'
-  - author: erhardsteinhauer
-    changes:
-      - type: Add
-        message: New painting.
-      - type: Tweak
-        message: >-
-          Small QoL improvements for NT Legman, NT Pioneer, NT Rigger: added
-          preflight checklists.
-      - type: Tweak
-        message: NT Liquidator received newly created artwork.
-    id: 4667
-    time: '2023-12-11T18:19:03.0000000+00:00'
-  - author: RealIHaveANameOfficial
-    changes:
-      - type: Tweak
-        message: >-
-          Nanotransen has updated the layouts and locker contents of many shuttles
-          across the sector!
-    id: 4668
-    time: '2023-12-11T18:33:34.0000000+00:00'
-  - author: Cheackraze
-    changes:
-      - type: Add
-        message: >-
-          Syndicate Corps have started hiding smuggling containers on the
-          frontier. Visit local points of interest to find clues.
-    id: 4669
-    time: '2023-12-15T20:39:18.0000000+00:00'
-  - author: Qulibly
-    changes:
-      - type: Add
-        message: >-
-          Added new Argenti Type 20 revolver. You can find it in LiberationVend.
-          Any Gunslinger will love it.
-    id: 4670
-    time: '2023-12-15T21:57:29.0000000+00:00'
-  - author: erhardsteinhauer
-    changes:
-      - type: Tweak
-        message: >-
-          ICR Chisel, NC Mission, NC Prospector, NR Sparrow were retrofitted with
-          atmos setups.
-    id: 4671
-    time: '2023-12-17T17:25:31.0000000+00:00'
-  - author: mnemosynium
-    changes:
-      - type: Fix
-        message: NC Loader is no longer freezing by default.
-      - type: Remove
-        message: Removed security mask from inside Loader's walls.
-    id: 4672
-    time: '2023-12-17T17:26:29.0000000+00:00'
-  - author: InsanityMoose
-    changes:
-      - type: Add
-        message: The shuttle console radar now has an option to hide shuttle labels
-    id: 4673
-    time: '2023-12-17T17:28:48.0000000+00:00'
-  - author: erhardsteinhauer
-    changes:
-      - type: Add
-        message: >-
-          Added crossbow with assortment of bolts and special quiver, new items
-          can be crafted.
-    id: 4674
-    time: '2023-12-17T18:55:39.0000000+00:00'
-  - author: RealIHaveANameOfficial
-    changes:
-      - type: Tweak
-        message: >-
-          The Anomalous lab has been heavily reinforced due to ongoing reports of
-          destructive looters.
-    id: 4675
-    time: '2023-12-17T19:02:53.0000000+00:00'
-  - author: Mnemotechnician
-    changes:
-      - type: Add
-        message: >-
-          Cryosleep chambers now allow you to shove others inside! Do not try to
-          put dead bodies inside, though.
-      - type: Add
-        message: You can now wake up from cryosleep as a ghost.
-    id: 4676
-    time: '2023-12-17T22:17:30.0000000+00:00'
-  - author: Cheackraze
-    changes:
-      - type: Tweak
-        message: >-
-          Security eavesdropping has been curtailed, smuggler drops will reveal
-          less info to security.
-    id: 4677
-    time: '2023-12-17T22:36:59.0000000+00:00'
-  - author: Ubaser
-    changes:
-      - type: Add
-        message: >-
-          Added the NR-Investigator, a small salvage shuttle designed for
-          researching artifacts.
-    id: 4678
-    time: '2023-12-18T21:25:04.0000000+00:00'
-  - author: crystalHex
-    changes:
-      - type: Add
-        message: Added DYS Dragonfly - a salvage/cargo freighter with a chemistry wing
-    id: 4679
-    time: '2023-12-18T21:43:29.0000000+00:00'
-  - author: Leander
-    changes:
-      - type: Add
-        message: >-
-          Nanotrasen just ended building their newest prisoner transport ship, now
-          expedition capable!
-    id: 4680
-    time: '2023-12-18T22:10:03.0000000+00:00'
-  - author: dvir01
-    changes:
-      - type: Add
-        message: >-
-          Added new crates to cargo! surgery, janitorial supplies B, bulk space
-          cleaner, janitorial trolley & cart, freezer
-      - type: Tweak
-        message: >-
-          Thrusters and gyros will now arrive in crates in cargo and wont be stuck
-          to the floor.
-    id: 4681
-    time: '2023-12-21T18:21:40.0000000+00:00'
-  - author: dvir001
-    changes:
-      - type: Add
-        message: Added the STC stamp.
-    id: 4682
-    time: '2023-12-21T18:22:52.0000000+00:00'
-  - author: erhardsteinhauer
-    changes:
-      - type: Tweak
-        message: Air Alarm parameters are now can be altered by Captains.
-    id: 4683
-    time: '2023-12-21T18:24:11.0000000+00:00'
-  - author: mnemosynium
-    changes:
-      - type: Fix
-        message: Removed access restriction from the bar on the Barge
-    id: 4684
-    time: '2023-12-21T18:24:49.0000000+00:00'
-  - author: Mnemotechnician
-    changes:
-      - type: Fix
-        message: Cryopods should now correctly accept SSD people.
-    id: 4685
-    time: '2023-12-21T19:39:34.0000000+00:00'
-  - author: DustScoundrel
-    changes:
-      - type: Add
-        message: Added Beacon Outpost POI for the cult-inclined.
-    id: 4686
-    time: '2023-12-21T20:16:09.0000000+00:00'
-  - author: dvir01
-    changes:
-      - type: Add
-        message: Added the McCargo ship, get your very own McCargo franchisee today!
-    id: 4687
-    time: '2023-12-21T21:07:38.0000000+00:00'
-  - author: DustScoundrel
-    changes:
-      - type: Add
-        message: Added the Garden, a small botany vessel.
-    id: 4688
-    time: '2023-12-21T21:08:09.0000000+00:00'
-  - author: DustScoundrel
-    changes:
-      - type: Add
-        message: Added Grifty's Gas and Grub bluespace POI
-    id: 4689
-    time: '2023-12-21T21:58:47.0000000+00:00'
-  - author: erhardsteinhauer
-    changes:
-      - type: Add
-        message: Added NM Searchlight - a small search and rescue vessel.
-    id: 4690
-    time: '2023-12-21T22:15:01.0000000+00:00'
-  - author: crystalHex
-    changes:
-      - type: Tweak
-        message: Minor tweaks to the Pulse.
-    id: 4691
-    time: '2023-12-21T22:19:44.0000000+00:00'
-  - author: dvir01
-    changes:
-      - type: Tweak
-        message: Added more condiments to the condiments stand
-    id: 4692
-    time: '2023-12-21T22:28:11.0000000+00:00'
-  - author: Wolfhauler
-    changes:
-      - type: Add
-        message: Added the Spectre
-    id: 4693
-    time: '2023-12-22T00:18:24.0000000+00:00'
-  - author: MagnusCrowe
-    changes:
-      - type: Add
-        message: Added the "Opportunity" prison expedition ship.
-    id: 4694
-    time: '2023-12-22T02:19:37.0000000+00:00'
-  - author: MagnusCrowe
-    changes:
-      - type: Add
-        message: Added SR carapace!
-      - type: Tweak
-        message: Removed speed penalty from captain's carapace!
-    id: 4695
-    time: '2023-12-23T21:09:01.0000000+00:00'
-  - author: erhardsteinhauer
-    changes:
-      - type: Tweak
-        message: >-
-          PietyVend holds a bigger stock and can be restocked like other cloth
-          vendomats.
-    id: 4696
-    time: '2023-12-24T01:09:59.0000000+00:00'
-  - author: FoxxoTrystan
-    changes:
-      - type: Tweak
-        message: >-
-          Security are unable to pick detailed signals from arriving BlackMarket
-          Shipyards.
-    id: 4697
-    time: '2023-12-24T01:11:10.0000000+00:00'
-  - author: dvir01
-    changes:
-      - type: Tweak
-        message: Junk food price adjust to inflation.
-    id: 4698
-    time: '2023-12-24T03:25:59.0000000+00:00'
-  - author: dvir01
-    changes:
-      - type: Tweak
-        message: >-
-          The Bison and SV ships moved to the scrapyard shipyard, possibly found
-          in the Frontier maints.
-    id: 4699
-    time: '2023-12-24T13:56:42.0000000+00:00'
-  - author: Cheackraze
-    changes:
-      - type: Add
-        message: >-
-          Added the prisoner role to a select few security ships. Whitelisted
-          only.
-    id: 4700
-    time: '2023-12-24T15:51:57.0000000+00:00'
-  - author: crystalHex
-    changes:
-      - type: Tweak
-        message: >-
-          The magnet on the ore box (and ore bag) can now be toggled through the
-          context menu.
-      - type: Tweak
-        message: The ore box can now go under plastic flaps.
-    id: 4701
-    time: '2023-12-24T15:59:51.0000000+00:00'
-  - author: erhardsteinhauer
-    changes:
-      - type: Add
-        message: Added new clothes for Chaplains. Check nearest PietyVend.
-    id: 4702
-    time: '2023-12-25T00:06:07.0000000+00:00'
-  - author: erhardsteinhauer
-    changes:
-      - type: Add
-        message: Added weapon racks. Can be constructed.
-    id: 4703
-    time: '2023-12-25T10:53:06.0000000+00:00'
-  - author: dvir01
-    changes:
-      - type: Tweak
-        message: Voice masks over radio shows you as "Unknown".
-    id: 4704
-    time: '2023-12-25T11:22:17.0000000+00:00'
-  - author: Mnemotechnician
-    changes:
-      - type: Add
-        message: Added a new wearable bell item to the theater vend.
-    id: 4705
-    time: '2023-12-26T16:28:47.0000000+00:00'
-  - author: erhardsteinhauer
-    changes:
-      - type: Add
-        message: Added NC Lantern - a medium-sized ship for Frontier Chaplains.
-    id: 4706
-    time: '2023-12-26T23:44:44.0000000+00:00'
-  - author: erhardsteinhauer
-    changes:
-      - type: Add
-        message: Added kegs. Bartenders rejoice.
-    id: 4707
-    time: '2023-12-27T13:48:52.0000000+00:00'
-  - author: Cheackraze
-    changes:
-      - type: Tweak
-        message: Smuggling crate chance lowered from 50% to ~42%
-      - type: Tweak
-        message: Dead drop timer raised from 10-40 minutes to 15-45 minutes.
-    id: 4708
-    time: '2023-12-27T14:00:13.0000000+00:00'
-  - author: erhardsteinhauer
-    changes:
-      - type: Tweak
-        message: Tweaked Bocadillo - added atmos and drain.
-    id: 4709
-    time: '2023-12-29T01:00:20.0000000+00:00'
-  - author: erhardsteinhauer
-    changes:
-      - type: Tweak
-        message: Tweaked Honker - added atmos setup.
-    id: 4710
-    time: '2023-12-29T01:17:00.0000000+00:00'
-  - author: dvir01
-    changes:
-      - type: Add
-        message: Mercenary groups started to setup bases on lava planets.
-    id: 4711
-    time: '2023-12-29T02:36:11.0000000+00:00'
-  - author: erhardsteinhauer
-    changes:
-      - type: Add
-        message: Added notice boards. Accessible through construction menu.
-    id: 4712
-    time: '2023-12-29T11:40:29.0000000+00:00'
-  - author: Mnemotechnician
-    changes:
-      - type: Tweak
-        message: >-
-          Crematoriums can no longer be used to cremate alive mobs and players
-          with an active soul
-      - type: Tweak
-        message: >-
-          Cloning now preserves your size. Small creatures will no longer become
-          massive after being cloned!
-    id: 4713
-    time: '2023-12-29T17:09:12.0000000+00:00'
-  - author: dvir001
-    changes:
-      - type: Add
-        message: Added squeeze bottles for ketchup & mustard.
-    id: 4714
-    time: '2023-12-30T09:42:41.0000000+00:00'
-  - author: crystalHex
-    changes:
-      - type: Tweak
-        message: The EngiVend now sells geiger counters and holofan projectors.
-      - type: Tweak
-        message: The Vendomat now sells glass beakers.
-    id: 4715
-    time: '2023-12-30T16:59:00.0000000+00:00'
-  - author: dvir01
-    changes:
-      - type: Add
-        message: Added digging dirt.
-    id: 4716
-    time: '2024-01-01T02:51:14.0000000+00:00'
-  - author: erhardsteinhauer
-    changes:
-      - type: Tweak
-        message: >-
-          Tweaked Mail Truck - added rudimentary atmos, replaced APUs with
-          P.A.C.M.A.N.
-    id: 4717
-    time: '2024-01-01T03:02:00.0000000+00:00'
-  - author: erhardsteinhauer
-    changes:
-      - type: Tweak
-        message: Tweaked Pulse - replaced APUs with P.A.C.M.A.N.
-    id: 4718
-    time: '2024-01-01T03:05:22.0000000+00:00'
-  - author: MagnusCrowe
-    changes:
-      - type: Add
-        message: Added station guard jumpsuit and jumpskirt.
-    id: 4719
-    time: '2024-01-01T17:00:12.0000000+00:00'
-  - author: GingerAvalanche
-    changes:
-      - type: Add
-        message: Shuttle console display UI now shows ship name and designation
-    id: 4720
-    time: '2024-01-01T18:06:11.0000000+00:00'
-  - author: GhostPrince
-    changes:
-      - type: Add
-        message: Janigang has arrived in your lobby screens!
-    id: 4721
-    time: '2024-01-01T22:42:45.0000000+00:00'
-  - author: dvir01
-    changes:
-      - type: Tweak
-        message: Felinids now meow out their words. They can also sigh now.
-      - type: Add
-        message: Added a fluffy tail for the felinids.
-      - type: Add
-        message: Vulpkanins can now Sigh, Sneeze, Cough, Cry and Whistle.
-    id: 4722
-    time: '2024-01-02T01:24:39.0000000+00:00'
-  - author: erhardsteinhauer
-    changes:
-      - type: Tweak
-        message: >-
-          Tweaked Pioneer - replaced ore processor with ore boxes. Note that raw
-          plasma ore can be used as a fuel for generator.
-    id: 4723
-    time: '2024-01-02T01:39:45.0000000+00:00'
-  - author: erhardsteinhauer
-    changes:
-      - type: Add
-        message: Added Weapon Racks variations - Security, Command, Salvage, Mercenary.
-      - type: Fix
-        message: Fixed Weapon Rack acting as lockers in disguise.
-    id: 4724
-    time: '2024-01-02T23:06:46.0000000+00:00'
-  - author: erhardsteinhauer
-    changes:
-      - type: Add
-        message: Added semitransparent plastic kegs.
-    id: 4725
-    time: '2024-01-02T23:07:51.0000000+00:00'
-  - author: dvir01
-    changes:
-      - type: Tweak
-        message: Felinds can now Sneezes. Cough, Cry and Whistle.
-    id: 4726
-    time: '2024-01-02T23:26:26.0000000+00:00'
-  - author: erhardsteinhauer
-    changes:
-      - type: Tweak
-        message: You can customize you clown shoes. Check out construction menu.
-    id: 4727
-    time: '2024-01-02T23:42:17.0000000+00:00'
-  - author: dvir01
-    changes:
-      - type: Add
-        message: Happy honk vend now sells Bulk Mystery Figurines box.
-    id: 4728
-    time: '2024-01-03T00:21:10.0000000+00:00'
-  - author: Mnemotechnician
-    changes:
-      - type: Add
-        message: >-
-          Added an IFF filtering feature to the shuttle console UI, allowing to
-          search for specific IFFs
-    id: 4729
-    time: '2024-01-04T05:02:27.0000000+00:00'
-  - author: erhardsteinhauer
-    changes:
-      - type: Add
-        message: Added wall-mounted suit storage units.
-    id: 4730
-    time: '2024-01-06T14:11:09.0000000+00:00'
-  - author: erhardsteinhauer
-    changes:
-      - type: Tweak
-        message: Tweaked Barge - added waste loop to atmos.
-    id: 4731
-    time: '2024-01-07T16:12:03.0000000+00:00'
-  - author: Mnemotechnician
-    changes:
-      - type: Tweak
-        message: >-
-          The shipyard console on the Empress was changed to only sell small
-          security ships
-      - type: Tweak
-        message: >-
-          The Cleric, the Rogue and the Fighter are now only available from the
-          Empresses shipyard console.
-    id: 4732
-    time: '2024-01-07T19:28:57.0000000+00:00'
-  - author: TsjipTsjip
-    changes:
-      - type: Tweak
-        message: Praeda was reworked.
-    id: 4733
-    time: '2024-01-07T19:48:50.0000000+00:00'
-  - author: TsjipTsjip
-    changes:
-      - type: Tweak
-        message: Sprinter was reworked.
-    id: 4734
-    time: '2024-01-07T20:45:57.0000000+00:00'
-  - author: ghostprince
-    changes:
-      - type: Add
-        message: NT Has added more ingredients to the ChefVend to allow ease of cooking.
-    id: 4735
-    time: '2024-01-08T23:57:21.0000000+00:00'
-  - author: SungYandy
-    changes:
-      - type: Add
-        message: >-
-          NT Provided the janitors with fancy new lockers, coming to your ships
-          soon.
-    id: 4736
-    time: '2024-01-09T03:52:40.0000000+00:00'
-  - author: erhardsteinhauer
-    changes:
-      - type: Add
-        message: >-
-          Added tabletop variants to common computer consoles. Available for
-          mappers right now.
-    id: 4737
-    time: '2024-01-09T16:22:12.0000000+00:00'
-  - author: MagnusCrowe
-    changes:
-      - type: Add
-        message: Added four new xeno spawners for mapping!
-    id: 4738
-    time: '2024-01-10T01:20:44.0000000+00:00'
-  - author: MagnusCrowe
-    changes:
-      - type: Tweak
-        message: Reduced the number and difficulty of the xenos at the lab.
-    id: 4739
-    time: '2024-01-10T02:40:28.0000000+00:00'
-  - author: Cheackraze
-    changes:
-      - type: Add
-        message: The Syndicate have increased the defenses on their smuggling drops.
-      - type: Tweak
-        message: Changed the spawn rates and percentages of dead drops.
-    id: 4740
-    time: '2024-01-11T20:39:39.0000000+00:00'
-  - author: Cheackraze
-    changes:
-      - type: Add
-        message: >-
-          Added the Public Transit system to a limited number of Points of
-          Interest
-      - type: Fix
-        message: Fixed Janitors spawning on the wrong station at round-start.
-    id: 4741
-    time: '2024-01-11T20:42:23.0000000+00:00'
-  - author: VividPups
-    changes:
-      - type: Add
-        message: Added the USS Mayflower expeditions shuttle
-    id: 4742
-    time: '2024-01-12T02:37:24.0000000+00:00'
-  - author: dvir01
-    changes:
-      - type: Tweak
-        message: Anomaly generator now require bananium processed ore.
-    id: 4743
-    time: '2024-01-12T02:57:26.0000000+00:00'
-  - author: Mnemotechnician
-    changes:
-      - type: Add
-        message: >-
-          Added a mothership console to the Caduceus, offering small medical
-          ships.
-    id: 4744
-    time: '2024-01-14T01:16:16.0000000+00:00'
-  - author: Lokey82
-    changes:
-      - type: Add
-        message: Added the NT Stellaris, A new theatre ship.
-    id: 4745
-    time: '2024-01-14T16:11:17.0000000+00:00'
-  - author: VividPups
-    changes:
-      - type: Tweak
-        message: >-
-          Mayflower - Replaced wall-mounted lockers of the Merc and Prisoner with
-          regular ones, removed loose .45 cal ammo and speedloaders.
-    id: 4746
-    time: '2024-01-14T16:19:12.0000000+00:00'
-  - author: ghostprince
-    changes:
-      - type: Tweak
-        message: >-
-          Added the new AutoTune vender, sitting on frontier and selling all the
-          instrument you are looking for, might or might not have some hidden
-          secrets in its inventory.
-    id: 4747
-    time: '2024-01-14T22:00:29.0000000+00:00'
-  - author: Cheackraze
-    changes:
-      - type: Tweak
-        message: >-
-          The public transit shuttle will now announce its next destination to
-          local chat on both arrival and departure
-      - type: Fix
-        message: Fixed the public transit shuttle from spawning twice each round
-    id: 4748
-    time: '2024-01-15T00:13:42.0000000+00:00'
-  - author: erhardsteinhauer
-    changes:
-      - type: Add
-        message: Pilot Job with some job related drip. Check AstroVend for new looks.
-    id: 4749
-    time: '2024-01-15T01:04:57.0000000+00:00'
-  - author: Mnemotechnician
-    changes:
-      - type: Add
-        message: Scientists have discovered that small creatures can sleep inside bags.
-    id: 4750
-    time: '2024-01-15T01:40:21.0000000+00:00'
-  - author: Mnemotechnician and GreaseMonk
-    changes:
-      - type: Add
-        message: Added job counters to the late-join menu.
-      - type: Fix
-        message: The late-join menu now correctly sorts and filters shuttles.
-    id: 4751
-    time: '2024-01-18T23:15:46.0000000+00:00'
-  - author: FoxxoTrystan
-    changes:
-      - type: Add
-        message: A ton of new plushies has arrived on the sector!
-      - type: Add
-        message: >-
-          Prize counter are here, get your prizes by winning games and getting
-          prize tickets! and find prize balls!
-    id: 4752
-    time: '2024-01-18T23:23:38.0000000+00:00'
-  - author: YumiGumi
-    changes:
-      - type: Tweak
-        message: Altered the SLI ships to bring them into line with mapping standards
-    id: 4753
-    time: '2024-01-18T23:24:51.0000000+00:00'
-  - author: dvir01
-    changes:
-      - type: Add
-        message: >-
-          Added the McDelivery to the McCargo on ship shipyard, now you can do
-          your fast food delivery with your very own fast food delivery ship.
-    id: 4754
-    time: '2024-01-21T18:52:29.0000000+00:00'
-  - author: MagnusCrowe
-    changes:
-      - type: Add
-        message: Added plasteel arming sword!
-    id: 4755
-    time: '2024-01-22T12:14:42.0000000+00:00'
-  - author: FoxxoTrystan
-    changes:
-      - type: Add
-        message: 'Xeeenoooossss Lobby Art by: gentlebutter'
-      - type: Add
-        message: 'Secrun Lobby Art by: GhostPrince'
-      - type: Remove
-        message: Upstream Lobby Arts
-    id: 4756
-    time: '2024-01-22T21:13:12.0000000+00:00'
-  - author: TsjipTsjip
-    changes:
-      - type: Fix
-        message: The SLI Bazaar no longer spaces itself after purchase.
-    id: 4757
-    time: '2024-01-22T21:32:58.0000000+00:00'
-  - author: erhardsteinhauer
-    changes:
-      - type: Add
-        message: Added NC Kilderkin - bar/brewery ship.
-    id: 4758
-    time: '2024-01-24T01:30:58.0000000+00:00'
-  - author: McBosserson
-    changes:
-      - type: Add
-        message: Shibamata as lobby song
-    id: 4759
-    time: '2024-01-24T19:07:40.0000000+00:00'
-  - author: dvir01
-    changes:
-      - type: Add
-        message: Added a small gyro to be used in smaller ships.
-    id: 4760
-    time: '2024-01-24T22:24:47.0000000+00:00'
-  - author: dvir01
-    changes:
-      - type: Add
-        message: >-
-          NT Added the security guard job to frontier to help SR & STC keep the
-          outpost safe.
-    id: 4761
-    time: '2024-01-24T22:30:31.0000000+00:00'
-  - author: dvir01
-    changes:
-      - type: Add
-        message: Added ashtray to the shadycig vender.
-    id: 4762
-    time: '2024-01-24T22:34:48.0000000+00:00'
-  - author: erhardsteinhauer
-    changes:
-      - type: Add
-        message: Added NC Harbormaster, a tugboat.
-    id: 4763
-    time: '2024-01-25T00:52:47.0000000+00:00'
-  - author: erhardsteinhauer
-    changes:
-      - type: Tweak
-        message: Updated NC Legman to current mapping standards.
-    id: 4764
-    time: '2024-01-25T01:11:35.0000000+00:00'
-  - author: erhardsteinhauer
-    changes:
-      - type: Tweak
-        message: >-
-          Updated NT Rigger to current mapping standards, renamed NT Rigger to NT
-          Gasbender, added mothership console.
-    id: 4765
-    time: '2024-01-25T02:27:26.0000000+00:00'
-  - author: erhardsteinhauer
-    changes:
-      - type: Tweak
-        message: Updated NM Searchlight to current mapping standards.
-    id: 4766
-    time: '2024-01-25T02:31:54.0000000+00:00'
-  - author: erhardsteinhauer
-    changes:
-      - type: Tweak
-        message: Updated NC Lantern to current mapping standards, updated atmos.
-    id: 4767
-    time: '2024-01-25T02:35:54.0000000+00:00'
-  - author: erhardsteinhauer
-    changes:
-      - type: Tweak
-        message: Updated NC Pioneer to current mapping standards.
-    id: 4768
-    time: '2024-01-25T02:43:22.0000000+00:00'
-  - author: erhardsteinhauer
-    changes:
-      - type: Tweak
-        message: Updated ICR Chisel to current mapping standards.
-    id: 4769
-    time: '2024-01-25T03:22:37.0000000+00:00'
-  - author: TsjipTsjip
-    changes:
-      - type: Add
-        message: >-
-          Added the NFSD outpost, a new base of operations for the Sheriff and
-          their subordinates!
-    id: 4770
-    time: '2024-01-27T16:31:09.0000000+00:00'
-  - author: erhardsteinhauer
-    changes:
-      - type: Tweak
-        message: Updated NC Mail to current mapping standards.
-    id: 4771
-    time: '2024-01-28T13:33:42.0000000+00:00'
-  - author: erhardsteinhauer
-    changes:
-      - type: Tweak
-        message: Updated NC Mission to current mapping standards.
-    id: 4772
-    time: '2024-01-28T13:59:17.0000000+00:00'
-  - author: TsjipTsjip
-    changes:
-      - type: Remove
-        message: Biomass from frontier outpost. (Experimental change, may get reverted.)
-    id: 4773
-    time: '2024-01-28T14:18:46.0000000+00:00'
-  - author: erhardsteinhauer
-    changes:
-      - type: Tweak
-        message: >-
-          Updated NC Bocadillo to current mapping standards plus made some QoL
-          changes.
-    id: 4774
-    time: '2024-01-28T15:21:02.0000000+00:00'
-  - author: erhardsteinhauer
-    changes:
-      - type: Tweak
-        message: >-
-          Updated NC Liquidator to current mapping standards, simplified atmos
-          setup.
-    id: 4775
-    time: '2024-01-28T15:49:40.0000000+00:00'
-  - author: erhardsteinhauer
-    changes:
-      - type: Tweak
-        message: Updated NC Barge to current mapping standards.
-    id: 4776
-    time: '2024-01-28T16:12:33.0000000+00:00'
-  - author: erhardsteinhauer
-    changes:
-      - type: Tweak
-        message: Updated NC Prospector to current mapping standards.
-    id: 4777
-    time: '2024-01-28T17:35:40.0000000+00:00'
-  - author: erhardsteinhauer
-    changes:
-      - type: Tweak
-        message: Updated HS Garden to current mapping standards.
-    id: 4778
-    time: '2024-01-28T18:20:52.0000000+00:00'
-  - author: erhardsteinhauer
-    changes:
-      - type: Fix
-        message: Fixed the problem with tabletop consoles.
-    id: 4779
-    time: '2024-01-29T11:03:59.0000000+00:00'
-  - author: erhardsteinhauer
-    changes:
-      - type: Fix
-        message: Fixed interaction angles for Suit Wallstorage Units. Probably.
-    id: 4780
-    time: '2024-01-29T14:56:18.0000000+00:00'
-  - author: erhardsteinhauer
-    changes:
-      - type: Tweak
-        message: Updated KL Bulker to current mapping standards.
-    id: 4781
-    time: '2024-01-29T16:01:49.0000000+00:00'
-  - author: erhardsteinhauer
-    changes:
-      - type: Tweak
-        message: Updated NC WaveShot to current mapping standards.
-    id: 4782
-    time: '2024-01-29T16:58:45.0000000+00:00'
-  - author: dvir01
-    changes:
-      - type: Tweak
-        message: >-
-          Cargo has moved some of the crates items to vending machines, Implant to
-          medical, cloth to theater, toys to cuddly critter.
-    id: 4783
-    time: '2024-01-29T17:04:22.0000000+00:00'
-  - author: erhardsteinhauer
-    changes:
-      - type: Tweak
-        message: Updated HS Garden to current mapping standards.
-    id: 4784
-    time: '2024-01-29T17:04:57.0000000+00:00'
-  - author: dvir01
-    changes:
-      - type: Add
-        message: >-
-          Plasma and uranium generators can now auto insert fuel with internal
-          magnet, toggle the magnet to on via the verb menu UI.
-      - type: Add
-        message: >-
-          Lathes can now auto insert materials, toggle the magnet to on via the
-          verb menu UI.
-    id: 4785
-    time: '2024-01-29T17:07:42.0000000+00:00'
-  - author: erhardsteinhauer
-    changes:
-      - type: Tweak
-        message: Updated KC Crescent to current mapping standards.
-    id: 4786
-    time: '2024-01-29T22:22:15.0000000+00:00'
-  - author: erhardsteinhauer
-    changes:
-      - type: Tweak
-        message: Updated NC Esquire to current mapping standards.
-    id: 4787
-    time: '2024-01-30T11:45:52.0000000+00:00'
-  - author: erhardsteinhauer
-    changes:
-      - type: Tweak
-        message: Updated NT Praeda to current mapping standards.
-    id: 4788
-    time: '2024-01-30T12:00:50.0000000+00:00'
-  - author: erhardsteinhauer
-    changes:
-      - type: Tweak
-        message: Updated NC Skipper to current mapping standards.
-    id: 4789
-    time: '2024-01-30T12:16:33.0000000+00:00'
-  - author: erhardsteinhauer
-    changes:
-      - type: Tweak
-        message: Updated NC Rosebud Mk I to current mapping standards.
-    id: 4790
-    time: '2024-01-30T14:31:13.0000000+00:00'
-  - author: erhardsteinhauer
-    changes:
-      - type: Tweak
-        message: Updated PTS to current mapping standards.
-    id: 4791
-    time: '2024-01-30T15:09:50.0000000+00:00'
-  - author: erhardsteinhauer
-    changes:
-      - type: Tweak
-        message: Updated Pathfinder to current mapping standards.
-    id: 4792
-    time: '2024-01-30T15:39:54.0000000+00:00'
-  - author: erhardsteinhauer
-    changes:
-      - type: Tweak
-        message: Updated SV Nugget to current mapping standards.
-    id: 4793
-    time: '2024-01-30T16:39:36.0000000+00:00'
-  - author: Mnemotechnician
-    changes:
-      - type: Fix
-        message: >-
-          NanoTrasen cloning facilities no longer cause tall lizards, small
-          vulpkanin, and tall felinids to have their body weight doubled.
-    id: 4794
-    time: '2024-01-31T14:32:30.0000000+00:00'
-  - author: erhardsteinhauer
-    changes:
-      - type: Add
-        message: Added pilot's mask, pilot's webbing.
-    id: 4795
-    time: '2024-01-31T15:15:04.0000000+00:00'
-  - author: TsjipTsjip
-    changes:
-      - type: Tweak
-        message: >-
-          NFSD Outpost should now be practicing proper social distancing towards
-          Frontier Outpost.
-    id: 4796
-    time: '2024-02-02T00:56:13.0000000+00:00'
-  - author: erhardsteinhauer
-    changes:
-      - type: Tweak
-        message: Updated NM Pulse to current mapping standards.
-    id: 4797
-    time: '2024-02-02T18:48:50.0000000+00:00'
-  - author: erhardsteinhauer
-    changes:
-      - type: Tweak
-        message: Updated NM Helix to current mapping standards.
-    id: 4798
-    time: '2024-02-02T18:49:05.0000000+00:00'
-  - author: erhardsteinhauer
-    changes:
-      - type: Tweak
-        message: Updated (and slightly reworked) NR Sparrow to current mapping standards.
-    id: 4799
-    time: '2024-02-02T23:12:12.0000000+00:00'
-  - author: dvir01
-    changes:
-      - type: Add
-        message: Added clown & mime gear to AutoDrob.
-    id: 4800
-    time: '2024-02-03T17:56:47.0000000+00:00'
-  - author: dvir01
-    changes:
-      - type: Add
-        message: Added small gyro and thrusters to cargo and sci tech.
-    id: 4801
-    time: '2024-02-03T17:58:48.0000000+00:00'
-  - author: dvir01
-    changes:
-      - type: Tweak
-        message: Emotional support cats can now swap hats (Mail, Pirate, Chef)
-    id: 4802
-    time: '2024-02-03T17:59:55.0000000+00:00'
-  - author: dvir01
-    changes:
-      - type: Add
-        message: Added ForensicScanner & BoxForensicPad to SecTech & BountyVend
-    id: 4803
-    time: '2024-02-03T18:13:54.0000000+00:00'
-  - author: Mnemotechnician
-    changes:
-      - type: Tweak
-        message: The tall trait no longer makes cats and lizards heavier.
-    id: 4804
-    time: '2024-02-04T17:13:35.0000000+00:00'
-  - author: IData-RedactedI
-    changes:
-      - type: Add
-        message: Added a new piece of lobby art, inspire the workforce!
-    id: 4805
-    time: '2024-02-04T17:50:01.0000000+00:00'
-  - author: Cheackraze
-    changes:
-      - type: Tweak
-        message: Changed some ghost roles to require white list
-      - type: Tweak
-        message: Enabled Shadow biome for expeditions
-      - type: Tweak
-        message: Merged Upstream. See adjacent tab for more info.
-      - type: Tweak
-        message: Helix, Caduceus, and Crescent has new chemistry machines.
-    id: 4806
-    time: '2024-02-08T15:59:18.0000000+00:00'
-  - author: Cheackraze
-    changes:
-      - type: Fix
-        message: Fixed fax machines
-    id: 4807
-    time: '2024-02-08T22:57:34.0000000+00:00'
-  - author: Cheackraze
-    changes:
-      - type: Fix
-        message: Fixed bluespace events deleting people
-    id: 4808
-    time: '2024-02-08T23:11:23.0000000+00:00'
-  - author: ErhardSteinhauer
-    changes:
-      - type: Add
-        message: >-
-          Added a variety of messenger bags, check outfit vendomats near you.
-          Thanks to dvir001 messenger bags are available as starting loadout.
-    id: 4809
-    time: '2024-02-09T01:22:44.0000000+00:00'
-  - author: erhardsteinhauer
-    changes:
-      - type: Add
-        message: >-
-          NT is concerned with work performance of Mail Delivery Service and
-          issued new equipment to enhance it: mail capsules and mail capsule
-          launcher.
-    id: 4810
-    time: '2024-02-10T14:11:20.0000000+00:00'
-  - author: MagnusCrowe
-    changes:
-      - type: Tweak
-        message: Mapping guidelines update for Opportunity.
-    id: 4811
-    time: '2024-02-12T21:03:56.0000000+00:00'
-  - author: erhardsteinhauer
-    changes:
-      - type: Add
-        message: >-
-          Added buildable entities: secret doors (wood, reinforced, shuttle,
-          uranium). And some diagonal walls for mappers.
-    id: 4812
-    time: '2024-02-12T21:08:52.0000000+00:00'
-  - author: dvir01
-    changes:
-      - type: Add
-        message: >-
-          NT Now provide the SR and Sheriff with the new DEMAG cryptographic
-          resequencer, currently allowing them to unhack vending machines, doors
-          and lockers with more to come soon.
-    id: 4813
-    time: '2024-02-12T22:35:38.0000000+00:00'
-  - author: dvir01
-    changes:
-      - type: Tweak
-        message: CE suit 100<95% rad protection.
-    id: 4814
-    time: '2024-02-12T22:55:59.0000000+00:00'
-  - author: MagnusCrowe
-    changes:
-      - type: Remove
-        message: Removed syndicate turret box from Caduceus.
-    id: 4815
-    time: '2024-02-13T01:16:22.0000000+00:00'
-  - author: erhardsteinhauer
-    changes:
-      - type: Tweak
-        message: New diagonal windows now match Frontier windows.
-    id: 4816
-    time: '2024-02-14T16:01:20.0000000+00:00'
-  - author: erhardsteinhauer
-    changes:
-      - type: Tweak
-        message: Shuttle Secret doors are actually constructible now.
-    id: 4817
-    time: '2024-02-15T01:13:24.0000000+00:00'
-  - author: erhardsteinhauer
-    changes:
-      - type: Tweak
-        message: Updated NT Honker to new mapping standards.
-    id: 4818
-    time: '2024-02-15T01:19:24.0000000+00:00'
-  - author: erhardsteinhauer
-    changes:
-      - type: Tweak
-        message: Updated NR Phoenix to current mapping standards.
-    id: 4819
-    time: '2024-02-15T01:23:34.0000000+00:00'
-  - author: erhardsteinhauer
-    changes:
-      - type: Tweak
-        message: Updated NT Comet to current mapping standards.
-    id: 4820
-    time: '2024-02-15T01:25:18.0000000+00:00'
-  - author: ThatOneGoblin25
-    changes:
-      - type: Add
-        message: Added sparrow.yml, which re-lists the vessel in the shipyard again.
-    id: 4821
-    time: '2024-02-15T01:30:09.0000000+00:00'
-  - author: erhardsteinhauer
-    changes:
-      - type: Tweak
-        message: Updated NC Loader to current mapping standards.
-    id: 4822
-    time: '2024-02-15T01:32:55.0000000+00:00'
-  - author: erhardsteinhauer
-    changes:
-      - type: Tweak
-        message: >-
-          Changed how whitelisting works for weapon racks. Also to put/retrieve
-          weapon from rack use Alt+Click.
-    id: 4823
-    time: '2024-02-15T01:34:39.0000000+00:00'
-  - author: erhardsteinhauer
-    changes:
-      - type: Tweak
-        message: NT Gasbender now comes with Flatpacker 1001.
-      - type: Tweak
-        message: NC Pioneer now comes equipped with smaller gyroscope.
-      - type: Tweak
-        message: NC Legman now comes equipped with smaller gyroscope.
-    id: 4824
-    time: '2024-02-15T01:42:53.0000000+00:00'
-  - author: Mnemotechnician
-    changes:
-      - type: Tweak
-        message: >-
-          You no longer drop the carried person when walking across different
-          grids.
-      - type: Add
-        message: You can now halt your attempt to escape from a bag or someone's hands.
-      - type: Add
-        message: Trying to take someone out of a bag now results in carrying them.
-      - type: Add
-        message: You can now insert carried people into bags.
-    id: 4825
-    time: '2024-02-15T01:51:20.0000000+00:00'
-  - author: AjexRose
-    changes:
-      - type: Add
-        message: >-
-          Added a new bluespace event: The Data Carrier, with lots of loot,
-          enemies, and a small focus on R&D
-      - type: Tweak
-        message: >-
-          Arcadia Industries mobs have been slightly reworked to no longer bleed
-          blood.
-      - type: Tweak
-        message: Fixed the ArcadiaDrobe's vendor sprite
-    id: 4826
-    time: '2024-02-15T02:57:02.0000000+00:00'
-  - author: Cheackraze
-    changes:
-      - type: Fix
-        message: Fixed Arachnid blood to copper blood.
-    id: 4827
-    time: '2024-02-15T03:01:31.0000000+00:00'
-  - author: dvir01
-    changes:
-      - type: Fix
-        message: Dungeons should spawn with less issues now.
-    id: 4828
-    time: '2024-02-16T06:56:13.0000000+00:00'
-  - author: Cheackraze
-    changes:
-      - type: Tweak
-        message: >-
-          Changed sharkminnows to be less frequent, less deadly, and less
-          teleporty
-    id: 4829
-    time: '2024-02-17T22:26:54.0000000+00:00'
-  - author: arimah
-    changes:
-      - type: Add
-        message: Added a new medium-sized fine-dining restaurant ship, NC Ceres.
-    id: 4830
-    time: '2024-02-19T19:52:34.0000000+00:00'
-  - author: erhardsteinhauer
-    changes:
-      - type: Add
-        message: Expanded the list of constructible furniture.
-      - type: Add
-        message: >-
-          Added Plant-O-Matic - a vending machine that sells potted plants.
-          Sprites by @minnie.
-      - type: Add
-        message: >-
-          Added Tile-Meister 5000 - tile/carpet printer. The circuit board can be
-          bought from CircuitVend.
-    id: 4831
-    time: '2024-02-19T20:12:47.0000000+00:00'
-  - author: erhardsteinhauer
-    changes:
-      - type: Add
-        message: Added The Menace - black market mail truck.
-    id: 4832
-    time: '2024-02-19T20:51:44.0000000+00:00'
-  - author: dvir001
-    changes:
-      - type: Add
-        message: >-
-          Added the plant box storage, you can now buy a big storage for plants
-          from cargo.
-    id: 4833
-    time: '2024-02-19T21:38:41.0000000+00:00'
-  - author: crystalHex
-    changes:
-      - type: Tweak
-        message: Updated the DYS Dove and Dragonfly to meet mapping guidelines.
-    id: 4834
-    time: '2024-02-19T21:41:16.0000000+00:00'
-  - author: ThatOneGoblin25
-    changes:
-      - type: Tweak
-        message: Updated and reworked the Investigator.
-    id: 4835
-    time: '2024-02-19T21:44:27.0000000+00:00'
-  - author: MagnusCrowe
-    changes:
-      - type: Add
-        message: Adds mini hyposprays!
-      - type: Tweak
-        message: Replaces normal hyposprays with mini hyposprays wherever they may be.
-    id: 4836
-    time: '2024-02-21T04:21:06.0000000+00:00'
-  - author: Cheackraze
-    changes:
-      - type: Tweak
-        message: NFSD now has their own bank account for payroll
-    id: 4837
-    time: '2024-02-21T18:35:17.0000000+00:00'
-  - author: Mnemotechnician
-    changes:
-      - type: Fix
-        message: Fixed the buggy client-side magnet belt pickup animation
-    id: 4838
-    time: '2024-02-21T22:01:14.0000000+00:00'
-  - author: dvir001
-    changes:
-      - type: Add
-        message: Added Security contraband exchange uplink
-    id: 4839
-    time: '2024-02-21T22:03:53.0000000+00:00'
-  - author: MagnusCrowe
-    changes:
-      - type: Remove
-        message: Removed the perfect IFF from the Menace.
-    id: 4840
-    time: '2024-02-22T03:47:01.0000000+00:00'
-  - author: erhardsteinhauer
-    changes:
-      - type: Fix
-        message: Advanced Magboots can be printed after they were researched.
-    id: 4841
-    time: '2024-02-24T13:08:14.0000000+00:00'
-  - author: erhardsteinhauer
-    changes:
-      - type: Tweak
-        message: Now you can pull down pilot mask.
-      - type: Tweak
-        message: >-
-          Players who join round as Pilots now start with filled extended capacity
-          gas tank in their pocket.
-    id: 4842
-    time: '2024-02-24T13:09:53.0000000+00:00'
-  - author: MoistBiscuits
-    changes:
-      - type: Fix
-        message: Fixed Microreactor cells not being printable at protolathes.
-    id: 4843
-    time: '2024-02-24T13:21:10.0000000+00:00'
-  - author: ErhardSteinhauer
-    changes:
-      - type: Add
-        message: >-
-          A janitor found under one of the tables in the old SR office a manual on
-          how to construct tabletop consoles.
-    id: 4844
-    time: '2024-02-25T21:58:36.0000000+00:00'
-  - author: dvir01
-    changes:
-      - type: Tweak
-        message: >-
-          Mining drill has been moved back to sci tech, ask someone to print you
-          some.
-    id: 4845
-    time: '2024-02-25T21:59:38.0000000+00:00'
-  - author: Mnemotechnician
-    changes:
-      - type: Add
-        message: >-
-          The contravend now sells vials of vestine, a precursor to a few powerful
-          chemicals.
-    id: 4846
-    time: '2024-02-25T23:11:59.0000000+00:00'
-  - author: nyozzl
-    changes:
-      - type: Add
-        message: New scrapyard ship disciple
-    id: 4847
-    time: '2024-02-27T01:30:16.0000000+00:00'
-  - author: NkoKirkto
-    changes:
-      - type: Add
-        message: Added the Placebo a small Psychologist ship.
-    id: 4848
-    time: '2024-02-29T06:03:25.0000000+00:00'
-  - author: Mnemotechnician
-    changes:
-      - type: Tweak
-        message: >-
-          Pinpointers now take time to change their target, throughout which it
-          must stand absolutely still, and can no longer be used to pinpoint
-          people.
-    id: 4849
-    time: '2024-03-02T01:15:56.0000000+00:00'
-  - author: ThatOneGoblin25
-    changes:
-      - type: Add
-        message: Added the Eagle shuttle
-    id: 4850
-    time: '2024-03-03T01:18:31.0000000+00:00'
-  - author: Cheackraze
-    changes:
-      - type: Tweak
-        message: Merges upstream to 2/26. See adjacant tab for more info.
-    id: 4851
-    time: '2024-03-04T16:25:54.0000000+00:00'
-  - author: Leander
-    changes:
-      - type: Tweak
-        message: >-
-          Nanotrasen has managed to extend the time it takes for food to rot away
-          and with it all biological related products like passengers of all
-          species, somehow this has produced delayed times on the central command
-          cloning facilities too.
-    id: 4852
-    time: '2024-03-04T21:44:59.0000000+00:00'
-  - author: Cheackraze
-    changes:
-      - type: Tweak
-        message: >-
-          Re-balanced ship weapons and added the basic mining laser to the circuit
-          vend.
-    id: 4853
-    time: '2024-03-04T23:48:03.0000000+00:00'
-  - author: Cheackraze
-    changes:
-      - type: Fix
-        message: Fixed rusty wall replacement
-    id: 4854
-    time: '2024-03-04T23:55:37.0000000+00:00'
-  - author: Spessmann
-    changes:
-      - type: Add
-        message: >-
-          Added the ship, SV Point, a science ship purchasable from the scrap
-          terminal.
-    id: 4855
-    time: '2024-03-06T02:45:06.0000000+00:00'
-  - author: Letholldus
-    changes:
-      - type: Add
-        message: >-
-          Adds the NC Hauler-Class Cargo and Salvage vessel to the game and the
-          Frontier outpost shipyard
-    id: 4856
-    time: '2024-03-08T01:24:03.0000000+00:00'
-  - author: Cheackraze
-    changes:
-      - type: Fix
-        message: Fixed job selector not showing up in empty records consoles
-    id: 4857
-    time: '2024-03-08T02:07:06.0000000+00:00'
-  - author: erhardsteinhauer
-    changes:
-      - type: Tweak
-        message: >-
-          Now tt is possible to print AstroGrass and AstroIce on Tile-Meister
-          5000.
-    id: 4858
-    time: '2024-03-08T02:14:57.0000000+00:00'
-  - author: Wolfking6116
-    changes:
-      - type: Fix
-        message: Centcom has recalled their faulty Anomaly Generator units!
-    id: 4859
-    time: '2024-03-08T13:53:08.0000000+00:00'
-  - author: erhardsteinhauer
-    changes:
-      - type: Tweak
-        message: >-
-          FlatpackVend sells flatpacked machines instead of circuits now
-          (renamed).
-      - type: Tweak
-        message: >-
-          JRPAKMAN, PAKMAN, SUPERPAKMAN, thrusters, gyroscopes and some other
-          machines are sold as flatpacks at cargo now.
-      - type: Tweak
-        message: >-
-          Particularly big musical instruments are sold as flatpacks from Autotune
-          vendomat.
-    id: 4860
-    time: '2024-03-08T15:13:09.0000000+00:00'
-  - author: Wolfking6116
-    changes:
-      - type: Add
-        message: Pilot and Mercenary corpses are being found across the Sector...
-    id: 4861
-    time: '2024-03-08T16:52:17.0000000+00:00'
-  - author: erhardsteinhauer
-    changes:
-      - type: Add
-        message: Now you can make a sawn-off PKA. But should you though?
-    id: 4862
-    time: '2024-03-08T17:55:56.0000000+00:00'
-  - author: ThatOneGoblin25
-    changes:
-      - type: Remove
-        message: RCD and Ammo have been removed from the Eagle.
-    id: 4863
-    time: '2024-03-11T05:47:20.0000000+00:00'
-  - author: Qulibly
-    changes:
-      - type: Tweak
-        message: Tweaked crew monitors with new QoL features
-    id: 4864
-    time: '2024-03-11T23:03:50.0000000+00:00'
-  - author: Mnemotechnician
-    changes:
-      - type: Fix
-        message: Carrying now works correctly (once again).
-      - type: Tweak
-        message: >-
-          Carrying was slightly nerfed as it no longer depends on your body
-          strength.
-    id: 4865
-    time: '2024-03-11T23:20:49.0000000+00:00'
-  - author: Wolfking6116
-    changes:
-      - type: Add
-        message: >-
-          Scientists in the Sector have discovered new ways to refine ground up
-          Artifact fragments to make them more potent.
-      - type: Tweak
-        message: >-
-          It's been discovered that the quality of xenoartifacts has been
-          degrading with excessive excavation.
-    id: 4866
-    time: '2024-03-11T23:31:50.0000000+00:00'
-  - author: Leander
-    changes:
-      - type: Tweak
-        message: Server Rules have been updated in relation to the station safezone.
-    id: 4867
-    time: '2024-03-14T22:47:33.0000000+00:00'
-  - author: cite2000
-    changes:
-      - type: Add
-        message: NFSD medical ship "Whiskey"
-    id: 4868
-    time: '2024-03-16T21:53:36.0000000+00:00'
-  - author: Cu1r
-    changes:
-      - type: Add
-        message: Added the UAC Canister to the scrapyard for purchase.
-    id: 4869
-    time: '2024-03-17T08:29:25.0000000+00:00'
-  - author: Letholldus
-    changes:
-      - type: Fix
-        message: >-
-          Adjusts the price of the NC Hauler from 49,500 to 60,000 to cost what it
-          should.
-    id: 4870
-    time: '2024-03-17T10:21:37.0000000+00:00'
-  - author: MagnusCrowe
-    changes:
-      - type: Remove
-        message: Opportunity temporarily removed.
-    id: 4871
-    time: '2024-03-18T13:42:10.0000000+00:00'
-  - author: Leander
-    changes:
-      - type: Tweak
-        message: smugglers and pirates are no longer in the same team.
-    id: 4872
-    time: '2024-03-18T16:30:56.0000000+00:00'
-  - author: dvir01
-    changes:
-      - type: Tweak
-        message: >-
-          Pen sign is back, signing is now based on your name and not your ID
-          name.
-    id: 4873
-    time: '2024-03-18T16:35:36.0000000+00:00'
-  - author: erhardsteinhauer
-    changes:
-      - type: Add
-        message: Hardsuits and softsuits can be researched and fabricated.
-      - type: Add
-        message: Added salvage techfab machine.
-      - type: Add
-        message: >-
-          Added Botany and Mailcarrier EVA suits. Print one on your service fab
-          today!
-      - type: Tweak
-        message: Hardsuits and softsuits can be recycled.
-    id: 4874
-    time: '2024-03-18T16:45:02.0000000+00:00'
-  - author: arimah
-    changes: [ ]
-    id: 4875
-    time: '2024-03-18T16:46:12.0000000+00:00'
-  - author: ThatOneGoblin25
-    changes:
-      - type: Add
-        message: Liberation Station now offers slug rounds.
-    id: 4876
-    time: '2024-03-18T18:39:07.0000000+00:00'
-  - author: erhardsteinhauer
-    changes:
-      - type: Add
-        message: >-
-          New Bluespace Event. NT Naval Command disrupted the FTL-jump of
-          Syndicate Vessel.
-      - type: Add
-        message: >-
-          New Bluespace Event. NT Naval Command detected a Wizard Federation
-          Scouting Probe entering Frontier Sector.
-      - type: Add
-        message: >-
-          New Bluespace Event. NT Office of Faith and Believes issues aa
-          announcement about seemingly increased Blood Cult related activity in
-          the Frontier Sector and warns against worshiping fictional deities.
-      - type: Add
-        message: >-
-          New dungeon factions. Syndicate agents and Blood Cultists can now be
-          encountered planetside.
-    id: 4877
-    time: '2024-03-25T20:09:10.0000000+00:00'
-  - author: Leander
-    changes:
-      - type: Add
-        message: >-
-          Nanotrasen just its newest radar microchip NSR-882 now available on
-          latest radar consoles.
-      - type: Tweak
-        message: >-
-          The paid trial of all mass scanners has ended and has been locked to the
-          demo version as by Nanotrasen terms of service.
-    id: 4878
-    time: '2024-03-25T21:05:52.0000000+00:00'
-  - author: dvir01
-    changes:
-      - type: Tweak
-        message: Mail room upgraded.
-    id: 4879
-    time: '2024-03-25T21:08:21.0000000+00:00'
-  - author: VMSolidus
-    changes:
-      - type: Add
-        message: >-
-          Harpies have made their way from the Delta sector to Frontier, and are
-          now a new playable species!
-    id: 4880
-    time: '2024-03-25T21:13:00.0000000+00:00'
-  - author: MoistBiscuits
-    changes:
-      - type: Tweak
-        message: Grifty's Gas and Grub has recieved a small expansion
-    id: 4881
-    time: '2024-03-25T21:18:13.0000000+00:00'
-  - author: arimah
-    changes:
-      - type: Add
-        message: NC Ceres now comes with soda and booze dispensers.
-    id: 4882
-    time: '2024-03-25T21:19:17.0000000+00:00'
-  - author: ThatOneGoblin25
-    changes:
-      - type: Remove
-        message: Removed Tranquilizer rounds from LibertyVend.
-    id: 4883
-    time: '2024-03-26T09:57:43.0000000+00:00'
-  - author: dvir01
-    changes:
-      - type: Tweak
-        message: >-
-          Syndicate agents are now more agitated, refusing to sit, and having
-          issues with sleeping for long duration.
-    id: 4884
-    time: '2024-03-26T22:52:38.0000000+00:00'
-  - author: VMSolidus
-    changes:
-      - type: Fix
-        message: >-
-          Harpies now correctly trill, tweet, chirp, and caw instead of
-          miraculously screeching about missing localizations.
-    id: 4885
-    time: '2024-03-27T12:31:17.0000000+00:00'
-  - author: MagnusCrowe
-    changes:
-      - type: Add
-        message: Added beacons and maps to the station.
-      - type: Add
-        message: Added cameras to the station.
-      - type: Tweak
-        message: Remodeled SR office.
-      - type: Tweak
-        message: Swapped brig and theater locations.
-      - type: Fix
-        message: Fixed disposals.
-      - type: Fix
-        message: Named bus docks for STC.
-    id: 4886
-    time: '2024-03-27T20:49:47.0000000+00:00'
-  - author: Leander
-    changes:
-      - type: Tweak
-        message: >-
-          Respawn times take longer but your body takes longer until it starts
-          rotting away.
-    id: 4887
-    time: '2024-03-29T23:01:04.0000000+00:00'
-  - author: erhardsteinhauer
-    changes:
-      - type: Tweak
-        message: Buffed stats on Experimental Mining Hardsuit.
-    id: 4888
-    time: '2024-03-29T23:03:17.0000000+00:00'
-  - author: dvir01
-    changes:
-      - type: Add
-        message: Added the Cleithro psychologist shuttle, just a normal ship.
-    id: 4889
-    time: '2024-03-29T23:09:22.0000000+00:00'
-  - author: MoistBiscuits
-    changes:
-      - type: Tweak
-        message: >-
-          The engi techfab has been upgraded to include everything needed for
-          shuttle construction and repair
-    id: 4890
-    time: '2024-03-29T23:13:11.0000000+00:00'
-  - author: Leander
-    changes:
-      - type: Add
-        message: >-
-          Central command has just finished building the latest version of The
-          Empress.
-    id: 4891
-    time: '2024-03-29T23:59:40.0000000+00:00'
-  - author: erhardsteinhauer
-    changes:
-      - type: Tweak
-        message: Courser X is updated to current mapping standards.
-    id: 4892
-    time: '2024-03-30T00:00:39.0000000+00:00'
-  - author: erhardsteinhauer
-    changes:
-      - type: Tweak
-        message: Courser X is updated to current mapping standards.
-    id: 4893
-    time: '2024-03-30T00:03:39.0000000+00:00'
-  - author: erhardsteinhauer
-    changes:
-      - type: Tweak
-        message: >-
-          Pathfinder tweaks: replaced outer hull diagonal steel walls with
-          diagonal reinforced steel walls.
-    id: 4894
-    time: '2024-03-30T21:18:02.0000000+00:00'
-  - author: erhardsteinhauer
-    changes:
-      - type: Tweak
-        message: Updated Rosebud Mk II to current mapping standards.
-    id: 4895
-    time: '2024-03-30T21:30:21.0000000+00:00'
-  - author: Leander
-    changes:
-      - type: Tweak
-        message: Fix NFSD job icons
-    id: 4896
-    time: '2024-03-30T22:24:37.0000000+00:00'
-  - author: erhardsteinhauer
-    changes:
-      - type: Tweak
-        message: >-
-          NC Gasbender tweaks: replaced medical bay with cinema lounge, removed
-          microwave, added withdrawal-only ATM.
-      - type: Tweak
-        message: >-
-          NM Searchlight tweaks: added withdrawal-only ATM, temperatures in morgue
-          lowered, added health analyzer.
-    id: 4897
-    time: '2024-03-31T07:17:56.0000000+00:00'
-  - author: MagnusCrowe
-    changes:
-      - type: Tweak
-        message: Harpies are no longer fast and furious.
-    id: 4898
-    time: '2024-03-31T20:42:53.0000000+00:00'
-  - author: Leander
-    changes:
-      - type: Tweak
-        message: Station Representative has full access now.
-    id: 4899
-    time: '2024-04-03T09:49:12.0000000+00:00'
-  - author: Leander
-    changes:
-      - type: Tweak
-        message: NFSD hour requirements have been updated.
-    id: 4900
-    time: '2024-04-04T14:38:28.0000000+00:00'
-  - author: Tych0theSynth
-    changes:
-      - type: Add
-        message: Added the SBB Lyrae, a new medium sized research vessel.
-    id: 4901
-    time: '2024-04-07T00:32:09.0000000+00:00'
-  - author: MoistBiscuits
-    changes:
-      - type: Add
-        message: 'Added the NC Piecrust: a combination ranch and pie bakery vessel'
-    id: 4902
-    time: '2024-04-07T02:37:35.0000000+00:00'
-  - author: arimah
-    changes:
-      - type: Add
-        message: Added the SBB Bookworm, a medium-sized library ship.
-    id: 4903
-    time: '2024-04-08T05:42:23.0000000+00:00'
-  - author: Leander
-    changes:
-      - type: Tweak
-        message: Tranquilizer shells now come with with less amount of CH.
-    id: 4904
-    time: '2024-04-08T19:57:02.0000000+00:00'
-  - author: GreaseMonk
-    changes:
-      - type: Fix
-        message: Fixed missing HV cable on Stratos SMES unit.
-    id: 4905
-    time: '2024-04-08T19:59:32.0000000+00:00'
-  - author: erhardsteinhauer
-    changes:
-      - type: Tweak
-        message: Prevents dungeons from spawning multiple bosses.
-      - type: Tweak
-        message: >-
-          Syndicate NPCs store loot in special bags, that can be worn as a
-          backpack, but don't function as one - it spawns a predefined set of
-          items on use and disappears.
-      - type: Tweak
-        message: >-
-          Ascended Cultist (blood cult expedition boss) can be butchered by
-          players if they wish to obtain some of its powers for themselves.
-      - type: Tweak
-        message: Listening Post Bravo is now manned by appropriate forces.
-      - type: Tweak
-        message: Wizards and Blood Cultists have trouble sleeping.
-      - type: Tweak
-        message: >-
-          Incapacitated (put in crit) hostile agents can be exchanged for Frontier
-          Uplink Coins at NFSD Outpost.
-      - type: Tweak
-        message: >-
-          Reclassified some items as contraband: wizard items (hard suits, armor,
-          staffs, and wands), blood cult items (armor, weapons).
-    id: 4906
-    time: '2024-04-08T20:23:48.0000000+00:00'
-  - author: Leander
-    changes:
-      - type: Remove
-        message: Gravity guns have disappeared from the public research database forever.
-    id: 4907
-    time: '2024-04-08T21:40:38.0000000+00:00'
-  - author: Leander
-    changes:
-      - type: Add
-        message: 'NFSD got a new color on their radio with new frequency. '
-    id: 4908
-    time: '2024-04-08T21:43:54.0000000+00:00'
-  - author: Cheackraze
-    changes:
-      - type: Tweak
-        message: Slightly lowered the value of smuggled crates
-      - type: Fix
-        message: Fixed dead drop spawn rate
-    id: 4909
-    time: '2024-04-08T22:40:23.0000000+00:00'
-  - author: Cheackraze
-    changes:
-      - type: Tweak
-        message: Temporarily changed plants to lose less health when clipped
-  - author: UbaserB
-    id: 4910
-    time: '2024-04-08T22:40:38.0000000+00:00'
-    changes:
-      - message: Satchels no longer have darkened space representing a gap, and is instead
-          transparent.
-        type: Tweak
-    url: https://github.com/space-wizards/space-station-14/pull/25147
-  - author: UbaserB
-    id: 6023
-    time: '2024-02-25T23:24:59.0000000+00:00'
-    url: https://github.com/space-wizards/space-station-14/pull/25147
-  - author: TheShuEd
-    changes:
-      - message: Huge flora anomaly nerf
-        type: Tweak
-    id: 6024
-    time: '2024-02-25T23:41:24.0000000+00:00'
-    url: https://github.com/space-wizards/space-station-14/pull/25499
-  - author: OctoRocket
-    changes:
-      - message: Removed the hands requirement to read paper.
-        type: Tweak
-    id: 6025
-    time: '2024-02-26T02:40:22.0000000+00:00'
-    url: https://github.com/space-wizards/space-station-14/pull/25580
-  - author: SlamBamActionman
-    changes:
-      - message: Self-uncuff damage has been removed, but attempting to self-uncuff now
-          has a cooldown instead.
-        type: Tweak
-    id: 6026
-    time: '2024-02-26T02:41:20.0000000+00:00'
-    url: https://github.com/space-wizards/space-station-14/pull/25161
-  - author: deltanedas
-    changes:
-      - message: Traitors can now be asked to steal the CMO's Handheld Crew Monitor.
-        type: Tweak
-    id: 6027
-    time: '2024-02-26T03:40:48.0000000+00:00'
-    url: https://github.com/space-wizards/space-station-14/pull/25563
-  - author: MACMAN2003
-    changes:
-      - message: You can now make LED light tubes and LED light bulbs at an autolathe.
-        type: Add
-    id: 6028
-    time: '2024-02-26T22:58:01.0000000+00:00'
-    url: https://github.com/space-wizards/space-station-14/pull/25616
-  - author: botanySupremist
-    changes:
-      - message: Fixed a few small typos in ghost role information.
-        type: Fix
-    id: 6029
-    time: '2024-02-26T22:58:44.0000000+00:00'
-    url: https://github.com/space-wizards/space-station-14/pull/25613
-  - author: Whisper
-    changes:
-      - message: Juice that makes you Weh can be found in; anomalies, Artifacts, random
-          puddles.
-        type: Add
-    id: 6030
-    time: '2024-02-26T22:59:15.0000000+00:00'
-    url: https://github.com/space-wizards/space-station-14/pull/25611
-  - author: Hanzdegloker
-    changes:
-      - message: ERT medic PDA now has a health analyzer built in.
-        type: Tweak
-    id: 6031
-    time: '2024-02-26T23:00:51.0000000+00:00'
-    url: https://github.com/space-wizards/space-station-14/pull/25606
-  - author: Ilya246
-    changes:
-      - message: Macrobomb implant price reduced 20->13 TC.
-        type: Tweak
-    id: 6032
-    time: '2024-02-26T23:04:26.0000000+00:00'
-    url: https://github.com/space-wizards/space-station-14/pull/25585
-  - author: QuietlyWhisper
-    changes:
-      - message: Handcuff and handcuff replacements are faster to escape. You can allow
-          your teammates to uncuff themselves!
-        type: Tweak
-    id: 6033
-    time: '2024-02-26T23:05:16.0000000+00:00'
-    url: https://github.com/space-wizards/space-station-14/pull/25601
-  - author: PoorMansDreams
-    changes:
-      - message: New lobby art (of horror)
-        type: Add
-    id: 6034
-    time: '2024-02-26T23:06:09.0000000+00:00'
-    url: https://github.com/space-wizards/space-station-14/pull/25455
-  - author: TheShuEd
-    changes:
-      - message: Carpets can now be printed at the uniform printer.
-        type: Add
-      - message: Carpets can be collected from the floor and buthered into fabric.
-        type: Add
-      - message: New white and cyan carpets.
-        type: Add
-      - message: Carpets can now be placed on wooden tables to get beautiful new tables
-          with tablecloths.
-        type: Add
-    id: 6035
-    time: '2024-02-26T23:11:20.0000000+00:00'
-    url: https://github.com/space-wizards/space-station-14/pull/25562
-  - author: SlamBamActionman
-    changes:
-      - message: Added new noses for humans and dwarves.
-        type: Add
-    id: 6036
-    time: '2024-02-26T23:15:04.0000000+00:00'
-    url: https://github.com/space-wizards/space-station-14/pull/25557
-  - author: MACMAN2003
-    changes:
-      - message: Added a NanoTrasen balloon toy.
-        type: Add
-    id: 6037
-    time: '2024-02-26T23:15:53.0000000+00:00'
-    url: https://github.com/space-wizards/space-station-14/pull/25543
-  - author: TheShuEd
-    changes:
-      - message: Added a new T2 industrial technology "Space Scanning"! It includes a
-          mass scanner console board, a Borg GPS module, and a new handheld mass scanner.
-        type: Add
-      - message: GPS borg module now have handheld mass scanner.
-        type: Add
-    id: 6038
-    time: '2024-02-26T23:19:51.0000000+00:00'
-    url: https://github.com/space-wizards/space-station-14/pull/25526
-  - author: Sphiral
-    changes:
-      - message: NT has finally perfected methods for infusing Plasma/Uranium into Glass!
-          Windoors now have such varients! And Uranium Slim Windows exist!
-        type: Add
-    id: 6039
-    time: '2024-02-26T23:25:44.0000000+00:00'
-    url: https://github.com/space-wizards/space-station-14/pull/25501
-  - author: Whisper
-    changes:
-      - message: Bleed wounds will no longer heal so fast they do not need to be treated.
-          Please see the medical guidebook.
-        type: Tweak
-      - message: Decreased passive bleed wound clotting by 60% (now 0.33u per 3 seconds).
-        type: Tweak
-      - message: Decreased all bloodloss damage (as a result of bleeding) by 50%.
-        type: Tweak
-      - message: Health analyzers will report if your patient is bleeding.
-        type: Add
-    id: 6040
-    time: '2024-02-26T23:26:46.0000000+00:00'
-    url: https://github.com/space-wizards/space-station-14/pull/25434
-  - author: Velcroboy
-    changes:
-      - message: Tweaked wallmounted objects can not be interacted with through thindows
-          or windoors.
-        type: Tweak
-      - message: Fixed NanoMed vendor not being accessible from all directions.
-        type: Fix
-    id: 6041
-    time: '2024-02-26T23:28:55.0000000+00:00'
-    url: https://github.com/space-wizards/space-station-14/pull/25451
-  - author: Lank
-    changes:
-      - message: Diona can no longer split or reform to cure themselves of a zombie infection.
-        type: Fix
-    id: 6042
-    time: '2024-02-26T23:31:37.0000000+00:00'
-    url: https://github.com/space-wizards/space-station-14/pull/25404
-  - author: Zadeon
-    changes:
-      - message: Added salt as a new type of ore that can be mined from asteroids. Salt
-          can be ground up for its base components.
-        type: Add
-    id: 6043
-    time: '2024-02-26T23:34:15.0000000+00:00'
-    url: https://github.com/space-wizards/space-station-14/pull/25324
-  - author: juliangiebel
-    changes:
-      - message: The mass media consoles UI got overhauled
-        type: Tweak
-      - message: Added PDA notifications in chat for new news articles. They can be turned
-          off in the news reader program and are only visible to you.
-        type: Add
-    id: 6044
-    time: '2024-02-27T01:38:00.0000000+00:00'
-    url: https://github.com/space-wizards/space-station-14/pull/19610
-  - author: rosieposieeee
-    changes:
-      - message: Added lockable wall buttons and decorative frames for differentiating
-          wall buttons.
-        type: Add
-    id: 6045
-    time: '2024-02-27T07:57:17.0000000+00:00'
-    url: https://github.com/space-wizards/space-station-14/pull/25631
-  - author: metalgearsloth
-    changes:
-      - message: Fix chat bubbles.
-        type: Fix
-    id: 6046
-    time: '2024-02-27T13:01:24.0000000+00:00'
-    url: https://github.com/space-wizards/space-station-14/pull/25643
-  - author: rosieposieeee
-    changes:
-      - message: Added grey stalagmites and made all stalagmites weaker and more fun to
-          break.
-        type: Add
-    id: 6047
-    time: '2024-02-27T19:24:17.0000000+00:00'
-    url: https://github.com/space-wizards/space-station-14/pull/25646
-  - author: metalgearsloth
-    changes:
-      - message: Made NPC movement less janky.
-        type: Fix
-    id: 6048
-    time: '2024-02-28T06:41:15.0000000+00:00'
-    url: https://github.com/space-wizards/space-station-14/pull/25666
-  - author: musicmanvr
-    changes:
-      - message: Added the Syndicate decoy bundle, a creative way to trick your foes.
-        type: Add
-      - message: Snap pops have been added to the toy crate.
-        type: Add
-      - message: Syndicate Commanders now have a trench whistle, Avanti!
-        type: Add
-    id: 6049
-    time: '2024-02-28T21:53:46.0000000+00:00'
-    url: https://github.com/space-wizards/space-station-14/pull/25333
-  - author: Whisper
-    changes:
-      - message: Iron and copper no longer grant infinite blood!
-        type: Fix
-    id: 6050
-    time: '2024-02-28T21:56:22.0000000+00:00'
-    url: https://github.com/space-wizards/space-station-14/pull/25678
-  - author: Cojoke-dot
-    changes:
-      - message: E-sword now lights plasma fires
-        type: Tweak
-    id: 6051
-    time: '2024-02-28T21:59:35.0000000+00:00'
-    url: https://github.com/space-wizards/space-station-14/pull/25665
-  - author: lzk228
-    changes:
-      - message: Engineering structures orders in cargo now supplied via flatpacks (e.g.
-          tesla & singulo generators, other stuff for them).
-        type: Tweak
-      - message: Thrusters and gyroscopes now supplied in crates via flatpacks.
-        type: Tweak
-    id: 6052
-    time: '2024-02-28T22:02:02.0000000+00:00'
-    url: https://github.com/space-wizards/space-station-14/pull/25647
-  - author: c4llv07e
-    changes:
-      - message: Cryo won't remove you from the new body if you chose a new ghost role
-          before cryo deleted your old body.
-        type: Fix
-    id: 6053
-    time: '2024-02-28T22:09:02.0000000+00:00'
-    url: https://github.com/space-wizards/space-station-14/pull/24991
-  - author: Nairodian
-    changes:
-      - message: You can now remove the rust from reinforced walls with a welder.
-        type: Fix
-    id: 6054
-    time: '2024-02-29T00:44:01.0000000+00:00'
-    url: https://github.com/space-wizards/space-station-14/pull/25690
-  - author: Ubaser
-    changes:
-      - message: Eris UI theme has been removed.
-        type: Remove
-    id: 6055
-    time: '2024-02-29T05:53:48.0000000+00:00'
-    url: https://github.com/space-wizards/space-station-14/pull/25673
-  - author: Rainfey
-    changes:
-      - message: Disallow multiple antag roles per player
-        type: Fix
-    id: 6056
-    time: '2024-02-29T06:25:10.0000000+00:00'
-    url: https://github.com/space-wizards/space-station-14/pull/23445
-  - author: Kukutis96513
-    changes:
-      - message: Changed the amount of plushies in the lizard plushie crate.
-        type: Tweak
-    id: 6057
-    time: '2024-02-29T16:45:04.0000000+00:00'
-    url: https://github.com/space-wizards/space-station-14/pull/25122
-  - author: Aexxie
-    changes:
-      - message: Nutribricks spawn in Survival Kits in place of Tinned Meat.
-        type: Tweak
-      - message: Lizards can now eat Nutribricks.
-        type: Fix
-      - message: Moths can eat Nutribrick wrappers.
-        type: Add
-    id: 6058
-    time: '2024-02-29T21:39:53.0000000+00:00'
-    url: https://github.com/space-wizards/space-station-14/pull/25659
-  - author: Flareguy
-    changes:
-      - message: Big O2 tanks and N2 tanks no longer spawn in any departmental locker.
-          Use tank dispensers to get them instead.
-        type: Tweak
-      - message: Removed all instances where N2 tanks spawned as counterparts to O2 tanks.
-          This includes things like lockers, suit storages, and the emergency toolbox.
-        type: Remove
-    id: 6059
-    time: '2024-02-29T21:40:17.0000000+00:00'
-    url: https://github.com/space-wizards/space-station-14/pull/25660
-  - author: Potato1234_x
-    changes:
-      - message: Added fill levels to bowls, chefs rejoice!
-        type: Add
-    id: 6060
-    time: '2024-02-29T21:41:14.0000000+00:00'
-    url: https://github.com/space-wizards/space-station-14/pull/25639
-  - author: Plykiya
-    changes:
-      - message: Dragging objects over gas pipes no longer slows you down.
-        type: Fix
-    id: 6061
-    time: '2024-02-29T21:41:56.0000000+00:00'
-    url: https://github.com/space-wizards/space-station-14/pull/25629
-  - author: TheShuEd
-    changes:
-      - message: 9 new colourful curtains. Can be crafted from carpets.
-        type: Add
-    id: 6062
-    time: '2024-02-29T22:25:41.0000000+00:00'
-    url: https://github.com/space-wizards/space-station-14/pull/25684
-  - author: Nairodian
-    changes:
-      - message: The smooth tail now has a second color layer to customize.
-        type: Tweak
-    id: 6063
-    time: '2024-02-29T22:27:04.0000000+00:00'
-    url: https://github.com/space-wizards/space-station-14/pull/25685
-  - author: Hanzdegloker
-    changes:
-      - message: Commonly used decals should no longer washout the details of the tiles
-          below.
-        type: Tweak
-    id: 6064
-    time: '2024-02-29T22:27:25.0000000+00:00'
-    url: https://github.com/space-wizards/space-station-14/pull/25689
-  - author: lzk228
-    changes:
-      - message: Added recipe of handheld station map to autolathe.
-        type: Add
-    id: 6065
-    time: '2024-02-29T22:34:11.0000000+00:00'
-    url: https://github.com/space-wizards/space-station-14/pull/25719
-  - author: MACMAN2003
-    changes:
-      - message: There are now more ways to craft reinforced plasma/uranium glass.
-        type: Tweak
-    id: 6066
-    time: '2024-02-29T22:57:18.0000000+00:00'
-    url: https://github.com/space-wizards/space-station-14/pull/22804
-  - author: deltanedas
-    changes:
-      - message: Acidifiers and microbombs now require confirmation before gibbing you.
-        type: Tweak
-    id: 6067
-    time: '2024-03-01T02:48:43.0000000+00:00'
-    url: https://github.com/space-wizards/space-station-14/pull/24609
-  - author: exincore
-    changes:
-      - message: Chameleon gear now only reveals its menu button to its wearer.
-        type: Tweak
-    id: 6068
-    time: '2024-03-01T12:49:49.0000000+00:00'
-    url: https://github.com/space-wizards/space-station-14/pull/25746
-  - author: Nairodian
-    changes:
-      - message: Fixed all command and security roles not having cryogenics access.
-        type: Fix
-    id: 6069
-    time: '2024-03-01T21:21:37.0000000+00:00'
-    url: https://github.com/space-wizards/space-station-14/pull/25752
-  - author: IlyaElDunaev
-    changes:
-      - message: Added detective's rubber stamp.
-        type: Add
-    id: 6070
-    time: '2024-03-01T22:50:17.0000000+00:00'
-    url: https://github.com/space-wizards/space-station-14/pull/25676
-  - author: rosieposieeee
-    changes:
-      - message: Added additional signage to help the crew navigate.
-        type: Add
-    id: 6071
-    time: '2024-03-02T06:42:06.0000000+00:00'
-    url: https://github.com/space-wizards/space-station-14/pull/25766
-  - author: EmoGarbage404
-    changes:
-      - message: Space heaters machine boards are now printable round start and can additionally
-          be ordered by cargo.
-        type: Tweak
-    id: 6072
-    time: '2024-03-02T06:43:29.0000000+00:00'
-    url: https://github.com/space-wizards/space-station-14/pull/25735
-  - author: Krunk
-    changes:
-      - message: Picking up and dumping trash is less arduous for tiny, plentiful items,
-          such as bullets.
-        type: Tweak
-    id: 6073
-    time: '2024-03-02T13:57:44.0000000+00:00'
-    url: https://github.com/space-wizards/space-station-14/pull/24899
-  - author: Errant
-    changes:
-      - message: Breathing tritium or plasma now displays a HUD alert.
-        type: Add
-    id: 6074
-    time: '2024-03-02T14:07:05.0000000+00:00'
-    url: https://github.com/space-wizards/space-station-14/pull/24484
-  - author: waylon531
-    changes:
-      - message: Nutribrick and MRE wrappers can now be put in trash bags
-        type: Tweak
-    id: 6075
-    time: '2024-03-02T14:23:00.0000000+00:00'
-    url: https://github.com/space-wizards/space-station-14/pull/25760
-  - author: Fildrance
-    changes:
-      - message: fixed lobby music restarting after volume change in options. Lobby music
-          is also not being looped by default - all lobby songs will play in shuffle mode.
-        type: Fix
-    id: 6076
-    time: '2024-03-02T20:40:04.0000000+00:00'
-    url: https://github.com/space-wizards/space-station-14/pull/25530
-  - author: exincore
-    changes:
-      - message: Inventories now show a secondary smart-equip star.
-        type: Add
-    id: 6077
-    time: '2024-03-02T23:57:42.0000000+00:00'
-    url: https://github.com/space-wizards/space-station-14/pull/25696
-  - author: Emisse
-    changes:
-      - message: Rev's reenabled
-        type: Tweak
-    id: 6078
-    time: '2024-03-03T00:30:22.0000000+00:00'
-    url: https://github.com/space-wizards/space-station-14/pull/25704
-  - author: EmoGarbage404
-    changes:
-      - message: Fixed issues where using the Quantum Spin Inverted would bug out the
-          character's physics.
-        type: Fix
-    id: 6079
-    time: '2024-03-03T06:45:26.0000000+00:00'
-    url: https://github.com/space-wizards/space-station-14/pull/25700
-  - author: deltanedas
-    changes:
-      - message: No more raiding the jani vend for galoshes, which are back to normal
-          speed.
-        type: Remove
-    id: 6080
-    time: '2024-03-03T07:07:58.0000000+00:00'
-    url: https://github.com/space-wizards/space-station-14/pull/25795
-  - author: metalgearsloth
-    changes:
-      - message: 'Reworked shuttle consoles, including: manual FTL jumps, new map screen,
-      fixed performance issues, new docking screen.'
-        type: Tweak
-    id: 6081
-    time: '2024-03-03T07:39:19.0000000+00:00'
-    url: https://github.com/space-wizards/space-station-14/pull/24430
-  - author: Errant-4
-    changes:
-      - message: Toggling your own internals no longer requires a delay.
-        type: Tweak
-    id: 6082
-    time: '2024-03-03T08:31:47.0000000+00:00'
-    url: https://github.com/space-wizards/space-station-14/pull/25781
-  - author: SlamBamActionman
-    changes:
-      - message: Arachnids are no longer perma-pied and can clean it off.
-        type: Fix
-    id: 6083
-    time: '2024-03-03T08:54:36.0000000+00:00'
-    url: https://github.com/space-wizards/space-station-14/pull/25713
-  - author: Dutch-VanDerLinde
-    changes:
-      - message: Monkeys and kobolds can now wear blood-red hardsuits.
-        type: Add
-    id: 6084
-    time: '2024-03-04T03:56:17.0000000+00:00'
-    url: https://github.com/space-wizards/space-station-14/pull/22273
-  - author: Plykiya
-    changes:
-      - message: Syringes now prevent injecting on empty and drawing on full.
-        type: Tweak
-      - message: You can now tell if you are being drawn from or injected by a syringe.
-        type: Tweak
-    id: 6085
-    time: '2024-03-04T05:07:11.0000000+00:00'
-    url: https://github.com/space-wizards/space-station-14/pull/25480
-  - author: metalgearsloth
-    changes:
-      - message: Fix expedition FTL.
-        type: Fix
-    id: 6086
-    time: '2024-03-04T06:24:24.0000000+00:00'
-    url: https://github.com/space-wizards/space-station-14/pull/25823
-  - author: Nairodian
-    changes:
-      - message: Welding masks can now be made in the Autolathe.
-        type: Add
-    id: 6087
-    time: '2024-03-04T22:36:06.0000000+00:00'
-    url: https://github.com/space-wizards/space-station-14/pull/25842
-  - author: Lawdog
-    changes:
-      - message: Changed the max volume of shot glasses from 7u to 5u to better represent
-          drinking shots in real life
-        type: Tweak
-    id: 6088
-    time: '2024-03-04T23:51:12.0000000+00:00'
-    url: https://github.com/space-wizards/space-station-14/pull/25847
-  - author: deltanedas
-    changes:
-      - message: Rehydrated mobs (carp) now keep their forensics data from their cube/plushie
-          form.
-        type: Tweak
-    id: 6089
-    time: '2024-03-05T03:13:50.0000000+00:00'
-    url: https://github.com/space-wizards/space-station-14/pull/25148
-  - author: Brandon-Huu
-    changes:
-      - message: Removed the ability for command or any antag-safe role to be initial
-          infected in zombie mode
-        type: Remove
-    id: 6090
-    time: '2024-03-05T04:34:18.0000000+00:00'
-    url: https://github.com/space-wizards/space-station-14/pull/25785
-  - author: Whisper
-    changes:
-      - message: Glass shards can be added to flatcaps to create bladed flatcaps!
-        type: Add
-    id: 6091
-    time: '2024-03-05T20:57:55.0000000+00:00'
-    url: https://github.com/space-wizards/space-station-14/pull/25780
-  - author: MACMAN2003
-    changes:
-      - message: Added clockwork structures and brass to build them with.
-        type: Add
-    id: 6092
-    time: '2024-03-06T00:25:59.0000000+00:00'
-    url: https://github.com/space-wizards/space-station-14/pull/24673
-  - author: deepdarkdepths
-    changes:
-      - message: Added the paramedic's cap to the uniform printer.
-        type: Add
-    id: 6093
-    time: '2024-03-06T01:17:50.0000000+00:00'
-    url: https://github.com/space-wizards/space-station-14/pull/25861
-  - author: lzk228
-    changes:
-      - message: Livestock crate and artifact container now can go under plastic flaps.
-        type: Tweak
-    id: 6094
-    time: '2024-03-06T01:33:20.0000000+00:00'
-    url: https://github.com/space-wizards/space-station-14/pull/25862
-  - author: PJB3005
-    changes:
-      - message: Saving paper is on ctrl+enter again. Also there's a visible "save" button
-          now.
-        type: Tweak
-    id: 6095
-    time: '2024-03-06T01:35:26.0000000+00:00'
-    url: https://github.com/space-wizards/space-station-14/pull/25870
-  - author: ps3moira
-    changes:
-      - message: Changed brick, wood, and web walls to be unable to conjoin with different
-          walls.
-        type: Tweak
-    id: 6096
-    time: '2024-03-06T01:36:04.0000000+00:00'
-    url: https://github.com/space-wizards/space-station-14/pull/25674
-  - author: Froffy
-    changes:
-      - message: Water can now be scooped from water tiles, such as planetary rivers.
-        type: Add
-    id: 6097
-    time: '2024-03-06T01:37:24.0000000+00:00'
-    url: https://github.com/space-wizards/space-station-14/pull/25825
-  - author: Ko4erga
-    changes:
-      - message: '"Post light" updated.'
-        type: Tweak
-    id: 6098
-    time: '2024-03-06T01:39:47.0000000+00:00'
-    url: https://github.com/space-wizards/space-station-14/pull/25814
-  - author: Ilya246
-    changes:
-      - message: Gas leak events are now 4 times as strong, and may leak water vapor.
-          The fog is coming.
-        type: Tweak
-    id: 6099
-    time: '2024-03-06T01:41:04.0000000+00:00'
-    url: https://github.com/space-wizards/space-station-14/pull/25864
-  - author: Just_Art
-    changes:
-      - message: Added bob 5 hair!
-        type: Add
-      - message: Added long hair with bundles!
-        type: Add
-    id: 6100
-    time: '2024-03-06T01:42:05.0000000+00:00'
-    url: https://github.com/space-wizards/space-station-14/pull/25772
-  - author: Errant
-    changes:
-      - message: Debug coordinates are now automatically enabled on the F3 overlay upon
-          readmin.
-        type: Fix
-    id: 6101
-    time: '2024-03-06T01:43:51.0000000+00:00'
-    url: https://github.com/space-wizards/space-station-14/pull/25063
-  - author: metalgearsloth
-    changes:
-      - message: Pod launches will now be offset slightly.
-        type: Add
-    id: 6102
-    time: '2024-03-06T01:44:26.0000000+00:00'
-    url: https://github.com/space-wizards/space-station-14/pull/25855
-  - author: Brandon-Huu
-    changes:
-      - message: The Syndicate is now supplying barber scissors in the Hristov bundle
-          to make your disguises even balde- better.
-        type: Tweak
-    id: 6103
-    time: '2024-03-06T02:03:08.0000000+00:00'
-    url: https://github.com/space-wizards/space-station-14/pull/25695
-  - author: Tayrtahn
-    changes:
-      - message: Flasks can once again be put into dispensers.
-        type: Fix
-    id: 6104
-    time: '2024-03-06T17:19:01.0000000+00:00'
-    url: https://github.com/space-wizards/space-station-14/pull/25883
-  - author: Doctor-Cpu
-    changes:
-      - message: Cargo palllets can no longer be ordered from cargo request terminal
-        type: Remove
-    id: 6105
-    time: '2024-03-07T17:53:57.0000000+00:00'
-    url: https://github.com/space-wizards/space-station-14/pull/25882
-  - author: Beck Thompson
-    changes:
-      - message: Lawdrobe has some new items and new ads!
-        type: Add
-    id: 6106
-    time: '2024-03-07T19:18:39.0000000+00:00'
-    url: https://github.com/space-wizards/space-station-14/pull/25299
-  - author: Blackern5000
-    changes:
-      - message: Salvagers can now pull in overgrown floral anomalies.
-        type: Add
-    id: 6107
-    time: '2024-03-07T19:37:57.0000000+00:00'
-    url: https://github.com/space-wizards/space-station-14/pull/24650
-  - author: Nimfar11
-    changes:
-      - message: Slimes can now drink FourteenLoko without harming their bodies.
-        type: Tweak
-    id: 6108
-    time: '2024-03-07T20:50:10.0000000+00:00'
-    url: https://github.com/space-wizards/space-station-14/pull/25889
-  - author: NakataRin
-    changes:
-      - message: Evacuation shuttle arrives 10 minutes on green alert now.
-        type: Tweak
-    id: 6109
-    time: '2024-03-07T21:01:53.0000000+00:00'
-    url: https://github.com/space-wizards/space-station-14/pull/25906
-  - author: Admiral-Obvious-001
-    changes:
-      - message: Zombies are now tougher to kill.
-        type: Tweak
-    id: 6110
-    time: '2024-03-07T21:02:50.0000000+00:00'
-    url: https://github.com/space-wizards/space-station-14/pull/25876
-  - author: TheShuEd
-    changes:
-      - message: Removed Hamlet, Smile and Pun Pun from Thief objectives
-        type: Remove
-    id: 6111
-    time: '2024-03-07T23:53:36.0000000+00:00'
-    url: https://github.com/space-wizards/space-station-14/pull/25921
-  - author: MACMAN2003
-    changes:
-      - message: Diagonal windows no longer space you when in a pressurized environment.
-        type: Fix
-    id: 6112
-    time: '2024-03-08T07:50:34.0000000+00:00'
-    url: https://github.com/space-wizards/space-station-14/pull/25926
-  - author: mryikes
-    changes:
-      - message: New Nuke Detonation Song "Clearly Nuclear".
-        type: Add
-    id: 6113
-    time: '2024-03-09T01:44:54.0000000+00:00'
-    url: https://github.com/space-wizards/space-station-14/pull/25765
-  - author: Plykiya
-    changes:
-      - message: Pre-filled syringes start in inject mode now.
-        type: Tweak
-    id: 6114
-    time: '2024-03-09T10:19:03.0000000+00:00'
-    url: https://github.com/space-wizards/space-station-14/pull/25881
-  - author: EmoGarbage404
-    changes:
-      - message: Added a new "colorblind friendly" toggle in the accessibility menu. This
-          allows you to toggle between a standard and colorblind-friendly palette for
-          things like progress bars and the medical HUD.
-        type: Add
-      - message: The medical HUD is now bright, even in low light levels.
-        type: Tweak
-    id: 6115
-    time: '2024-03-09T11:43:20.0000000+00:00'
-    url: https://github.com/space-wizards/space-station-14/pull/25318
-  - author: metalgearsloth
-    changes:
-      - message: Fix NPC mouse movement.
-        type: Fix
-    id: 6116
-    time: '2024-03-10T15:41:42.0000000+00:00'
-    url: https://github.com/space-wizards/space-station-14/pull/25965
-  - author: DoutorWhite
-    changes:
-      - message: Prevents rendering from crashing in certain scenarios
-        type: Fix
-    id: 6117
-    time: '2024-03-10T17:07:24.0000000+00:00'
-    url: https://github.com/space-wizards/space-station-14/pull/25960
-  - author: nikthechampiongr
-    changes:
-      - message: Shields will no longer absorb asphyxiation damage, or any other damage
-          they themselves can't take.
-        type: Fix
-    id: 6118
-    time: '2024-03-11T01:55:19.0000000+00:00'
-    url: https://github.com/space-wizards/space-station-14/pull/25972
-  - author: metalgearsloth
-    changes:
-      - message: Remove the buttons for generated debris from shuttle maps.
-        type: Tweak
-    id: 6119
-    time: '2024-03-11T02:11:46.0000000+00:00'
-    url: https://github.com/space-wizards/space-station-14/pull/25897
-  - author: Errant
-    changes:
-      - message: Species info is now available in the Guidebook and in the character editor.
-        type: Add
-    id: 6120
-    time: '2024-03-11T03:01:32.0000000+00:00'
-    url: https://github.com/space-wizards/space-station-14/pull/25844
-  - author: Dygon
-    changes:
-      - message: 'The following criminal record statuses have been added: Suspect, Discharged,
-      Paroled.'
-        type: Add
-      - message: Security huds now show an icon on entities that have a visible name linked
-          to a criminal record.
-        type: Add
-    id: 6121
-    time: '2024-03-11T03:12:52.0000000+00:00'
-    url: https://github.com/space-wizards/space-station-14/pull/25192
-  - author: Lank
-    changes:
-      - message: The detective is no longer independent, and again works under Security.
-        type: Tweak
-    id: 6122
-    time: '2024-03-11T03:33:08.0000000+00:00'
-    url: https://github.com/space-wizards/space-station-14/pull/25986
-  - author: pigeonpeas
-    changes:
-      - message: added new expedition ambience
-        type: Add
-    id: 6123
-    time: '2024-03-11T06:56:01.0000000+00:00'
-    url: https://github.com/space-wizards/space-station-14/pull/25983
-  - author: Ilya246
-    changes:
-      - message: The biomass reclaimer may now reclaim plants, and inserting smaller entities
-          into it is now faster.
-        type: Tweak
-    id: 6124
-    time: '2024-03-11T21:59:21.0000000+00:00'
-    url: https://github.com/space-wizards/space-station-14/pull/23731
-  - author: SlamBamActionman
-    changes:
-      - message: Moths eating lizard plushies will now start to Weh!
-        type: Tweak
-    id: 6125
-    time: '2024-03-11T23:05:25.0000000+00:00'
-    url: https://github.com/space-wizards/space-station-14/pull/26003
-  - author: Ubaser
-    changes:
-      - message: Unpressurized areas now deal heat damage along with blunt.
-        type: Tweak
-    id: 6126
-    time: '2024-03-12T02:38:40.0000000+00:00'
-    url: https://github.com/space-wizards/space-station-14/pull/25770
-  - author: nikthechampiongr
-    changes:
-      - message: Recyclers now leave logs when they gib people.
-        type: Add
-      - message: People sending a broadcast in the communications console now leave logs.
-        type: Add
-    id: 6127
-    time: '2024-03-12T10:57:05.0000000+00:00'
-    url: https://github.com/space-wizards/space-station-14/pull/26008
-  - author: ShadowCommander
-    changes:
-      - message: Fixed arrivals shuttle not docking with the station when it was slowly
-          spinning.
-        type: Fix
-    id: 6128
-    time: '2024-03-12T12:57:35.0000000+00:00'
-    url: https://github.com/space-wizards/space-station-14/pull/26033
-  - author: liltenhead
-    changes:
-      - message: Buffed the zombie virus to do purely poison damage, and more likely to
-          spread the infection per bite.
-        type: Tweak
-    id: 6129
-    time: '2024-03-12T18:44:09.0000000+00:00'
-    url: https://github.com/space-wizards/space-station-14/pull/25954
-  - author: UnicornOnLSD
-    changes:
-      - message: brought back the classic crew cut as an alternative to the current one
-          !
-        type: Add
-    id: 6130
-    time: '2024-03-12T18:47:29.0000000+00:00'
-    url: https://github.com/space-wizards/space-station-14/pull/25935
-  - author: FungiFellow
-    changes:
-      - message: Added Improvised Shotgun Shell Recipe
-        type: Add
-    id: 6131
-    time: '2024-03-12T23:52:32.0000000+00:00'
-    url: https://github.com/space-wizards/space-station-14/pull/25545
-  - author: NakataRin
-    changes:
-      - message: Skeletons can only spawn with 10 people on the server now.
-        type: Tweak
-    id: 6132
-    time: '2024-03-13T01:00:15.0000000+00:00'
-    url: https://github.com/space-wizards/space-station-14/pull/26050
-  - author: SlamBamActionman
-    changes:
-      - message: Syndicate implanters can no longer be recycled.
-        type: Tweak
-    id: 6133
-    time: '2024-03-13T02:02:36.0000000+00:00'
-    url: https://github.com/space-wizards/space-station-14/pull/26047
-  - author: Gyrandola
-    changes:
-      - message: Adding Sky Blue carpets to tables no longer results in red carpet ones.
-        type: Fix
-    id: 6134
-    time: '2024-03-13T02:03:04.0000000+00:00'
-    url: https://github.com/space-wizards/space-station-14/pull/26049
-  - author: Gyrandola
-    changes:
-      - message: Clicking yourself with a knife no longer triggers a butchering popup
-        type: Fix
-    id: 6135
-    time: '2024-03-13T03:52:20.0000000+00:00'
-    url: https://github.com/space-wizards/space-station-14/pull/26051
-  - author: maylokana
-    changes:
-      - message: Italicized whisper bubbles
-        type: Tweak
-    id: 6136
-    time: '2024-03-13T08:03:32.0000000+00:00'
-    url: https://github.com/space-wizards/space-station-14/pull/25602
-  - author: Slava0135
-    changes:
-      - message: Fixed pie bomb not detonating when eaten or sliced (remember to keep
-          hungry mice away from it)!
-        type: Fix
-      - message: Pie bomb now cannot be ejected or swapped (just hope there is no bomb
-          inside)
-        type: Tweak
-    id: 6137
-    time: '2024-03-13T08:36:08.0000000+00:00'
-    url: https://github.com/space-wizards/space-station-14/pull/25928
-  - author: Cojoke-dot
-    changes:
-      - message: Senior uniforms have been added to the Uniform Printer, visit your local
-          hop today!
-        type: Add
-    id: 6138
-    time: '2024-03-13T08:45:33.0000000+00:00'
-    url: https://github.com/space-wizards/space-station-14/pull/25668
-  - author: Plykiya
-    changes:
-      - message: Additional syringe doafter delay is now based on syringe contents rather
-          than transfer amount setting.
-        type: Tweak
-    id: 6139
-    time: '2024-03-13T09:35:48.0000000+00:00'
-    url: https://github.com/space-wizards/space-station-14/pull/25890
-  - author: SlamBamActionman
-    changes:
-      - message: Renamed Uplink categories and moved items to fit new category names.
-        type: Tweak
-    id: 6140
-    time: '2024-03-13T09:47:17.0000000+00:00'
-    url: https://github.com/space-wizards/space-station-14/pull/25079
-  - author: veprolet
-    changes:
-      - message: Injectors like the syringe can now toggle their transfer amount using
-          alternative interactions.
-        type: Tweak
-    id: 6141
-    time: '2024-03-13T10:00:45.0000000+00:00'
-    url: https://github.com/space-wizards/space-station-14/pull/25566
-  - author: Dutch-VanDerLinde
-    changes:
-      - message: Zombies can now wideswing, similar to how a space carp would.
-        type: Tweak
-    id: 6142
-    time: '2024-03-13T10:02:11.0000000+00:00'
-    url: https://github.com/space-wizards/space-station-14/pull/26064
-  - author: Krunk
-    changes:
-      - message: Clown & Jester shoes can now hold plastic knives and cap guns! All clowning,
-          all the time!
-        type: Add
-    id: 6143
-    time: '2024-03-13T10:03:14.0000000+00:00'
-    url: https://github.com/space-wizards/space-station-14/pull/25661
-  - author: 778b
-    changes:
-      - message: Guns which use battery as magazines now display ammo. Like Svalinn pistol.
-        type: Fix
-    id: 6144
-    time: '2024-03-13T11:13:12.0000000+00:00'
-    url: https://github.com/space-wizards/space-station-14/pull/26009
-  - author: icekot8
-    changes:
-      - message: Foxes are now neutral and deal 8 piercing damage
-        type: Tweak
-    id: 6145
-    time: '2024-03-13T15:02:49.0000000+00:00'
-    url: https://github.com/space-wizards/space-station-14/pull/25992
-  - author: Mangohydra
-    changes:
-      - message: The lawyer now spawns with their own lawyer stamp for stamping very important
-          documents.
-        type: Add
-    id: 6146
-    time: '2024-03-13T15:05:39.0000000+00:00'
-    url: https://github.com/space-wizards/space-station-14/pull/26012
-  - author: Errant
-    changes:
-      - message: Clothes with alternate sprites for vox once again show the alternate
-          sprites, instead of the defaults.
-        type: Fix
-    id: 6147
-    time: '2024-03-13T15:06:37.0000000+00:00'
-    url: https://github.com/space-wizards/space-station-14/pull/25989
-  - author: Gyrandola
-    changes:
-      - message: Fireaxe and Shotgun cabinets can now be destroyed.
-        type: Add
-    id: 6148
-    time: '2024-03-13T15:09:06.0000000+00:00'
-    url: https://github.com/space-wizards/space-station-14/pull/25962
-  - author: lzk228
-    changes:
-      - message: Surgery tools can be placed in medical belt.
-        type: Tweak
-      - message: Lantern can be placed in utility belt.
-        type: Tweak
-      - message: Hand labeler can be placed in utility and botanical belt
-        type: Tweak
-    id: 6149
-    time: '2024-03-13T18:55:27.0000000+00:00'
-    url: https://github.com/space-wizards/space-station-14/pull/26085
-  - author: wafehling
-    changes:
-      - message: The trading outpost now has dedicated buy-only and sell-only pallets.
-          No more accidentally selling orders you just bought. Cargonians rejoice!
-        type: Tweak
-    id: 6150
-    time: '2024-03-13T23:26:25.0000000+00:00'
-    url: https://github.com/space-wizards/space-station-14/pull/25955
-  - author: maylokana
-    changes:
-      - message: Entities can no longer drink from closed containers
-        type: Fix
-    id: 6151
-    time: '2024-03-14T04:10:14.0000000+00:00'
-    url: https://github.com/space-wizards/space-station-14/pull/26103
-  - author: Dutch-VanDerLinde
-    changes:
-      - message: Gunpowder can now be made by chemists with 6 parts potassium, 2 parts
-          sulfur and charcoal.
-        type: Add
-      - message: Pipebombs may now be crafted with a pipe, gunpowder and LV cable.
-        type: Add
-      - message: IEDs have been reworked, they are now called "fire bombs" and generate
-          a weak explosion that ignites nearby objects.
-        type: Tweak
-    id: 6152
-    time: '2024-03-14T04:27:08.0000000+00:00'
-    url: https://github.com/space-wizards/space-station-14/pull/25705
-  - author: PJB3005
-    changes:
-      - message: You must now wait 30 seconds before attempting to reconnect to a full
-          server.
-        type: Tweak
-    id: 6153
-    time: '2024-03-14T08:00:47.0000000+00:00'
-    url: https://github.com/space-wizards/space-station-14/pull/20972
-  - author: Crotalus
-    changes:
-      - message: Sort agents by success rate in end game summary
-        type: Tweak
-    id: 6154
-    time: '2024-03-14T15:52:45.0000000+00:00'
-    url: https://github.com/space-wizards/space-station-14/pull/26058
-  - author: nikthechampiongr
-    changes:
-      - message: The radio jammer is now able to jam the signal of suit sensors.
-        type: Tweak
-    id: 6155
-    time: '2024-03-14T15:55:14.0000000+00:00'
-    url: https://github.com/space-wizards/space-station-14/pull/26046
-  - author: deltanedas
-    changes:
-      - message: Holocarp and Magicarp plushies can now be found in maintenance.
-        type: Add
-    id: 6156
-    time: '2024-03-15T02:58:17.0000000+00:00'
-    url: https://github.com/space-wizards/space-station-14/pull/26081
-  - author: TheShuEd
-    changes:
-      - message: Added random colored jumpsuits to the mixed wardrobes. Each costume is
-          randomly generated from parts painted in random colors, which gives a huge number
-          of combinations of the appearance of such costumes.
-        type: Add
-    id: 6157
-    time: '2024-03-15T07:37:12.0000000+00:00'
-    url: https://github.com/space-wizards/space-station-14/pull/25888
-  - author: Nopey
-    changes:
-      - message: Dead players can no longer spin on a bar stool.
-        type: Fix
-    id: 6158
-    time: '2024-03-15T10:03:19.0000000+00:00'
-    url: https://github.com/space-wizards/space-station-14/pull/24308
-  - author: Nairodian
-    changes:
-      - message: Added a new red neck gaiter to the AutoDrobe.
-        type: Add
-    id: 6159
-    time: '2024-03-15T10:11:40.0000000+00:00'
-    url: https://github.com/space-wizards/space-station-14/pull/25891
-  - author: Tayrtahn
-    changes:
-      - message: Reflected tranquilizer rounds no longer inject the character who reflected
-          them.
-        type: Fix
-    id: 6160
-    time: '2024-03-15T13:57:15.0000000+00:00'
-    url: https://github.com/space-wizards/space-station-14/pull/26141
-  - author: lzk228
-    changes:
-      - message: Refill light replacer from box popup now shows properly.
-        type: Fix
-    id: 6161
-    time: '2024-03-15T15:23:58.0000000+00:00'
-    url: https://github.com/space-wizards/space-station-14/pull/26136
-  - author: FairlySadPanda
-    changes:
-      - message: Food and drink stocks in vending machines has been reduced to encourage
-          people to use the kitchen and bar.
-        type: Tweak
-    id: 6162
-    time: '2024-03-15T23:28:01.0000000+00:00'
-    url: https://github.com/space-wizards/space-station-14/pull/25999
-  - author: Plykiya
-    changes:
-      - message: Ion storms now have a chance of happening from the start of shift.
-        type: Tweak
-    id: 6163
-    time: '2024-03-16T03:47:14.0000000+00:00'
-    url: https://github.com/space-wizards/space-station-14/pull/26165
-  - author: Krunk
-    changes:
-      - message: Zombies and animals can be stripped once again.
-        type: Fix
-      - message: Dead or critical mobs can no longer be stripped instantly.
-        type: Fix
-    id: 6164
-    time: '2024-03-16T03:50:53.0000000+00:00'
-    url: https://github.com/space-wizards/space-station-14/pull/26166
-  - author: metalgearsloth
-    changes:
-      - message: Fix store refunds.
-        type: Fix
-    id: 6165
-    time: '2024-03-16T14:06:17.0000000+00:00'
-    url: https://github.com/space-wizards/space-station-14/pull/26173
-  - author: LordCarve
-    changes:
-      - message: Decayed anomalies no longer show as having gone supercritical in logs.
-        type: Fix
-    id: 6166
-    time: '2024-03-16T17:31:21.0000000+00:00'
-    url: https://github.com/space-wizards/space-station-14/pull/26180
-  - author: Velcroboy
-    changes:
-      - message: Tweaked gas canisters to pass through cargo flaps.
-        type: Tweak
-    id: 6167
-    time: '2024-03-17T00:55:32.0000000+00:00'
-    url: https://github.com/space-wizards/space-station-14/pull/26193
-  - author: metalgearsloth
-    changes:
-      - message: Fix ID cards sometimes not loading properly.
-        type: Fix
-    id: 6168
-    time: '2024-03-17T01:10:59.0000000+00:00'
-    url: https://github.com/space-wizards/space-station-14/pull/26195
-  - author: 21Melkuu
-    changes:
-      - message: Add new explosion-proof backpack in aplink.
-        type: Add
-    id: 6169
-    time: '2024-03-17T02:21:13.0000000+00:00'
-    url: https://github.com/space-wizards/space-station-14/pull/26187
-  - author: Ilya246
-    changes:
-      - message: Syndicate decoy bombs may now be purchased from the uplink.
-        type: Add
-      - message: Syndicate bomb description no longer lies about their minimum detonation
-          time.
-        type: Fix
-    id: 6170
-    time: '2024-03-17T02:31:41.0000000+00:00'
-    url: https://github.com/space-wizards/space-station-14/pull/26034
-  - author: wafehling
-    changes:
-      - message: Added 18 new bounties to cargo bounty system.
-        type: Add
-    id: 6171
-    time: '2024-03-17T17:06:17.0000000+00:00'
-    url: https://github.com/space-wizards/space-station-14/pull/26160
-  - author: Ko4erga
-    changes:
-      - message: Added craftable high and small wooden fences, bench. New stairs.
-        type: Add
-    id: 6172
-    time: '2024-03-17T21:18:59.0000000+00:00'
-    url: https://github.com/space-wizards/space-station-14/pull/26182
-  - author: potato1234_x
-    changes:
-      - message: Changed the puddle sprites so the smoothing is less jagged
-        type: Tweak
-    id: 6173
-    time: '2024-03-17T23:15:45.0000000+00:00'
-    url: https://github.com/space-wizards/space-station-14/pull/26171
-  - author: FungiFellow
-    changes:
-      - message: Changed Monkey Reinf Price to 6TC
-        type: Tweak
-    id: 6174
-    time: '2024-03-18T01:25:58.0000000+00:00'
-    url: https://github.com/space-wizards/space-station-14/pull/26214
-  - author: Golinth
-    changes:
-      - message: Criminal record icons now show up below job icons
-        type: Tweak
-    id: 6175
-    time: '2024-03-18T01:37:00.0000000+00:00'
-    url: https://github.com/space-wizards/space-station-14/pull/26203
-  - author: PJB3005
-    changes:
-      - message: Fixed pressure damage calculations to what they were always supposed
-          to be. This means pressure damage now starts happening at more extreme values
-          (20 kPa for low pressure damage instead of 50 kPa) and high pressure damage
-          is scaled different. It also fixed the HUD alerts so that the "warning" alerts
-          show up before you actually start taking damage.
-        type: Fix
-      - message: Air alarms now start complaining about low pressure much earlier, when
-          the pressure drops so much that you can't breathe oxygen tank.
-        type: Tweak
-    id: 6176
-    time: '2024-03-18T05:16:31.0000000+00:00'
-    url: https://github.com/space-wizards/space-station-14/pull/26217
-  - author: HappyRoach
-    changes:
-      - message: The correct magazines now appear in the WT550 safe.
-        type: Fix
-    id: 6177
-    time: '2024-03-18T06:10:28.0000000+00:00'
-    url: https://github.com/space-wizards/space-station-14/pull/26208
-  - author: vanx
-    changes:
-      - message: You can now wear most guns in the suit slot, and see them on yourself!
-        type: Tweak
-    id: 6178
-    time: '2024-03-18T06:16:09.0000000+00:00'
-    url: https://github.com/space-wizards/space-station-14/pull/26152
-  - author: Dutch-VanDerLinde
-    changes:
-      - message: Romerol now properly works on the dead.
-        type: Tweak
-    id: 6179
-    time: '2024-03-18T06:25:36.0000000+00:00'
-    url: https://github.com/space-wizards/space-station-14/pull/26222
-  - author: ElectroJr
-    changes:
-      - message: Added an option to try and ignore some errors if a replay fails to load,
-        type: Add
-    id: 6180
-    time: '2024-03-18T07:31:37.0000000+00:00'
-    url: https://github.com/space-wizards/space-station-14/pull/26212
-  - author: Tayrtahn
-    changes:
-      - message: Cyborg recharging stations are able to charge cyborgs again.
-        type: Fix
-    id: 6181
-    time: '2024-03-18T13:37:49.0000000+00:00'
-    url: https://github.com/space-wizards/space-station-14/pull/26230
-  - author: DoutorWhite
-    changes:
-      - message: Introduce new health status icons.
-        type: Add
-      - message: Enhance the Medical HUD to display the health status of players and mobs
-          using the newly added icons.
-        type: Tweak
-    id: 6182
-    time: '2024-03-18T13:56:12.0000000+00:00'
-    url: https://github.com/space-wizards/space-station-14/pull/26027
-  - author: Plykiya
-    changes:
-      - message: Lone operatives now start with 60TC instead of 40TC.
-        type: Tweak
-    id: 6183
-    time: '2024-03-18T14:15:53.0000000+00:00'
-    url: https://github.com/space-wizards/space-station-14/pull/26130
-  - author: PJB3005
-    changes:
-      - message: Fixed hardsuits in space causing high pressure damage
-        type: Fix
-    id: 6184
-    time: '2024-03-18T16:46:31.0000000+00:00'
-    url: https://github.com/space-wizards/space-station-14/pull/26236
-  - author: potato1234x
-    changes:
-      - message: Added crafting recipes for wall lockers and secure lockers
-        type: Add
-      - message: Fixed secure lockers and wall lockers not being deconstructible
-        type: Fix
-    id: 6185
-    time: '2024-03-18T20:53:13.0000000+00:00'
-    url: https://github.com/space-wizards/space-station-14/pull/24942
-  - author: brainfood1183
-    changes:
-      - message: Added Spray Paints.
-        type: Add
-    id: 6186
-    time: '2024-03-18T21:29:48.0000000+00:00'
-    url: https://github.com/space-wizards/space-station-14/pull/23003
-  - author: PJB3005
-    changes:
-      - message: Bans are now shown in the "adminremarks" command.
-        type: Add
-    id: 6187
-    time: '2024-03-18T21:31:34.0000000+00:00'
-    url: https://github.com/space-wizards/space-station-14/pull/26240
-  - author: Terraspark4941
-    changes:
-      - message: The TEG page in the guidebook has been updated with proper information!
-        type: Tweak
-    id: 6188
-    time: '2024-03-18T21:33:07.0000000+00:00'
-    url: https://github.com/space-wizards/space-station-14/pull/26170
-  - author: Plykiya
-    changes:
-      - message: You can now craft ducky slippers.
-        type: Add
-    id: 6189
-    time: '2024-03-18T21:34:35.0000000+00:00'
-    url: https://github.com/space-wizards/space-station-14/pull/26138
-  - author: Boaz1111
-    changes:
-      - message: Lone operatives now require a minimum of 20 players to spawn
-        type: Tweak
-    id: 6190
-    time: '2024-03-18T21:36:24.0000000+00:00'
-    url: https://github.com/space-wizards/space-station-14/pull/26244
-  - author: shampunj
-    changes:
-      - message: Zombies now passively heal 1 heat/shock damage every 50 seconds
-        type: Tweak
-    id: 6191
-    time: '2024-03-18T21:47:39.0000000+00:00'
-    url: https://github.com/space-wizards/space-station-14/pull/25925
-  - author: Killerqu00
-    changes:
-      - message: Initial Infected now can see each other.
-        type: Add
-      - message: Initial Infected can now see zombified entities.
-        type: Add
-    id: 6192
-    time: '2024-03-18T21:57:36.0000000+00:00'
-    url: https://github.com/space-wizards/space-station-14/pull/25934
-  - author: nikthechampiongr
-    changes:
-      - message: You can now use the SCRAM! implant while cuffed.
-        type: Fix
-      - message: The freedom implant can no longer be used while in crit, or dead.
-        type: Fix
-    id: 6193
-    time: '2024-03-18T22:35:46.0000000+00:00'
-    url: https://github.com/space-wizards/space-station-14/pull/25978
-  - author: SlamBamActionman
-    changes:
-      - message: Recyclers no longer delete items stored inside of recycled entities.
-        type: Fix
-    id: 6194
-    time: '2024-03-19T02:36:22.0000000+00:00'
-    url: https://github.com/space-wizards/space-station-14/pull/26045
-  - author: Vermidia
-    changes:
-      - message: Made the Artifact Reports page up to date with current Xenoarchaeology
-        type: Tweak
-    id: 6195
-    time: '2024-03-19T03:22:21.0000000+00:00'
-    url: https://github.com/space-wizards/space-station-14/pull/26252
-  - author: keronshb
-    changes:
-      - message: Fixed a bug where stores were enabling refunds after a purchase
-        type: Fix
-    id: 6196
-    time: '2024-03-19T03:48:52.0000000+00:00'
-    url: https://github.com/space-wizards/space-station-14/pull/26251
-  - author: Errant
-    changes:
-      - message: Thrown objects can no longer slip while they are still in flight.
-        type: Tweak
-    id: 6197
-    time: '2024-03-20T11:57:39.0000000+00:00'
-    url: https://github.com/space-wizards/space-station-14/pull/24494
-  - author: Killerqu00
-    changes:
-      - message: Airlock wires are now different between departments.
-        type: Tweak
-    id: 6198
-    time: '2024-03-20T16:07:38.0000000+00:00'
-    url: https://github.com/space-wizards/space-station-14/pull/26247
-  - author: Tayrtahn
-    changes:
-      - message: Pizza is no longer considered a fruit.
-        type: Tweak
-    id: 6199
-    time: '2024-03-20T19:03:53.0000000+00:00'
-    url: https://github.com/space-wizards/space-station-14/pull/26293
-  - author: jamessimo
-    changes:
-      - message: Ratkings and Rat servants eyes now glow in the dark
-        type: Tweak
-    id: 6200
-    time: '2024-03-21T13:16:18.0000000+00:00'
-    url: https://github.com/space-wizards/space-station-14/pull/26300
-  - author: nikthechampiongr
-    changes:
-      - message: Scram! implant no longer allows for someone to keep pulling you when
-          it teleports you.
-        type: Fix
-    id: 6201
-    time: '2024-03-21T17:42:33.0000000+00:00'
-    url: https://github.com/space-wizards/space-station-14/pull/26309
-  - author: Plykiya
-    changes:
-      - message: Door remote UI now shows the mode it is in.
-        type: Add
-    id: 6202
-    time: '2024-03-22T00:19:52.0000000+00:00'
-    url: https://github.com/space-wizards/space-station-14/pull/26162
-  - author: metalgearsloth
-    changes:
-      - message: Fix some shuttle console stuff surrounding the Map screen.
-        type: Fix
-    id: 6203
-    time: '2024-03-22T01:57:49.0000000+00:00'
-    url: https://github.com/space-wizards/space-station-14/pull/26305
-  - author: nikthechampiongr
-    changes:
-      - message: You can now move again if you stop being pulled while in cuffs.
-        type: Fix
-    id: 6204
-    time: '2024-03-22T01:59:18.0000000+00:00'
-    url: https://github.com/space-wizards/space-station-14/pull/26312
-  - author: lzk228
-    changes:
-      - message: Snoring is now a trait in character preference menu.
-        type: Tweak
-    id: 6205
-    time: '2024-03-22T07:00:57.0000000+00:00'
-    url: https://github.com/space-wizards/space-station-14/pull/26322
-  - author: liltenhead
-    changes:
-      - message: reduced the odds of budget insulated gloves being insulated and increased
-          the damage multipliers on bad gloves.
-        type: Tweak
-    id: 6206
-    time: '2024-03-22T08:20:46.0000000+00:00'
-    url: https://github.com/space-wizards/space-station-14/pull/26318
-  - author: BlitzTheSquishy
-    changes:
-      - message: Irish Coffee recipe adjusted to be more logical
-        type: Tweak
-    id: 6207
-    time: '2024-03-22T08:23:22.0000000+00:00'
-    url: https://github.com/space-wizards/space-station-14/pull/26327
-  - author: SlamBamActionman
-    changes:
-      - message: Space glue/lube tubes can now be used through the right-click menu.
-        type: Tweak
-    id: 6208
-    time: '2024-03-22T09:37:47.0000000+00:00'
-    url: https://github.com/space-wizards/space-station-14/pull/26002
-  - author: RenQ
-    changes:
-      - message: brought back the classic long bedhead as an alternative to the current
-          one.
-        type: Add
-    id: 6209
-    time: '2024-03-22T17:35:40.0000000+00:00'
-    url: https://github.com/space-wizards/space-station-14/pull/26336
-  - author: metalgearsloth
-    changes:
-      - message: Fix NPCs getting stuck on railings.
-        type: Fix
-    id: 6210
-    time: '2024-03-23T01:42:51.0000000+00:00'
-    url: https://github.com/space-wizards/space-station-14/pull/26351
-  - author: Ubaser
-    changes:
-      - message: You can now purchase a set of 4 throwing knives in the uplink as a bundle
-          for 12 TC.
-        type: Add
-    id: 6211
-    time: '2024-03-23T04:13:06.0000000+00:00'
-    url: https://github.com/space-wizards/space-station-14/pull/26026
-  - author: ElectroJr
-    changes:
-      - message: Fixed a bug where partially airtight entities (e.g., thin windows or
-          doors) could let air leak out into space.
-        type: Fix
-    id: 6212
-    time: '2024-03-23T16:34:56.0000000+00:00'
-    url: https://github.com/space-wizards/space-station-14/pull/22521
-  - author: Killerqu00
-    changes:
-      - message: Cable Coils are now small in size, taking only 1x2 space in containers.
-        type: Tweak
-    id: 6213
-    time: '2024-03-23T17:30:14.0000000+00:00'
-    url: https://github.com/space-wizards/space-station-14/pull/26361
-  - author: Tayrtahn
-    changes:
-      - message: Clumsy characters can no longer avoid bonking their heads by using the
-          Climb verb.
-        type: Fix
-      - message: Clumsy characters are less likely to bonk their heads when trying to
-          climb.
-        type: Tweak
-    id: 6214
-    time: '2024-03-23T19:29:43.0000000+00:00'
-    url: https://github.com/space-wizards/space-station-14/pull/24977
-  - author: nikthechampiongr
-    changes:
-      - message: Door remotes can now only control doors specific to their type and do
-          not use the access of their user.
-        type: Tweak
-    id: 6215
-    time: '2024-03-24T00:48:16.0000000+00:00'
-    url: https://github.com/space-wizards/space-station-14/pull/26371
-  - author: DrSmugleaf
-    changes:
-      - message: Empty marking categories are now hidden in the markings picker.
-        type: Tweak
-    id: 6216
-    time: '2024-03-24T04:01:51.0000000+00:00'
-    url: https://github.com/space-wizards/space-station-14/pull/26377
-  - author: Baptr0b0t
-    changes:
-      - message: Fix access of command door remote. The captain must control his station.
-        type: Fix
-    id: 6217
-    time: '2024-03-24T05:19:14.0000000+00:00'
-    url: https://github.com/space-wizards/space-station-14/pull/26378
-  - author: ElectroJr
-    changes:
-      - message: Fixed the cargo & emergency shuttle not being airtight.
-        type: Fix
-    id: 6218
-    time: '2024-03-24T16:17:56.0000000+00:00'
-    url: https://github.com/space-wizards/space-station-14/pull/26382
-  - author: DoutorWhite
-    changes:
-      - message: The icon representing the critical status has been changed
-        type: Tweak
-      - message: Medical Hud death icon animation fixed
-        type: Fix
-    id: 6219
-    time: '2024-03-24T16:38:03.0000000+00:00'
-    url: https://github.com/space-wizards/space-station-14/pull/26391
-  - author: ChaseFlorom
-    changes:
-      - message: removed cannabis thief objective.
-        type: Remove
-    id: 6220
-    time: '2024-03-24T22:02:56.0000000+00:00'
-    url: https://github.com/space-wizards/space-station-14/pull/26412
-  - author: SoulFN
-    changes:
-      - message: The borg tool module now has an industrial welding tool.
-        type: Tweak
-    id: 6221
-    time: '2024-03-24T22:35:55.0000000+00:00'
-    url: https://github.com/space-wizards/space-station-14/pull/26332
-  - author: IProduceWidgets
-    changes:
-      - message: Ammo techfab now accepts ingot and cloth material types.
-        type: Fix
-    id: 6222
-    time: '2024-03-25T00:43:04.0000000+00:00'
-    url: https://github.com/space-wizards/space-station-14/pull/26413
-  - author: Luminight
-    changes:
-      - message: Wooden fence gate sprites are no longer swapped.
-        type: Fix
-    id: 6223
-    time: '2024-03-25T00:55:02.0000000+00:00'
-    url: https://github.com/space-wizards/space-station-14/pull/26409
-  - author: Callmore
-    changes:
-      - message: Holoprojectors no longer come with a cell when made at a lathe.
-        type: Tweak
-    id: 6224
-    time: '2024-03-25T00:55:48.0000000+00:00'
-    url: https://github.com/space-wizards/space-station-14/pull/26405
-  - author: IProduceWidgets
-    changes:
-      - message: The captain can now return his laser to the glass display box.
-        type: Fix
-    id: 6225
-    time: '2024-03-25T00:58:33.0000000+00:00'
-    url: https://github.com/space-wizards/space-station-14/pull/26398
-  - author: IProduceWidgets
-    changes:
-      - message: More varieties of astro-grass are now available.
-        type: Add
-      - message: Astro-grass must now be cut instead of pried.
-        type: Tweak
-    id: 6226
-    time: '2024-03-25T01:14:04.0000000+00:00'
-    url: https://github.com/space-wizards/space-station-14/pull/26381
-  - author: Tayrtahn
-    changes:
-      - message: Parrots now sound more like parrots when they talk. RAWWK!
-        type: Add
-    id: 6227
-    time: '2024-03-25T01:26:41.0000000+00:00'
-    url: https://github.com/space-wizards/space-station-14/pull/26340
-  - author: DenisShvalov
-    changes:
-      - message: Added Cleaner Grenades that will help janitors in their work
-        type: Add
-    id: 6228
-    time: '2024-03-25T06:46:21.0000000+00:00'
-    url: https://github.com/space-wizards/space-station-14/pull/25444
-  - author: Weax
-    changes:
-      - message: Harmonicas can now be equipped (and played) in the neck slot.
-        type: Tweak
-    id: 6229
-    time: '2024-03-25T07:05:01.0000000+00:00'
-    url: https://github.com/space-wizards/space-station-14/pull/26261
-  - author: nikthechampiongr
-    changes:
-      - message: Mailing units no longer spontaneously turn into disposal units when flushed.
-        type: Fix
-    id: 6230
-    time: '2024-03-25T13:20:39.0000000+00:00'
-    url: https://github.com/space-wizards/space-station-14/pull/26383
-  - author: Simyon
-    changes:
-      - message: All implants are now unable to be implanted more than once.
-        type: Tweak
-    id: 6231
-    time: '2024-03-26T00:16:19.0000000+00:00'
-    url: https://github.com/space-wizards/space-station-14/pull/26250
-  - author: EmoGarbage404
-    changes:
-      - message: Ninjas no longer wipe all technologies when using their gloves on a research
-          server.
-        type: Tweak
-    id: 6232
-    time: '2024-03-26T00:52:27.0000000+00:00'
-    url: https://github.com/space-wizards/space-station-14/pull/26421
-  - author: Dutch-VanDerLinde
-    changes:
-      - message: The chest rig is now available for purchase in the syndicate uplink.
-        type: Add
-    id: 6233
-    time: '2024-03-26T04:05:35.0000000+00:00'
-    url: https://github.com/space-wizards/space-station-14/pull/26427
-  - author: ElectroJr
-    changes:
-      - message: Fixed an atmos bug, which was (probably) causing atmospherics on the
-          station to behave incorrectly.
-        type: Fix
-    id: 6234
-    time: '2024-03-26T04:44:56.0000000+00:00'
-    url: https://github.com/space-wizards/space-station-14/pull/26441
-  - author: nikthechampiongr
-    changes:
-      - message: Handcuffs will no longer try to uncuff themselves when they stop being
-          dragged.
-        type: Fix
-    id: 6235
-    time: '2024-03-26T19:15:08.0000000+00:00'
-    url: https://github.com/space-wizards/space-station-14/pull/26434
-  - author: Nairodian
-    changes:
-      - message: Added disablers to every security officer locker.
-        type: Add
-      - message: Any way to obtain rubber bullets has been removed.
-        type: Remove
-    id: 6236
-    time: '2024-03-27T15:11:13.0000000+00:00'
-    url: https://github.com/space-wizards/space-station-14/pull/26470
-  - author: Ghagliiarghii
-    changes:
-      - message: Removed Donk Pocket Bounty from Cargo
-        type: Remove
-      - message: Removed Box of Hugs Bounty from Cargo
-        type: Remove
-    id: 6237
-    time: '2024-03-27T21:50:35.0000000+00:00'
-    url: https://github.com/space-wizards/space-station-14/pull/26481
-  - author: Vermidia
-    changes:
-      - message: Artifact node IDs are now only 3-digits long
-        type: Tweak
-    id: 6238
-    time: '2024-03-27T23:26:26.0000000+00:00'
-    url: https://github.com/space-wizards/space-station-14/pull/26482
-  - author: Jake Huxell
-    changes:
-      - message: Fixed late join menu scrolling to the top whenever a new player joins
-          the round.
-        type: Fix
-    id: 6239
-    time: '2024-03-28T01:43:55.0000000+00:00'
-    url: https://github.com/space-wizards/space-station-14/pull/26483
-  - author: blueDev2
-    changes:
-      - message: Generalized bounties to allow selling them off-station
-        type: Tweak
-    id: 6240
-    time: '2024-03-28T04:06:00.0000000+00:00'
-    url: https://github.com/space-wizards/space-station-14/pull/26469
-  - author: Simyon
-    changes:
-      - message: The space dragon can now open doors by bumping into them!
-        type: Tweak
-    id: 6241
-    time: '2024-03-28T05:41:57.0000000+00:00'
-    url: https://github.com/space-wizards/space-station-14/pull/26490
-  - author: EmoGarbage404
-    changes:
-      - message: Various announcements now announce location on the map (near Medical,
-          etc.) instead of simply displaying coordinates.
-        type: Tweak
-    id: 6242
-    time: '2024-03-28T05:53:18.0000000+00:00'
-    url: https://github.com/space-wizards/space-station-14/pull/26437
-  - author: Tayrtahn
-    changes:
-      - message: Arcade machines now advertise and make noise to bring in players.
-        type: Add
-      - message: Space Villain arcade machines have a new screen animation.
-        type: Tweak
-    id: 6243
-    time: '2024-03-28T06:28:45.0000000+00:00'
-    url: https://github.com/space-wizards/space-station-14/pull/24200
-  - author: EmoGarbage404
-    changes:
-      - message: The revenant essence alert now displays the exact amount of essence.
-        type: Add
-    id: 6244
-    time: '2024-03-28T06:32:56.0000000+00:00'
-    url: https://github.com/space-wizards/space-station-14/pull/25452
-  - author: deltanedas
-    changes:
-      - message: Voicemasks can now mimic speech verbs, like flutters or growls.
-        type: Tweak
-    id: 6245
-    time: '2024-03-28T06:36:43.0000000+00:00'
-    url: https://github.com/space-wizards/space-station-14/pull/25768
-  - author: EmoGarbage404
-    changes:
-      - message: Electrocution damage is no longer based on the power supplied and is
-          instead based on the wire voltage (LV, MV, or HV).
-        type: Tweak
-    id: 6246
-    time: '2024-03-28T20:44:44.0000000+00:00'
-    url: https://github.com/space-wizards/space-station-14/pull/26455
-  - author: Jake Huxell
-    changes:
-      - message: Late join menu correctly respects client role restrictions.
-        type: Fix
-    id: 6247
-    time: '2024-03-29T02:30:23.0000000+00:00'
-    url: https://github.com/space-wizards/space-station-14/pull/26498
-  - author: Jake Huxell
-    changes:
-      - message: Reduced game build warning count.
-        type: Fix
-    id: 6248
-    time: '2024-03-29T05:28:16.0000000+00:00'
-    url: https://github.com/space-wizards/space-station-14/pull/26518
-  - author: wafehling
-    changes:
-      - message: Added a chemistry recipe to make crystal shards.
-        type: Add
-    id: 6249
-    time: '2024-03-29T06:13:52.0000000+00:00'
-    url: https://github.com/space-wizards/space-station-14/pull/26269
-  - author: Crotalus
-    changes:
-      - message: Reagent grinder auto-modes
-        type: Add
-    id: 6250
-    time: '2024-03-29T06:30:51.0000000+00:00'
-    url: https://github.com/space-wizards/space-station-14/pull/26290
-  - author: deltanedas
-    changes:
-      - message: Multiple bombs exploding at once on a tile now combine to have a larger
-          explosion rather than stacking the same small explosion.
-        type: Tweak
-    id: 6251
-    time: '2024-03-29T23:46:06.0000000+00:00'
-    url: https://github.com/space-wizards/space-station-14/pull/25664
-  - author: Mephisto72
-    changes:
-      - message: Ion Storms are now more likely to alter a Borg's laws.
-        type: Tweak
-    id: 6252
-    time: '2024-03-30T00:01:39.0000000+00:00'
-    url: https://github.com/space-wizards/space-station-14/pull/26539
-  - author: arimah
-    changes:
-      - message: Holoparasites, holoclowns and other guardians correctly transfer damage
-          to their hosts again.
-        type: Fix
-    id: 6253
-    time: '2024-03-30T01:25:43.0000000+00:00'
-    url: https://github.com/space-wizards/space-station-14/pull/26541
-  - author: Boaz1111
-    changes:
-      - message: Added an industrial reagent grinder to the basic hydroponics research.
-          It grinds things into reagents like a recycler.
-        type: Add
-    id: 6254
-    time: '2024-03-30T02:46:20.0000000+00:00'
-    url: https://github.com/space-wizards/space-station-14/pull/25020
-  - author: SonicHDC
-    changes:
-      - message: Added unzipping for lab coats!
-        type: Add
-    id: 6255
-    time: '2024-03-30T03:31:32.0000000+00:00'
-    url: https://github.com/space-wizards/space-station-14/pull/26494
-  - author: Zealith-Gamer
-    changes:
-      - message: Items being pulled no longer spin when being thrown.
-        type: Fix
-    id: 6256
-    time: '2024-03-30T03:35:43.0000000+00:00'
-    url: https://github.com/space-wizards/space-station-14/pull/26504
-  - author: Plykiya
-    changes:
-      - message: Hyposprays can now be toggled to draw from solution containers like jugs
-          and beakers.
-        type: Tweak
-    id: 6257
-    time: '2024-03-30T03:59:17.0000000+00:00'
-    url: https://github.com/space-wizards/space-station-14/pull/25544
-  - author: EdenTheLiznerd
-    changes:
-      - message: Amanita toxin now kills you slightly slower, providing you time to seek
-          charcoal before it's too late
-        type: Tweak
-    id: 6258
-    time: '2024-03-30T04:00:21.0000000+00:00'
-    url: https://github.com/space-wizards/space-station-14/pull/25830
-  - author: liltenhead
-    changes:
-      - message: Changed the syndicate hardbomb to have less of a chance to completely
-          destroy tiles.
-        type: Tweak
-    id: 6259
-    time: '2024-03-30T04:36:33.0000000+00:00'
-    url: https://github.com/space-wizards/space-station-14/pull/26548
-  - author: takemysoult
-    changes:
-      - message: stimulants removes chloral hydrate from body
-        type: Tweak
-    id: 6260
-    time: '2024-03-30T06:52:27.0000000+00:00'
-    url: https://github.com/space-wizards/space-station-14/pull/25886
-  - author: Flareguy
-    changes:
-      - message: Removed SCAF armor.
-        type: Remove
-    id: 6261
-    time: '2024-03-31T02:01:28.0000000+00:00'
-    url: https://github.com/space-wizards/space-station-14/pull/26566
-  - author: lzk228
-    changes:
-      - message: Syndicate duffelbag storage increased from 8x5 to 9x5.
-        type: Tweak
-    id: 6262
-    time: '2024-03-31T02:21:31.0000000+00:00'
-    url: https://github.com/space-wizards/space-station-14/pull/26565
-  - author: Velcroboy
-    changes:
-      - message: Changed plastic flaps to be completely constructable/deconstructable
-        type: Tweak
-    id: 6263
-    time: '2024-03-31T02:24:39.0000000+00:00'
-    url: https://github.com/space-wizards/space-station-14/pull/26341
-  - author: Flareguy
-    changes:
-      - message: Security glasses have been moved from research to roundstart gear. All
-          officers now start with them instead of sunglasses by default.
-        type: Tweak
-      - message: You can now craft security glasses.
-        type: Add
-    id: 6264
-    time: '2024-03-31T03:00:45.0000000+00:00'
-    url: https://github.com/space-wizards/space-station-14/pull/26487
-  - author: brainfood1183
-    changes:
-      - message: Toilets can now be connected to the disposal system.
-        type: Add
-    id: 6265
-    time: '2024-03-31T03:21:18.0000000+00:00'
-    url: https://github.com/space-wizards/space-station-14/pull/22133
-  - author: DrMelon
-    changes:
-      - message: Syndicate Uplinks now have a searchbar to help those dirty, rotten antagonists
-          find appropriate equipment more easily!
-        type: Tweak
-    id: 6266
-    time: '2024-03-31T04:09:15.0000000+00:00'
-    url: https://github.com/space-wizards/space-station-14/pull/24287
-  - author: chromiumboy
-    changes:
-      - message: Additional construction options have been added to the Rapid Construction
-          Device (RCD), along with a radial style UI for fast navigation
-        type: Add
-      - message: The number of charges and the length of time required to build a structure
-          with the RCD now vary depending on the complexity of the constructed fixture
-        type: Tweak
-    id: 6267
-    time: '2024-03-31T04:29:47.0000000+00:00'
-    url: https://github.com/space-wizards/space-station-14/pull/22799
-  - author: UBlueberry
-    changes:
-      - message: Nanotransen is now recruitin' personnel that speak with a Southern drawl.
-        type: Add
-    id: 6268
-    time: '2024-03-31T04:39:40.0000000+00:00'
-    url: https://github.com/space-wizards/space-station-14/pull/26543
-  - author: Tayrtahn
-    changes:
-      - message: You can no longer drink out of or put liquids into buckets worn on your
-          head.
-        type: Fix
-    id: 6269
-    time: '2024-03-31T04:40:22.0000000+00:00'
-    url: https://github.com/space-wizards/space-station-14/pull/24412
-  - author: DrTeaspoon
-    changes:
-      - message: Hypopen no longer shows chemical contents when examined, when not held
-          by the examinee.
-        type: Fix
-    id: 6270
-    time: '2024-03-31T04:59:36.0000000+00:00'
-    url: https://github.com/space-wizards/space-station-14/pull/26453
-  - author: lzk228
-    changes:
-      - message: Hairflower was removed.
-        type: Remove
-      - message: Now you can wear poppy (and other flowers) on your head instead of crafting
-          hairflower with it.
-        type: Tweak
-    id: 6271
-    time: '2024-03-31T05:33:23.0000000+00:00'
-    url: https://github.com/space-wizards/space-station-14/pull/25475
-  - author: EmoGarbage404
-    changes:
-      - message: Borgs, Emitters, and APEs can no longer have their panels opened while
-          locked. APEs and Emitters additionally cannot be unanchored either.
-        type: Add
-    id: 6272
-    time: '2024-03-31T06:34:17.0000000+00:00'
-    url: https://github.com/space-wizards/space-station-14/pull/26600
-  - author: lzk228
-    changes:
-      - message: Flower crown and wreath were combined. Now you can wear wreath both on
-          head and on neck.
-        type: Tweak
-    id: 6273
-    time: '2024-03-31T08:52:52.0000000+00:00'
-    url: https://github.com/space-wizards/space-station-14/pull/26605
-  - author: Ubaser
-    changes:
-      - message: Throwing knives now additionally do armour piercing damage.
-        type: Tweak
-    id: 6274
-    time: '2024-03-31T11:48:36.0000000+00:00'
-    url: https://github.com/space-wizards/space-station-14/pull/26380
-  - author: graevy
-    changes:
-      - message: clicking the brig timer button will now cancel its countdown
-        type: Tweak
-    id: 6275
-    time: '2024-03-31T20:44:02.0000000+00:00'
-    url: https://github.com/space-wizards/space-station-14/pull/26557
-  - author: lzk228
-    changes:
-      - message: Briefcases was added to CuraDrobe and LawDrobe.
-        type: Tweak
-    id: 6276
-    time: '2024-03-31T20:52:49.0000000+00:00'
-    url: https://github.com/space-wizards/space-station-14/pull/26527
-  - author: RiceMar
-    changes:
-      - message: Added milk cartons to the BoozeOMat vendor. Got milk?
-        type: Add
-    id: 6277
-    time: '2024-04-01T00:07:30.0000000+00:00'
-    url: https://github.com/space-wizards/space-station-14/pull/26635
-  - author: nikthechampiongr
-    changes:
-      - message: Radio jammers now actually block suit sensors.
-        type: Fix
-    id: 6278
-    time: '2024-04-01T02:13:52.0000000+00:00'
-    url: https://github.com/space-wizards/space-station-14/pull/26632
-  - author: Flareguy
-    changes:
-      - message: All wheeled objects now have lower friction. Portable items, like fuel
-          canisters & portable scrubbers, should now be easier to carry around.
-        type: Tweak
-      - message: High-capacity reagent tanks are now much heavier.
-        type: Tweak
-    id: 6279
-    time: '2024-04-01T03:23:59.0000000+00:00'
-    url: https://github.com/space-wizards/space-station-14/pull/26601
-  - author: Tayrtahn
-    changes:
-      - message: spears, darts, and hypodarts can inject targets again.
-        type: Fix
-      - message: arrows can no longer inject targets they don't actually hit.
-        type: Fix
-    id: 6280
-    time: '2024-04-01T03:39:35.0000000+00:00'
-    url: https://github.com/space-wizards/space-station-14/pull/26268
-  - author: SoulFN
-    changes:
-      - message: Changed textures of the assault borg modules
-        type: Tweak
-    id: 6281
-    time: '2024-04-01T04:21:12.0000000+00:00'
-    url: https://github.com/space-wizards/space-station-14/pull/26502
-  - author: Keer-Sar
-    changes:
-      - message: Cyborgs now have audio for some emotes.
-        type: Add
-    id: 6282
-    time: '2024-04-01T04:35:21.0000000+00:00'
-    url: https://github.com/space-wizards/space-station-14/pull/26594
-  - author: SlamBamActionman
-    changes:
-      - message: Added Coordinates Disks to the Salvage expeditions console, which are
-          now a requirement for expedition FTL.
-        type: Add
-    id: 6283
-    time: '2024-04-01T04:50:00.0000000+00:00'
-    url: https://github.com/space-wizards/space-station-14/pull/23240
-  - author: kseandi
-    changes:
-      - message: NT has declassified the documentation for door electronics, now anyone
-          can configure its access using network configurator or multitool.
-        type: Add
-    id: 6284
-    time: '2024-04-01T06:06:14.0000000+00:00'
-    url: https://github.com/space-wizards/space-station-14/pull/17778
-  - author: musicmanvr
-    changes:
-      - message: Added Sol Dry, 8 new cocktails and coconut water.
-        type: Add
-    id: 6285
-    time: '2024-04-01T06:41:14.0000000+00:00'
-    url: https://github.com/space-wizards/space-station-14/pull/25367
-  - author: f0x-n3rd
-    changes:
-      - message: Added pages for each categories from the chemical page in the guidebook,
-          no more infinite scrolling when looking up certain chemicals.
-        type: Add
-    id: 6286
-    time: '2024-04-01T07:20:38.0000000+00:00'
-    url: https://github.com/space-wizards/space-station-14/pull/25831
-  - author: TheShuEd
-    changes:
-      - message: Added new transformation particles types for APE and CHIMP
-        type: Add
-      - message: Added new anomaly behaviour mechanic. Different behaviors can change
-          the gameplay of an anomaly. Players can get random behaviors by bombarding the
-          anomaly with new particles
-        type: Add
-    id: 6287
-    time: '2024-04-01T08:29:13.0000000+00:00'
-    url: https://github.com/space-wizards/space-station-14/pull/24683
-  - author: Sk1tch
-    changes:
-      - message: Added chat window opacity slider to options.
-        type: Add
-    id: 6288
-    time: '2024-04-01T20:48:02.0000000+00:00'
-    url: https://github.com/space-wizards/space-station-14/pull/24990
-  - author: TheShuEd
-    changes:
-      - message: added procedurally generating books to library.
-        type: Add
-      - message: full books resprite
-        type: Add
-    id: 6289
-    time: '2024-04-01T21:00:10.0000000+00:00'
-    url: https://github.com/space-wizards/space-station-14/pull/25840
-  - author: osjarw
-    changes:
-      - message: Ambuzol plus pills now have different sprites from ambuzol pills. Now
-          CBURN agents and Nukies who bought the syndicate zombie bundle might realize
-          that they also have some ambuzol plus.
-        type: Tweak
-    id: 6290
-    time: '2024-04-02T00:50:43.0000000+00:00'
-    url: https://github.com/space-wizards/space-station-14/pull/26651
-  - author: osjarw
-    changes:
-      - message: Air injectors finally have working indicator lights while enabled.
-        type: Fix
-    id: 6291
-    time: '2024-04-02T05:17:26.0000000+00:00'
-    url: https://github.com/space-wizards/space-station-14/pull/26654
-  - author: Simyon
-    changes:
-      - message: The hands of cyborgs are now explosion proof. Your beakers wont ever
-          break again!
-        type: Fix
-    id: 6292
-    time: '2024-04-02T05:18:31.0000000+00:00'
-    url: https://github.com/space-wizards/space-station-14/pull/26515
-  - author: lzk228
-    changes:
-      - message: Typing indicator now can be shaded by shadows.
-        type: Tweak
-    id: 6293
-    time: '2024-04-03T02:12:47.0000000+00:00'
-    url: https://github.com/space-wizards/space-station-14/pull/26678
-  - author: EmoGarbage404
-    changes:
-      - message: Increased time between pulses for various anomalies.
-        type: Tweak
-    id: 6294
-    time: '2024-04-03T03:15:57.0000000+00:00'
-    url: https://github.com/space-wizards/space-station-14/pull/26677
-  - author: Plykiya
-    changes:
-      - message: Dropped items are no longer rotated to world north.
-        type: Fix
-    id: 6295
-    time: '2024-04-03T05:31:57.0000000+00:00'
-    url: https://github.com/space-wizards/space-station-14/pull/26662
-  - author: deltanedas
-    changes:
-      - message: Disabled scooping foam due to a reagent duplication bug.
-        type: Fix
-    id: 6296
-    time: '2024-04-03T13:41:23.0000000+00:00'
-    url: https://github.com/space-wizards/space-station-14/pull/26686
-  - author: Aserovich
-    changes:
-      - message: New lobby art!
-        type: Add
-    id: 6297
-    time: '2024-04-04T05:28:30.0000000+00:00'
-    url: https://github.com/space-wizards/space-station-14/pull/26505
-  - author: Beck Thompson
-    changes:
-      - message: Items thrown at disposals now have to be insertable to display the miss
-          message.
-        type: Fix
-    id: 6298
-    time: '2024-04-04T06:25:47.0000000+00:00'
-    url: https://github.com/space-wizards/space-station-14/pull/26716
-  - author: Tayrtahn
-    changes:
-      - message: Some devices may have broken wiring at the start of each round.
-        type: Add
-    id: 6299
-    time: '2024-04-04T06:28:09.0000000+00:00'
-    url: https://github.com/space-wizards/space-station-14/pull/26695
-  - author: lzk228
-    changes:
-      - message: Turning off thrusters and gyroscopes now stop consume power.
-        type: Fix
-    id: 6300
-    time: '2024-04-04T06:28:33.0000000+00:00'
-    url: https://github.com/space-wizards/space-station-14/pull/26690
-  - author: Aexxie
-    changes:
-      - message: Added the option to disable your OOC Patron name color.
-        type: Add
-    id: 6301
-    time: '2024-04-04T07:20:06.0000000+00:00'
-    url: https://github.com/space-wizards/space-station-14/pull/26653
-  - author: DinoWattz
-    changes:
-      - message: Fixed pocket slots being able to hide character snout markings.
-        type: Fix
-    id: 6302
-    time: '2024-04-04T08:35:44.0000000+00:00'
-    url: https://github.com/space-wizards/space-station-14/pull/26708
-  - author: VasilisThePikachu
-    changes:
-      - message: Mop buckets and Janitorial Trolleys will not spill their contents as
-          soon as they are pushed.
-        type: Fix
-      - message: Mop buckets are no longer solid. So you can now walk through them.
-        type: Fix
-    id: 6303
-    time: '2024-04-04T08:39:55.0000000+00:00'
-    url: https://github.com/space-wizards/space-station-14/pull/26706
-  - author: ZeroDayDaemon
-    changes:
-      - message: Lowered the number of ducks in the duck crate and reduced the price of
-          it.
-        type: Tweak
-    id: 6304
-    time: '2024-04-04T19:30:13.0000000+00:00'
-    url: https://github.com/space-wizards/space-station-14/pull/26729
-  - author: PrPleGoo
-    changes:
-      - message: The medical HUD's brightness now scales with lighting again.
-        type: Tweak
-      - message: Most HUD icon's brightness now scale with lighting.
-        type: Tweak
-    id: 6305
-    time: '2024-04-04T23:05:01.0000000+00:00'
-    url: https://github.com/space-wizards/space-station-14/pull/26726
-  - author: Daemon
-    changes:
-      - message: Practice projectiles have been given standardized minimal damage.
-        type: Tweak
-      - message: The practice laser gun now works with shooting targets.
-        type: Tweak
-    id: 6306
-    time: '2024-04-05T03:15:02.0000000+00:00'
-    url: https://github.com/space-wizards/space-station-14/pull/26731
-  - author: Daemon
-    changes:
-      - message: Shooting targets can now have their popup type changed with a left click
-          to show total damage, damage of a single hit, both, or just a notice that it
-          was hit.
-        type: Tweak
-    id: 6307
-    time: '2024-04-05T07:19:41.0000000+00:00'
-    url: https://github.com/space-wizards/space-station-14/pull/26734
-  - author: Vermidia
-    changes:
-      - message: Baseball bats now require a knife to craft
-        type: Tweak
-    id: 6308
-    time: '2024-04-05T15:41:35.0000000+00:00'
-    url: https://github.com/space-wizards/space-station-14/pull/26742
-  - author: deltanedas
-    changes:
-      - message: Making fultons now requires cloth and they are faster to make.
-        type: Tweak
-    id: 6309
-    time: '2024-04-05T15:42:12.0000000+00:00'
-    url: https://github.com/space-wizards/space-station-14/pull/26747
-  - author: superjj18
-    changes:
-      - message: Broadcasting works again!
-        type: Fix
-    id: 6310
-    time: '2024-04-05T17:29:22.0000000+00:00'
-    url: https://github.com/space-wizards/space-station-14/pull/26750
-  - author: Golinth
-    changes:
-      - message: Fixed mindshield icons being glow in the dark
-        type: Fix
-    id: 6311
-    time: '2024-04-05T20:35:32.0000000+00:00'
-    url: https://github.com/space-wizards/space-station-14/pull/26754
-  - author: Blackern5000
-    changes:
-      - message: Added sap
-        type: Add
-      - message: Added syrup, it can be made by boiling sap.
-        type: Add
-      - message: Dionae now bleed sap instead of water
-        type: Tweak
-    id: 6312
-    time: '2024-04-05T21:06:12.0000000+00:00'
-    url: https://github.com/space-wizards/space-station-14/pull/25748
-  - author: osjarw
-    changes:
-      - message: Thin firelocks are now constructable/deconstructable
-        type: Fix
-    id: 6313
-    time: '2024-04-06T01:55:31.0000000+00:00'
-    url: https://github.com/space-wizards/space-station-14/pull/26745
-  - author: BITTERLYNX
-    changes:
-      - message: Rodents are more visually pleasing to burn
-        type: Fix
-      - message: mothroach and hammy also more visually pleasing to burn
-        type: Fix
-    id: 6314
-    time: '2024-04-06T04:41:23.0000000+00:00'
-    url: https://github.com/space-wizards/space-station-14/pull/26758
-  - author: Plykiya
-    changes:
-      - message: You can now carefully walk over glass shards and D4.
-        type: Tweak
-    id: 6315
-    time: '2024-04-06T04:49:14.0000000+00:00'
-    url: https://github.com/space-wizards/space-station-14/pull/26763
-  - author: PursuitInAshes
-    changes:
-      - message: Sake Bottles can now be found in the booze-o-mat.
-        type: Tweak
-    id: 6316
-    time: '2024-04-06T20:16:47.0000000+00:00'
-    url: https://github.com/space-wizards/space-station-14/pull/26776
-  - author: osjarw
-    changes:
-      - message: Removed broken anom behaviour, which causes APE shots to fly through
-          the anom.
-        type: Remove
-    id: 6317
-    time: '2024-04-06T22:27:16.0000000+00:00'
-    url: https://github.com/space-wizards/space-station-14/pull/26775
-  - author: Vermidia
-    changes:
-      - message: Water coolers show how full/what they're full of again.
-        type: Fix
-    id: 6318
-    time: '2024-04-06T23:58:57.0000000+00:00'
-    url: https://github.com/space-wizards/space-station-14/pull/26784
-  - author: Crotalus
-    changes:
-      - message: Show missing materials in lathe tooltip
-        type: Add
-    id: 6319
-    time: '2024-04-08T03:16:11.0000000+00:00'
-    url: https://github.com/space-wizards/space-station-14/pull/26795
-  - author: chromiumboy
-    changes:
-      - message: Fixed the RCD not being able to build on top of puddles
-        type: Fix
-      - message: RCD constructions can no longer be rotated while in progress
-        type: Tweak
-      - message: The RCD now reports construction mode changes to its user
-        type: Add
-    id: 6320
-    time: '2024-04-08T03:17:29.0000000+00:00'
-    url: https://github.com/space-wizards/space-station-14/pull/26792
-  - author: lzk228
-    changes:
-      - message: Bombsuit and jani bombsuit are similar now.
-        type: Tweak
-    id: 6321
-    time: '2024-04-08T15:05:58.0000000+00:00'
-    url: https://github.com/space-wizards/space-station-14/pull/26806
-  - author: lzk228
-    changes:
-      - message: Clothing restock crate was splitted to clothing and autodrobe restock
-          crates.
-        type: Tweak
-      - message: Clothing is cheaper.
-        type: Tweak
-    id: 6322
-    time: '2024-04-08T15:10:58.0000000+00:00'
-    url: https://github.com/space-wizards/space-station-14/pull/26805
-  - author: Hanzdegloker
-    changes:
-      - message: Spears can now be quipped to your suit slot and cost slightly more to
-          make.
-        type: Tweak
-    id: 6323
-    time: '2024-04-08T15:34:35.0000000+00:00'
-    url: https://github.com/space-wizards/space-station-14/pull/26724
-  - author: KittenColony
-    changes:
-      - message: Added 13 new gauze wraps for moth that fit their twig bodies
-        type: Add
-      - message: Gauze markings have been moved to the Overlay category, allowing gauze
-          to not take up marking points
-        type: Tweak
-    id: 6324
-    time: '2024-04-09T08:04:51.0000000+00:00'
-    url: https://github.com/space-wizards/space-station-14/pull/25481
-=======
 - author: CrigCrag
   changes:
     - message: >-
@@ -9025,7 +1564,7 @@
     - type: Add
       message: >-
         SR has received a crate full of all kind of PDA, now available from the
-        Ptech vend machine.  
+        Ptech vend machine.
   id: 4584
   time: '2023-10-27T02:05:59.0000000+00:00'
 - author: dvir01
@@ -9432,7 +1971,7 @@
     - type: Tweak
       message: >-
         Ship lockers adjusted with items moving to vend machines, in another
-        news, NT stock is up! 
+        news, NT stock is up!
   id: 4639
   time: '2023-11-27T22:32:20.0000000+00:00'
 - author: FoxxoTrystan
@@ -9689,7 +2228,7 @@
     - type: Tweak
       message: >-
         The mercenary job has received improvement, new gear, new locker, and
-        new access. 
+        new access.
   id: 4664
   time: '2023-12-11T18:01:57.0000000+00:00'
 - author: crystalHex
@@ -11230,7 +3769,7 @@
     - type: Add
       message: >-
         Nanotrasen just its newest radar microchip NSR-882 now available on
-        latest radar consoles. 
+        latest radar consoles.
     - type: Tweak
       message: >-
         The paid trial of all mass scanners has ended and has been locked to the
@@ -11493,5 +4032,4 @@
     - type: Fix
       message: Messenger Bag of Holding is now visible when worn.
   id: 4912
-  time: '2024-04-15T15:11:12.0000000+00:00'
->>>>>>> 5d9015e8
+  time: '2024-04-15T15:11:12.0000000+00:00'