meta:
  format: 6
  postmapinit: false
tilemap:
  0: Space
  30: FloorDark
  46: FloorGlass
  57: FloorHull
  65: FloorMetalDiamond
  1: FloorSteel
  99: FloorSteelDirty
  107: FloorTechMaint
  124: Lattice
  2: Plating
entities:
- proto: ""
  entities:
  - uid: 1
    components:
    - type: MetaData
      name: Templar
    - type: Transform
      pos: -0.4761362,-0.4642291
      parent: invalid
    - type: BecomesStation
      id: Templar
    - type: MapGrid
      chunks:
        0,0:
          ind: 0,0
          tiles: HgAAAAAAHgAAAAAAHgAAAAAAAgAAAAAAAAAAAAAAAAAAAAAAAAAAAAAAAAAAAAAAAAAAAAAAAAAAAAAAAAAAAAAAAAAAAAAAAAAAAAAAAAAAAAAAAAAAAAAAAAAAAAAAawAAAAAAHgAAAAACOQAAAAAAfAAAAAAAAAAAAAAAAAAAAAAAAAAAAAAAAAAAAAAAAAAAAAAAAAAAAAAAAAAAAAAAAAAAAAAAAAAAAAAAAAAAAAAAAAAAAAAAAAAAAAAAAQAAAAAAAQAAAAAAOQAAAAAAfAAAAAAAAAAAAAAAAAAAAAAAAAAAAAAAAAAAAAAAAAAAAAAAAAAAAAAAAAAAAAAAAAAAAAAAAAAAAAAAAAAAAAAAAAAAAAAAAAAAAAAAAQAAAAAAAQAAAAAAAgAAAAAAfAAAAAAAAAAAAAAAAAAAAAAAAAAAAAAAAAAAAAAAAAAAAAAAAAAAAAAAAAAAAAAAAAAAAAAAAAAAAAAAAAAAAAAAAAAAAAAAAAAAAAAAAQAAAAAAAQAAAAAAAgAAAAAAAAAAAAAAAAAAAAAAAAAAAAAAAAAAAAAAAAAAAAAAAAAAAAAAAAAAAAAAAAAAAAAAAAAAAAAAAAAAAAAAAAAAAAAAAAAAAAAAAAAAAAAAAgAAAAAAAgAAAAAALgAAAAAAAAAAAAAAAAAAAAAAAAAAAAAAAAAAAAAAAAAAAAAAAAAAAAAAAAAAAAAAAAAAAAAAAAAAAAAAAAAAAAAAAAAAAAAAAAAAAAAAAAAAAAAAAAAAAAAAAAAAAAAAAAAAAAAAAAAAAAAAAAAAAAAAAAAAAAAAAAAAAAAAAAAAAAAAAAAAAAAAAAAAAAAAAAAAAAAAAAAAAAAAAAAAAAAAAAAAAAAAAAAAAAAAAAAAAAAAAAAAAAAAAAAAAAAAAAAAAAAAAAAAAAAAAAAAAAAAAAAAAAAAAAAAAAAAAAAAAAAAAAAAAAAAAAAAAAAAAAAAAAAAAAAAAAAAAAAAAAAAAAAAAAAAAAAAAAAAAAAAAAAAAAAAAAAAAAAAAAAAAAAAAAAAAAAAAAAAAAAAAAAAAAAAAAAAAAAAAAAAAAAAAAAAAAAAAAAAAAAAAAAAAAAAAAAAAAAAAAAAAAAAAAAAAAAAAAAAAAAAAAAAAAAAAAAAAAAAAAAAAAAAAAAAAAAAAAAAAAAAAAAAAAAAAAAAAAAAAAAAAAAAAAAAAAAAAAAAAAAAAAAAAAAAAAAAAAAAAAAAAAAAAAAAAAAAAAAAAAAAAAAAAAAAAAAAAAAAAAAAAAAAAAAAAAAAAAAAAAAAAAAAAAAAAAAAAAAAAAAAAAAAAAAAAAAAAAAAAAAAAAAAAAAAAAAAAAAAAAAAAAAAAAAAAAAAAAAAAAAAAAAAAAAAAAAAAAAAAAAAAAAAAAAAAAAAAAAAAAAAAAAAAAAAAAAAAAAAAAAAAAAAAAAAAAAAAAAAAAAAAAAAAAAAAAAAAAAAAAAAAAAAAAAAAAAAAAAAAAAAAAAAAAAAAAAAAAAAAAAAAAAAAAAAAAAAAAAAAAAAAAAAAAAAAAAAAAAAAAAAAAAAAAAAAAAAAAAAAAAAAAAAAAAAAAAAAAAAAAAAAAAAAAAAAAAAAAAAAAAAAAAAAAAAAAAAAAAAAAAAAAAAAAAAAAAAAAAAAAAAAAAAAAAAAAAAAAAAAAAAAAAAAAAAAAAAAAAAAAAAAAAAAAAAAAAAAAAAAAAAAAAAAAAAAAAAAAAAAAAAAAAAAAAAAAAAAAAAAAAAAAAAAAAAAAAAAAAAAAAAAAAAAAAAAAAAAAAAAAAAAAAAAAAAAAAAAAAAAAAAAAAAAAAAAAAAAAAAAAAAAAAAAAAAAAAAAAAAAAAAAAAAAAAAAAAAAAAAAAAAAAAAAAAAAAAAAAAAAAAAAAAAAAAAAAAAAAAAAAAAAAAAAAAAAAAAAAAAAAAAAAAAAAAAAAAAAAAAAAAAAAAAAAAAAAAAAAAAAAAAAAAAAAAAAAAAAAAAAAAAAAAAAAAAAAAAAAAAAAAAAAAAAAAAAAAAAAAAAAAAAAAAAAAA
          version: 6
        0,-1:
          ind: 0,-1
          tiles: AAAAAAAAAAAAAAAAAAAAAAAAAAAAAAAAAAAAAAAAAAAAAAAAAAAAAAAAAAAAAAAAAAAAAAAAAAAAAAAAAAAAAAAAAAAAAAAAAAAAAAAAAAAAAAAAAAAAAAAAAAAAAAAAAAAAAAAAAAAAAAAAAAAAAAAAAAAAAAAAAAAAAAAAAAAAAAAAAAAAAAAAAAAAAAAAAAAAAAAAAAAAAAAAAAAAAAAAAAAAAAAAAAAAAAAAAAAAAAAAAAAAAAAAAAAAAAAAAAAAAAAAAAAAAAAAAAAAAAAAAAAAAAAAAAAAAAAAAAAAAAAAAAAAAAAAAAAAAAAAAAAAAAAAAAAAAAAAAAAAAAAAAAAAAAAAAAAAAAAAAAAAAAAAAAAAAAAAAAAAAAAAAAAAAAAAAAAAAAAAAAAAAAAAAAAAAAAAAAAAAAAAAAAAAAAAAAAAAAAAAAAAAAAAAAAAAAAAAAAAAAAAAAAAAAAAAAAAAAAAAAAAAAAAAAAAAAAAAAAAAAAAAAAAAAAAAAAAAAAAAAAAAAAAAAAAAAAAAAAAAAAAAAAAAAAAAAAAAAAAAAAAAAAAAAAAAAAAAAAAAAAAAAAAAAAAAAAAAAAAAAAAAAAAAAAAAAAAAAAAAAAAAAAAAAAAAAAAAAAAAAAAAAAAAAAAAAAAAAAAAAAAAAAAAAAAAAAAAAAAAAAAAAAAAAAAAAAAAAAAAAAAAAAAAAAAAAAAAAAAAAAAAAAAAAAAAAAAAAAAAAAAAAAAAAAAAAAAAAAAAAAAAAAAAAAAAAAAAAAAAAAAAAAAAAAAAAAAAAAAAAAAAAAAAAAAAAAAAAAAAAAAAAAAAAAAAAAAAAAAAAAAAAAAAAAAAAAAAAAAAAAAAAAAAAAAAAAAAAAAAAAAAAAAAAAAAAAAAAAAAAAAAAAAAAAAAAAAAAAAAAAAAAAAAAAAAAAAAAAAAAAAAAAAAAAAAAAAAAAAAAAAAAAAAAAAAAAAAAAAAAAAAAAAAAAAAAAAAAAAAAAAAAAAAAAAAAAAAAAAAAAAAAAAAAAAAAAAAAAAAAAAAAAAAAAAAAAAAAAAAAAAAAAAAAAAAAAAAAAAAAAAAAAAAAAAAAAAAAAAAAAAAAAAAAAAAAAAAAAAAAAAAAAAAAAAAAAAAAAAAAAAAAAAAAAAAAAAAAAAAAAAAAAAAAAAAAAAAAAAAAAAAAAAAAAAAAAAAAAAAAAAAAAAAAAAAAAAAAAAAAAAAAAAAAAAAAAAAAAAAAAAAAAAAAAAAAAAAAAAAAAAAAAAAAAAAAAAAAAAAAAAAAAAAAAAAAAAAAAAAAAAAAAAAAAAAAAAAAAAAAAAAAAAAAAAAAAAAAAAAAAAAAAAAAAAAAAAAAAAAAAAAAAAAAAAAAAAAAAAAAAAAAAAAAAAAAAAAAAAAAAAAAAAHgAAAAADHgAAAAACfAAAAAAAfAAAAAAAAAAAAAAAAAAAAAAAAAAAAAAAAAAAAAAAAAAAAAAAAAAAAAAAAAAAAAAAAAAAAAAAAAAAAAAAAAAAAAAAAAAAAAAAAAAAAAAAAQAAAAAAAQAAAAAAHgAAAAABfAAAAAAAAAAAAAAAAAAAAAAAAAAAAAAAAAAAAAAAAAAAAAAAAAAAAAAAAAAAAAAAAAAAAAAAAAAAAAAAAAAAAAAAAAAAAAAAAAAAAAAAAQAAAAAAAQAAAAAAHgAAAAACfAAAAAAAAAAAAAAAAAAAAAAAAAAAAAAAAAAAAAAAAAAAAAAAAAAAAAAAAAAAAAAAAAAAAAAAAAAAAAAAAAAAAAAAAAAAAAAAAAAAAAAAAgAAAAAAAgAAAAAAAgAAAAAAawAAAAAAAAAAAAAAAAAAAAAAAAAAAAAAAAAAAAAAAAAAAAAAAAAAAAAAAAAAAAAAAAAAAAAAAAAAAAAAAAAAAAAAAAAAAAAAAAAAAAAAHgAAAAAAHgAAAAAAHgAAAAAAfAAAAAAAAAAAAAAAAAAAAAAAAAAAAAAAAAAAAAAAAAAAAAAAAAAAAAAAAAAAAAAAAAAAAAAAAAAAAAAAAAAAAAAAAAAAAAAAAAAAAAAA
          version: 6
        -1,0:
          ind: -1,0
          tiles: AAAAAAAAAAAAAAAAAAAAAAAAAAAAAAAAAAAAAAAAAAAAAAAAAAAAAAAAAAAAAAAAAAAAAAAAAAAAAAAAAAAAAAAAAAAAAAAAAAAAAAAAAgAAAAAAHgAAAAAAHgAAAAAAAAAAAAAAAAAAAAAAAAAAAAAAAAAAAAAAAAAAAAAAAAAAAAAAAAAAAAAAAAAAAAAAAAAAAAAAAAAAAAAAAAAAAAAAAAAAAAAAAAAAAAAAfAAAAAAAOQAAAAAAHgAAAAAAAAAAAAAAAAAAAAAAAAAAAAAAAAAAAAAAAAAAAAAAAAAAAAAAAAAAAAAAAAAAAAAAAAAAAAAAAAAAAAAAAAAAAAAAAAAAAAAAAAAAAAAAfAAAAAAAOQAAAAAAAQAAAAAAAAAAAAAAAAAAAAAAAAAAAAAAAAAAAAAAAAAAAAAAAAAAAAAAAAAAAAAAAAAAAAAAAAAAAAAAAAAAAAAAAAAAAAAAAAAAAAAAAAAAAAAAfAAAAAAAAgAAAAAAAQAAAAAAAAAAAAAAAAAAAAAAAAAAAAAAAAAAAAAAAAAAAAAAAAAAAAAAAAAAAAAAAAAAAAAAAAAAAAAAAAAAAAAAAAAAAAAAAAAAAAAAAAAAAAAAAAAAAAAAAgAAAAAAAQAAAAAAAAAAAAAAAAAAAAAAAAAAAAAAAAAAAAAAAAAAAAAAAAAAAAAAAAAAAAAAAAAAAAAAAAAAAAAAAAAAAAAAAAAAAAAAAAAAAAAAAAAAAAAAAAAAAAAALgAAAAAAAgAAAAAAAAAAAAAAAAAAAAAAAAAAAAAAAAAAAAAAAAAAAAAAAAAAAAAAAAAAAAAAAAAAAAAAAAAAAAAAAAAAAAAAAAAAAAAAAAAAAAAAAAAAAAAAAAAAAAAAAAAAAAAAAAAAAAAAAAAAAAAAAAAAAAAAAAAAAAAAAAAAAAAAAAAAAAAAAAAAAAAAAAAAAAAAAAAAAAAAAAAAAAAAAAAAAAAAAAAAAAAAAAAAAAAAAAAAAAAAAAAAAAAAAAAAAAAAAAAAAAAAAAAAAAAAAAAAAAAAAAAAAAAAAAAAAAAAAAAAAAAAAAAAAAAAAAAAAAAAAAAAAAAAAAAAAAAAAAAAAAAAAAAAAAAAAAAAAAAAAAAAAAAAAAAAAAAAAAAAAAAAAAAAAAAAAAAAAAAAAAAAAAAAAAAAAAAAAAAAAAAAAAAAAAAAAAAAAAAAAAAAAAAAAAAAAAAAAAAAAAAAAAAAAAAAAAAAAAAAAAAAAAAAAAAAAAAAAAAAAAAAAAAAAAAAAAAAAAAAAAAAAAAAAAAAAAAAAAAAAAAAAAAAAAAAAAAAAAAAAAAAAAAAAAAAAAAAAAAAAAAAAAAAAAAAAAAAAAAAAAAAAAAAAAAAAAAAAAAAAAAAAAAAAAAAAAAAAAAAAAAAAAAAAAAAAAAAAAAAAAAAAAAAAAAAAAAAAAAAAAAAAAAAAAAAAAAAAAAAAAAAAAAAAAAAAAAAAAAAAAAAAAAAAAAAAAAAAAAAAAAAAAAAAAAAAAAAAAAAAAAAAAAAAAAAAAAAAAAAAAAAAAAAAAAAAAAAAAAAAAAAAAAAAAAAAAAAAAAAAAAAAAAAAAAAAAAAAAAAAAAAAAAAAAAAAAAAAAAAAAAAAAAAAAAAAAAAAAAAAAAAAAAAAAAAAAAAAAAAAAAAAAAAAAAAAAAAAAAAAAAAAAAAAAAAAAAAAAAAAAAAAAAAAAAAAAAAAAAAAAAAAAAAAAAAAAAAAAAAAAAAAAAAAAAAAAAAAAAAAAAAAAAAAAAAAAAAAAAAAAAAAAAAAAAAAAAAAAAAAAAAAAAAAAAAAAAAAAAAAAAAAAAAAAAAAAAAAAAAAAAAAAAAAAAAAAAAAAAAAAAAAAAAAAAAAAAAAAAAAAAAAAAAAAAAAAAAAAAAAAAAAAAAAAAAAAAAAAAAAAAAAAAAAAAAAAAAAAAAAAAAAAAAAAAAAAAAAAAAAAAAAAAAAAAAAAAAAAAAAAAAAAAAAAAAAAAAAAAAAAAAAAAAAAAAAAAAAAAAAAAAAAAAAAAAAAAAAAAAAAAAAAAA
          version: 6
        -1,-1:
          ind: -1,-1
          tiles: AAAAAAAAAAAAAAAAAAAAAAAAAAAAAAAAAAAAAAAAAAAAAAAAAAAAAAAAAAAAAAAAAAAAAAAAAAAAAAAAAAAAAAAAAAAAAAAAAAAAAAAAAAAAAAAAAAAAAAAAAAAAAAAAAAAAAAAAAAAAAAAAAAAAAAAAAAAAAAAAAAAAAAAAAAAAAAAAAAAAAAAAAAAAAAAAAAAAAAAAAAAAAAAAAAAAAAAAAAAAAAAAAAAAAAAAAAAAAAAAAAAAAAAAAAAAAAAAAAAAAAAAAAAAAAAAAAAAAAAAAAAAAAAAAAAAAAAAAAAAAAAAAAAAAAAAAAAAAAAAAAAAAAAAAAAAAAAAAAAAAAAAAAAAAAAAAAAAAAAAAAAAAAAAAAAAAAAAAAAAAAAAAAAAAAAAAAAAAAAAAAAAAAAAAAAAAAAAAAAAAAAAAAAAAAAAAAAAAAAAAAAAAAAAAAAAAAAAAAAAAAAAAAAAAAAAAAAAAAAAAAAAAAAAAAAAAAAAAAAAAAAAAAAAAAAAAAAAAAAAAAAAAAAAAAAAAAAAAAAAAAAAAAAAAAAAAAAAAAAAAAAAAAAAAAAAAAAAAAAAAAAAAAAAAAAAAAAAAAAAAAAAAAAAAAAAAAAAAAAAAAAAAAAAAAAAAAAAAAAAAAAAAAAAAAAAAAAAAAAAAAAAAAAAAAAAAAAAAAAAAAAAAAAAAAAAAAAAAAAAAAAAAAAAAAAAAAAAAAAAAAAAAAAAAAAAAAAAAAAAAAAAAAAAAAAAAAAAAAAAAAAAAAAAAAAAAAAAAAAAAAAAAAAAAAAAAAAAAAAAAAAAAAAAAAAAAAAAAAAAAAAAAAAAAAAAAAAAAAAAAAAAAAAAAAAAAAAAAAAAAAAAAAAAAAAAAAAAAAAAAAAAAAAAAAAAAAAAAAAAAAAAAAAAAAAAAAAAAAAAAAAAAAAAAAAAAAAAAAAAAAAAAAAAAAAAAAAAAAAAAAAAAAAAAAAAAAAAAAAAAAAAAAAAAAAAAAAAAAAAAAAAAAAAAAAAAAAAAAAAAAAAAAAAAAAAAAAAAAAAAAAAAAAAAAAAAAAAAAAAAAAAAAAAAAAAAAAAAAAAAAAAAAAAAAAAAAAAAAAAAAAAAAAAAAAAAAAAAAAAAAAAAAAAAAAAAAAAAAAAAAAAAAAAAAAAAAAAAAAAAAAAAAAAAAAAAAAAAAAAAAAAAAAAAAAAAAAAAAAAAAAAAAAAAAAAAAAAAAAAAAAAAAAAAAAAAAAAAAAAAAAAAAAAAAAAAAAAAAAAAAAAAAAAAAAAAAAAAAAAAAAAAAAAAAAAAAAAAAAAAAAAAAAAAAAAAAAAAAAAAAAAAAAAAAAAAAAAAAAAAAAAAAAAAAAAAAAAAAAAAAAAAAAAAAAAAAAAAAAAAAAAAAAAAAAAAAAAAAAAAAAAAAAAAAAAAAAAAAAAAAAAAAAAAAAAAAAAAAAAAAAAAAAAAAAAAAAAAAAAAAAAAAAAAAAAAAAAAAAAAAAAAAAAAAAAAAAAAAAAAAAAAAAAAAAAfAAAAAAAfAAAAAAAHgAAAAACAAAAAAAAAAAAAAAAAAAAAAAAAAAAAAAAAAAAAAAAAAAAAAAAAAAAAAAAAAAAAAAAAAAAAAAAAAAAAAAAAAAAAAAAAAAAAAAAAAAAAAAAfAAAAAAAHgAAAAABAQAAAAAAAAAAAAAAAAAAAAAAAAAAAAAAAAAAAAAAAAAAAAAAAAAAAAAAAAAAAAAAAAAAAAAAAAAAAAAAAAAAAAAAAAAAAAAAAAAAAAAAAAAAAAAAfAAAAAAAHgAAAAADAQAAAAAAAAAAAAAAAAAAAAAAAAAAAAAAAAAAAAAAAAAAAAAAAAAAAAAAAAAAAAAAAAAAAAAAAAAAAAAAAAAAAAAAAAAAAAAAAAAAAAAAAAAAAAAAawAAAAAAAgAAAAAAAgAAAAAAAAAAAAAAAAAAAAAAAAAAAAAAAAAAAAAAAAAAAAAAAAAAAAAAAAAAAAAAAAAAAAAAAAAAAAAAAAAAAAAAAAAAAAAAAAAAAAAAAAAAAAAAfAAAAAAAHgAAAAAAHgAAAAAA
          version: 6
    - type: Broadphase
    - type: Physics
      bodyStatus: InAir
      angularDamping: 0.05
      linearDamping: 0.05
      fixedRotation: False
      bodyType: Dynamic
    - type: Fixtures
      fixtures: {}
    - type: OccluderTree
    - type: SpreaderGrid
    - type: Shuttle
    - type: GridPathfinding
    - type: Gravity
      gravityShakeSound: !type:SoundPathSpecifier
        path: /Audio/Effects/alert.ogg
    - type: DecalGrid
      chunkCollection:
        version: 2
        nodes:
        - node:
            color: '#4B653E96'
            id: BrickTileSteelCornerNe
          decals:
            24: 0,0
            37: 1,3
        - node:
            color: '#4B653E96'
            id: BrickTileSteelCornerNw
          decals:
            21: -2,0
            38: 0,3
        - node:
            color: '#4B653E96'
            id: BrickTileSteelCornerSe
          decals:
            22: 0,-1
            40: 1,2
        - node:
            color: '#4B653E96'
            id: BrickTileSteelCornerSw
          decals:
            23: -2,-1
            39: 0,2
        - node:
            color: '#4B653E96'
            id: BrickTileSteelLineN
          decals:
            25: -1,0
        - node:
            color: '#4B653E96'
            id: BrickTileSteelLineS
          decals:
            26: -1,-1
        - node:
            color: '#4D9BE6FF'
            id: DeliveryGreyscale
          decals:
            19: 1,0
        - node:
            color: '#B33831FF'
            id: DeliveryGreyscale
          decals:
            20: 2,0
        - node:
            color: '#FFFFFFFF'
            id: DirtHeavy
          decals:
            44: 2,0
        - node:
            color: '#FFFFFFFF'
            id: DirtHeavyMonotile
          decals:
            42: 0,-4
            43: -2,0
            48: -2,-2
        - node:
            color: '#FFFFFFFF'
            id: DirtLight
          decals:
            45: 1,0
            46: -1,-2
            47: 2,-2
        - node:
            color: '#FFFFFFFF'
            id: DirtMedium
          decals:
            41: -1,-3
        - node:
            color: '#FF9821FF'
            id: HalfTileOverlayGreyscale
          decals:
            33: -1,-3
            35: 1,-3
            36: 0,-3
    - type: GridAtmosphere
      version: 2
      data:
        tiles:
          0,0:
            0: 13079
            2: 34944
          0,-1:
            0: 32563
            2: 32904
          -1,0:
            0: 34828
            2: 8736
          0,1:
            0: 3
            1: 64
          -1,1:
            0: 8
            1: 64
          -1,-1:
            0: 52872
            2: 8226
          0,-2:
            2: 49152
          -1,-2:
            2: 24576
        uniqueMixes:
        - volume: 2500
          temperature: 293.15
          moles:
          - 21.824879
          - 82.10312
          - 0
          - 0
          - 0
          - 0
          - 0
          - 0
          - 0
          - 0
          - 0
          - 0
        - volume: 2500
          temperature: 293.15
          moles:
          - 0
          - 0
          - 0
          - 0
          - 0
          - 0
          - 0
          - 0
          - 0
          - 0
          - 0
          - 0
        - volume: 2500
          immutable: True
          moles:
          - 0
          - 0
          - 0
          - 0
          - 0
          - 0
          - 0
          - 0
          - 0
          - 0
          - 0
          - 0
        chunkSize: 4
    - type: GasTileOverlay
    - type: RadiationGridResistance
- proto: AirlockGlassShuttleNfsd
  entities:
  - uid: 45
    components:
    - type: Transform
      rot: -1.5707963267948966 rad
      pos: -2.5,-1.5
      parent: 1
  - uid: 48
    components:
    - type: Transform
      rot: 1.5707963267948966 rad
      pos: 3.5,-1.5
      parent: 1
- proto: AirlockNfsdGlassLocked
  entities:
  - uid: 5
    components:
    - type: Transform
      rot: 1.5707963267948966 rad
      pos: 0.5,1.5
      parent: 1
- proto: APCBasic
  entities:
  - uid: 37
    components:
    - type: Transform
      rot: -1.5707963267948966 rad
      pos: 2.5,2.5
      parent: 1
- proto: AtmosDeviceFanDirectional
  entities:
  - uid: 2
    components:
    - type: Transform
      rot: 1.5707963267948966 rad
      pos: 3.5,-1.5
      parent: 1
  - uid: 3
    components:
    - type: Transform
      rot: -1.5707963267948966 rad
      pos: -2.5,-1.5
      parent: 1
- proto: AtmosFixBlockerMarker
  entities:
  - uid: 7
    components:
    - type: Transform
      pos: -2.5,3.5
      parent: 1
  - uid: 96
    components:
    - type: Transform
      pos: -2.5,2.5
      parent: 1
  - uid: 161
    components:
    - type: Transform
      pos: 3.5,3.5
      parent: 1
  - uid: 162
    components:
    - type: Transform
      pos: 3.5,2.5
      parent: 1
  - uid: 163
    components:
    - type: Transform
      pos: 3.5,-3.5
      parent: 1
  - uid: 164
    components:
    - type: Transform
      pos: 3.5,-4.5
      parent: 1
  - uid: 165
    components:
    - type: Transform
      pos: 2.5,-4.5
      parent: 1
  - uid: 166
    components:
    - type: Transform
      pos: -2.5,-4.5
      parent: 1
  - uid: 167
    components:
    - type: Transform
      pos: -1.5,-4.5
      parent: 1
  - uid: 168
    components:
    - type: Transform
      pos: -2.5,-3.5
      parent: 1
  - uid: 169
    components:
    - type: Transform
      pos: 2.5,5.5
      parent: 1
  - uid: 170
    components:
    - type: Transform
      pos: -1.5,5.5
      parent: 1
- proto: Bed
  entities:
  - uid: 66
    components:
    - type: Transform
      pos: 1.5,-3.5
      parent: 1
- proto: BedsheetOrange
  entities:
  - uid: 58
    components:
    - type: Transform
      rot: 1.5707963267948966 rad
      pos: 1.5,-3.5
      parent: 1
- proto: CableApcExtension
  entities:
  - uid: 27
    components:
    - type: Transform
      pos: -0.5,-0.5
      parent: 1
  - uid: 138
    components:
    - type: Transform
      pos: 2.5,2.5
      parent: 1
  - uid: 139
    components:
    - type: Transform
      pos: 1.5,2.5
      parent: 1
  - uid: 140
    components:
    - type: Transform
      pos: 0.5,2.5
      parent: 1
  - uid: 141
    components:
    - type: Transform
      pos: 0.5,3.5
      parent: 1
  - uid: 142
    components:
    - type: Transform
      pos: 0.5,1.5
      parent: 1
  - uid: 143
    components:
    - type: Transform
      pos: 0.5,0.5
      parent: 1
  - uid: 144
    components:
    - type: Transform
      pos: 0.5,-0.5
      parent: 1
  - uid: 145
    components:
    - type: Transform
      pos: 0.5,-1.5
      parent: 1
  - uid: 146
    components:
    - type: Transform
      pos: 0.5,-2.5
      parent: 1
  - uid: 147
    components:
    - type: Transform
      pos: -0.5,-2.5
      parent: 1
  - uid: 148
    components:
    - type: Transform
      pos: 1.5,-2.5
      parent: 1
  - uid: 149
    components:
    - type: Transform
      pos: 1.5,-3.5
      parent: 1
  - uid: 150
    components:
    - type: Transform
      pos: -0.5,-3.5
      parent: 1
  - uid: 151
    components:
    - type: Transform
      pos: 1.5,-0.5
      parent: 1
- proto: CableHV
  entities:
  - uid: 12
    components:
    - type: Transform
      pos: -0.5,1.5
      parent: 1
  - uid: 41
    components:
    - type: Transform
      pos: -1.5,1.5
      parent: 1
  - uid: 42
    components:
    - type: Transform
      pos: -1.5,2.5
      parent: 1
  - uid: 154
    components:
    - type: Transform
      pos: 0.5,1.5
      parent: 1
  - uid: 155
    components:
    - type: Transform
      pos: 1.5,1.5
      parent: 1
  - uid: 156
    components:
    - type: Transform
      pos: 2.5,1.5
      parent: 1
- proto: CableMV
  entities:
  - uid: 6
    components:
    - type: Transform
      pos: 0.5,2.5
      parent: 1
  - uid: 57
    components:
    - type: Transform
      pos: -0.5,2.5
      parent: 1
  - uid: 102
    components:
    - type: Transform
      pos: -1.5,2.5
      parent: 1
  - uid: 136
    components:
    - type: Transform
      pos: 1.5,2.5
      parent: 1
  - uid: 137
    components:
    - type: Transform
      pos: 2.5,2.5
      parent: 1
- proto: Catwalk
  entities:
  - uid: 16
    components:
    - type: Transform
      pos: -1.5,-1.5
      parent: 1
  - uid: 17
    components:
    - type: Transform
      pos: -0.5,-1.5
      parent: 1
  - uid: 18
    components:
    - type: Transform
      pos: 0.5,-1.5
      parent: 1
  - uid: 53
    components:
    - type: Transform
      pos: 1.5,-1.5
      parent: 1
  - uid: 126
    components:
    - type: Transform
      pos: 2.5,-1.5
      parent: 1
- proto: ChairPilotSeat
  entities:
  - uid: 13
    components:
    - type: Transform
      rot: 3.141592653589793 rad
      pos: 0.5,3.5
      parent: 1
  - uid: 84
    components:
    - type: Transform
      rot: 1.5707963267948966 rad
      pos: -1.5,0.5
      parent: 1
- proto: ComputerTabletopIFF
  entities:
  - uid: 34
    components:
    - type: Transform
      rot: 1.5707963267948966 rad
      pos: -0.5,2.5
      parent: 1
- proto: ComputerTabletopShuttle
  entities:
  - uid: 35
    components:
    - type: Transform
      pos: 0.5,4.5
      parent: 1
- proto: ComputerTabletopStationRecords
  entities:
  - uid: 71
    components:
    - type: Transform
      rot: 1.5707963267948966 rad
      pos: -0.5,3.5
      parent: 1
- proto: CurtainsOrangeOpen
  entities:
  - uid: 52
    components:
    - type: Transform
      pos: -0.5,-3.5
      parent: 1
- proto: DefibrillatorCabinetFilled
  entities:
  - uid: 94
    components:
    - type: Transform
      rot: 3.141592653589793 rad
      pos: 2.5,-2.5
      parent: 1
- proto: ExtinguisherCabinetFilled
  entities:
  - uid: 50
    components:
    - type: Transform
      rot: 3.141592653589793 rad
      pos: -0.5,1.5
      parent: 1
- proto: FaxMachineShip
  entities:
  - uid: 20
    components:
    - type: Transform
      pos: -0.5,4.5
      parent: 1
- proto: FirelockEdge
  entities:
  - uid: 160
    components:
    - type: Transform
      pos: 0.5,-1.5
      parent: 1
- proto: FirelockGlass
  entities:
  - uid: 159
    components:
    - type: Transform
      rot: 1.5707963267948966 rad
      pos: 0.5,1.5
      parent: 1
- proto: FloorDrain
  entities:
  - uid: 63
    components:
    - type: Transform
      rot: 3.141592653589793 rad
      pos: 0.5,-3.5
      parent: 1
    - type: Fixtures
      fixtures: {}
- proto: GasMixerOn
  entities:
  - uid: 62
    components:
    - type: Transform
      rot: -1.5707963267948966 rad
      pos: 1.5,-0.5
      parent: 1
    - type: GasMixer
      inletTwoConcentration: 0.20999998
      inletOneConcentration: 0.79
    - type: AtmosPipeColor
      color: '#0055CCFF'
- proto: GasPassiveVent
  entities:
  - uid: 38
    components:
    - type: Transform
      rot: 1.5707963267948966 rad
      pos: -2.5,-3.5
      parent: 1
    - type: AtmosPipeColor
      color: '#990000FF'
- proto: GasPipeBend
  entities:
  - uid: 9
    components:
    - type: Transform
      rot: -1.5707963267948966 rad
      pos: 2.5,-0.5
      parent: 1
    - type: AtmosPipeColor
      color: '#0055CCFF'
  - uid: 36
    components:
    - type: Transform
      rot: 3.141592653589793 rad
      pos: 0.5,-2.5
      parent: 1
    - type: AtmosPipeColor
      color: '#0055CCFF'
- proto: GasPipeFourway
  entities:
  - uid: 171
    components:
    - type: Transform
      pos: 0.5,-0.5
      parent: 1
    - type: AtmosPipeColor
      color: '#0055CCFF'
- proto: GasPipeStraight
  entities:
  - uid: 30
    components:
    - type: Transform
      rot: 1.5707963267948966 rad
      pos: -1.5,-3.5
      parent: 1
    - type: AtmosPipeColor
      color: '#990000FF'
  - uid: 31
    components:
    - type: Transform
      pos: 0.5,2.5
      parent: 1
    - type: AtmosPipeColor
      color: '#0055CCFF'
  - uid: 33
    components:
    - type: Transform
      rot: 3.141592653589793 rad
      pos: 0.5,-1.5
      parent: 1
    - type: AtmosPipeColor
      color: '#0055CCFF'
  - uid: 44
    components:
    - type: Transform
      rot: -1.5707963267948966 rad
      pos: -0.5,-0.5
      parent: 1
    - type: AtmosPipeColor
      color: '#0055CCFF'
  - uid: 47
    components:
    - type: Transform
      rot: 3.141592653589793 rad
      pos: -0.5,2.5
      parent: 1
    - type: AtmosPipeColor
      color: '#990000FF'
  - uid: 55
    components:
    - type: Transform
      pos: -0.5,-1.5
      parent: 1
    - type: AtmosPipeColor
      color: '#990000FF'
  - uid: 65
    components:
    - type: Transform
      rot: 3.141592653589793 rad
      pos: -0.5,-2.5
      parent: 1
    - type: AtmosPipeColor
      color: '#990000FF'
  - uid: 68
    components:
    - type: Transform
      rot: 1.5707963267948966 rad
      pos: 0.5,-3.5
      parent: 1
    - type: AtmosPipeColor
      color: '#990000FF'
  - uid: 70
    components:
    - type: Transform
      rot: 3.141592653589793 rad
      pos: 0.5,1.5
      parent: 1
    - type: AtmosPipeColor
      color: '#0055CCFF'
  - uid: 81
    components:
    - type: Transform
      rot: 3.141592653589793 rad
      pos: -0.5,-0.5
      parent: 1
    - type: AtmosPipeColor
      color: '#990000FF'
  - uid: 82
    components:
    - type: Transform
      rot: 3.141592653589793 rad
      pos: 0.5,0.5
      parent: 1
    - type: AtmosPipeColor
      color: '#0055CCFF'
  - uid: 97
    components:
    - type: Transform
      pos: -0.5,1.5
      parent: 1
    - type: AtmosPipeColor
      color: '#990000FF'
- proto: GasPipeTJunction
  entities:
  - uid: 46
    components:
    - type: Transform
      rot: -1.5707963267948966 rad
      pos: -0.5,0.5
      parent: 1
    - type: AtmosPipeColor
      color: '#990000FF'
  - uid: 67
    components:
    - type: Transform
      rot: 3.141592653589793 rad
      pos: -0.5,-3.5
      parent: 1
    - type: AtmosPipeColor
      color: '#990000FF'
- proto: GasPort
  entities:
  - uid: 19
    components:
    - type: Transform
      pos: 2.5,0.5
      parent: 1
    - type: AtmosPipeColor
      color: '#0055CCFF'
  - uid: 133
    components:
    - type: Transform
      pos: 1.5,0.5
      parent: 1
    - type: AtmosPipeColor
      color: '#0055CCFF'
- proto: GasVentPump
  entities:
  - uid: 49
    components:
    - type: Transform
      pos: 0.5,3.5
      parent: 1
    - type: AtmosPipeColor
      color: '#0055CCFF'
  - uid: 64
    components:
    - type: Transform
      rot: -1.5707963267948966 rad
      pos: 1.5,-2.5
      parent: 1
    - type: AtmosPipeColor
      color: '#0055CCFF'
  - uid: 158
    components:
    - type: Transform
      rot: 1.5707963267948966 rad
      pos: -1.5,-0.5
      parent: 1
    - type: AtmosPipeColor
      color: '#0055CCFF'
- proto: GasVentScrubber
  entities:
  - uid: 21
    components:
    - type: Transform
      rot: -1.5707963267948966 rad
      pos: 1.5,-3.5
      parent: 1
    - type: AtmosPipeColor
      color: '#990000FF'
  - uid: 61
    components:
    - type: Transform
      pos: -0.5,3.5
      parent: 1
    - type: AtmosPipeColor
      color: '#990000FF'
  - uid: 69
    components:
    - type: Transform
      rot: 1.5707963267948966 rad
      pos: -1.5,0.5
      parent: 1
    - type: AtmosPipeColor
      color: '#990000FF'
- proto: GeneratorWallmountAPU
  entities:
  - uid: 40
    components:
    - type: Transform
      pos: -1.5,1.5
      parent: 1
  - uid: 72
    components:
    - type: Transform
      pos: 2.5,1.5
      parent: 1
- proto: GravityGeneratorMini
  entities:
  - uid: 10
    components:
    - type: Transform
      pos: -1.5,-0.5
      parent: 1
- proto: Grille
  entities:
  - uid: 26
    components:
    - type: Transform
      rot: -1.5707963267948966 rad
      pos: -2.5,0.5
      parent: 1
  - uid: 51
    components:
    - type: Transform
      rot: -1.5707963267948966 rad
      pos: -0.5,5.5
      parent: 1
  - uid: 59
    components:
    - type: Transform
      rot: -1.5707963267948966 rad
      pos: 3.5,0.5
      parent: 1
  - uid: 75
    components:
    - type: Transform
      rot: -1.5707963267948966 rad
      pos: 0.5,5.5
      parent: 1
  - uid: 76
    components:
    - type: Transform
      rot: 3.141592653589793 rad
      pos: -1.5,3.5
      parent: 1
  - uid: 83
    components:
    - type: Transform
      rot: 3.141592653589793 rad
      pos: 2.5,4.5
      parent: 1
  - uid: 87
    components:
    - type: Transform
      rot: -1.5707963267948966 rad
      pos: 1.5,5.5
      parent: 1
  - uid: 112
    components:
    - type: Transform
      rot: 3.141592653589793 rad
      pos: -1.5,4.5
      parent: 1
  - uid: 116
    components:
    - type: Transform
      rot: 3.141592653589793 rad
      pos: 2.5,3.5
      parent: 1
- proto: GrilleDiagonal
  entities:
  - uid: 109
    components:
    - type: Transform
      pos: -1.5,5.5
      parent: 1
  - uid: 110
    components:
    - type: Transform
      rot: -1.5707963267948966 rad
      pos: 2.5,5.5
      parent: 1
- proto: LockerNfsdCopper
  entities:
  - uid: 119
    components:
    - type: Transform
      pos: 1.5,3.5
      parent: 1
- proto: LockerNfsdEvidence
  entities:
  - uid: 93
    components:
    - type: Transform
      pos: 2.5,-0.5
      parent: 1
- proto: NFHolopadShip
  entities:
  - uid: 172
    components:
    - type: Transform
      pos: 1.5,2.5
      parent: 1
<<<<<<< HEAD
=======
- proto: NFPrisonerClosetWallOrangeFilled
  entities:
  - uid: 60
    components:
    - type: Transform
      rot: 1.5707963267948966 rad
      pos: -1.5,-2.5
      parent: 1
    - type: EntityStorage
      air:
        volume: 200
        immutable: False
        temperature: 293.14923
        moles:
        - 1.7459903
        - 6.568249
        - 0
        - 0
        - 0
        - 0
        - 0
        - 0
        - 0
        - 0
        - 0
        - 0
>>>>>>> 3b71b0f8
- proto: NitrogenCanister
  entities:
  - uid: 54
    components:
    - type: Transform
      anchored: True
      pos: 2.5,0.5
      parent: 1
    - type: Physics
      bodyType: Static
- proto: OxygenCanister
  entities:
  - uid: 56
    components:
    - type: Transform
      anchored: True
      pos: 1.5,0.5
      parent: 1
    - type: Physics
      bodyType: Static
- proto: Paper
  entities:
  - uid: 99
    components:
    - type: Transform
      pos: -0.3125,4.6643505
      parent: 1
  - uid: 101
    components:
    - type: Transform
      pos: -0.34375,4.4975677
      parent: 1
- proto: PlastitaniumWindow
  entities:
  - uid: 74
    components:
    - type: Transform
      rot: -1.5707963267948966 rad
      pos: 0.5,5.5
      parent: 1
  - uid: 77
    components:
    - type: Transform
      rot: 3.141592653589793 rad
      pos: -1.5,3.5
      parent: 1
  - uid: 80
    components:
    - type: Transform
      rot: -1.5707963267948966 rad
      pos: -2.5,0.5
      parent: 1
  - uid: 85
    components:
    - type: Transform
      rot: -1.5707963267948966 rad
      pos: 1.5,5.5
      parent: 1
  - uid: 86
    components:
    - type: Transform
      rot: 3.141592653589793 rad
      pos: -1.5,4.5
      parent: 1
  - uid: 88
    components:
    - type: Transform
      rot: -1.5707963267948966 rad
      pos: 3.5,0.5
      parent: 1
  - uid: 89
    components:
    - type: Transform
      rot: -1.5707963267948966 rad
      pos: -0.5,5.5
      parent: 1
  - uid: 111
    components:
    - type: Transform
      rot: 3.141592653589793 rad
      pos: 2.5,4.5
      parent: 1
  - uid: 115
    components:
    - type: Transform
      rot: 3.141592653589793 rad
      pos: 2.5,3.5
      parent: 1
- proto: PlastitaniumWindowDiagonal
  entities:
  - uid: 105
    components:
    - type: Transform
      pos: -1.5,5.5
      parent: 1
  - uid: 108
    components:
    - type: Transform
      rot: -1.5707963267948966 rad
      pos: 2.5,5.5
      parent: 1
- proto: PoweredlightRed
  entities:
  - uid: 28
    components:
    - type: Transform
      rot: -1.5707963267948966 rad
      pos: 2.5,-0.5
      parent: 1
  - uid: 29
    components:
    - type: Transform
      rot: 1.5707963267948966 rad
      pos: -1.5,-0.5
      parent: 1
- proto: PoweredSmallLight
  entities:
  - uid: 4
    components:
    - type: Transform
      rot: -1.5707963267948966 rad
      pos: 1.5,-2.5
      parent: 1
  - uid: 95
    components:
    - type: Transform
      rot: 1.5707963267948966 rad
      pos: -0.5,2.5
      parent: 1
- proto: SignNfsd
  entities:
  - uid: 173
    components:
    - type: Transform
      pos: -2.5,1.5
      parent: 1
  - uid: 174
    components:
    - type: Transform
      pos: 3.5,1.5
      parent: 1
  - uid: 175
    components:
    - type: Transform
      pos: 0.5,-4.5
      parent: 1
- proto: SinkStemlessWater
  entities:
  - uid: 92
    components:
    - type: Transform
      rot: 3.141592653589793 rad
      pos: 0.5,-3.5
      parent: 1
- proto: SmallGyroscopeNfsd
  entities:
  - uid: 157
    components:
    - type: Transform
      rot: 3.141592653589793 rad
      pos: 1.5,4.5
      parent: 1
- proto: SpawnPointLatejoin
  entities:
  - uid: 153
    components:
    - type: Transform
      rot: 1.5707963267948966 rad
      pos: 0.5,3.5
      parent: 1
- proto: SubstationWallBasic
  entities:
  - uid: 125
    components:
    - type: Transform
      rot: 1.5707963267948966 rad
      pos: -1.5,2.5
      parent: 1
- proto: SuitStorageWallmountCadet
  entities:
  - uid: 152
    components:
    - type: Transform
      rot: 3.141592653589793 rad
      pos: 1.5,1.5
      parent: 1
- proto: TableReinforced
  entities:
  - uid: 14
    components:
    - type: Transform
      rot: 1.5707963267948966 rad
      pos: -0.5,4.5
      parent: 1
  - uid: 15
    components:
    - type: Transform
      rot: 1.5707963267948966 rad
      pos: -0.5,3.5
      parent: 1
  - uid: 22
    components:
    - type: Transform
      rot: 1.5707963267948966 rad
      pos: -0.5,2.5
      parent: 1
  - uid: 32
    components:
    - type: Transform
      rot: 1.5707963267948966 rad
      pos: 0.5,4.5
      parent: 1
- proto: ThrusterNfsd
  entities:
  - uid: 8
    components:
    - type: Transform
      rot: 3.141592653589793 rad
      pos: -2.5,-4.5
      parent: 1
  - uid: 24
    components:
    - type: Transform
      pos: -2.5,3.5
      parent: 1
  - uid: 25
    components:
    - type: Transform
      rot: 3.141592653589793 rad
      pos: 3.5,-4.5
      parent: 1
  - uid: 100
    components:
    - type: Transform
      pos: 3.5,3.5
      parent: 1
  - uid: 103
    components:
    - type: Transform
      rot: -1.5707963267948966 rad
      pos: 3.5,-3.5
      parent: 1
  - uid: 104
    components:
    - type: Transform
      rot: 1.5707963267948966 rad
      pos: -2.5,-3.5
      parent: 1
- proto: ToiletEmpty
  entities:
  - uid: 23
    components:
    - type: Transform
      rot: 1.5707963267948966 rad
      pos: -0.5,-3.5
      parent: 1
- proto: ToolboxMechanicalFilled
  entities:
  - uid: 73
    components:
    - type: Transform
      pos: -0.5289452,0.5080383
      parent: 1
- proto: WallPlastitanium
  entities:
  - uid: 78
    components:
    - type: Transform
      rot: 1.5707963267948966 rad
      pos: 2.5,-2.5
      parent: 1
  - uid: 79
    components:
    - type: Transform
      rot: 1.5707963267948966 rad
      pos: -1.5,-2.5
      parent: 1
  - uid: 90
    components:
    - type: Transform
      rot: 1.5707963267948966 rad
      pos: -2.5,-2.5
      parent: 1
  - uid: 91
    components:
    - type: Transform
      rot: 1.5707963267948966 rad
      pos: 3.5,-2.5
      parent: 1
  - uid: 113
    components:
    - type: Transform
      rot: 1.5707963267948966 rad
      pos: 3.5,-0.5
      parent: 1
  - uid: 114
    components:
    - type: Transform
      rot: 1.5707963267948966 rad
      pos: -2.5,-0.5
      parent: 1
  - uid: 117
    components:
    - type: Transform
      pos: 3.5,1.5
      parent: 1
  - uid: 118
    components:
    - type: Transform
      pos: -2.5,1.5
      parent: 1
  - uid: 120
    components:
    - type: Transform
      rot: -1.5707963267948966 rad
      pos: 2.5,2.5
      parent: 1
  - uid: 121
    components:
    - type: Transform
      rot: -1.5707963267948966 rad
      pos: 2.5,1.5
      parent: 1
  - uid: 122
    components:
    - type: Transform
      rot: -1.5707963267948966 rad
      pos: -1.5,-3.5
      parent: 1
  - uid: 123
    components:
    - type: Transform
      rot: -1.5707963267948966 rad
      pos: -1.5,2.5
      parent: 1
  - uid: 124
    components:
    - type: Transform
      rot: -1.5707963267948966 rad
      pos: -1.5,1.5
      parent: 1
  - uid: 127
    components:
    - type: Transform
      rot: -1.5707963267948966 rad
      pos: -0.5,-4.5
      parent: 1
  - uid: 128
    components:
    - type: Transform
      pos: 1.5,1.5
      parent: 1
  - uid: 129
    components:
    - type: Transform
      rot: -1.5707963267948966 rad
      pos: 2.5,-3.5
      parent: 1
  - uid: 130
    components:
    - type: Transform
      rot: -1.5707963267948966 rad
      pos: 1.5,-4.5
      parent: 1
  - uid: 131
    components:
    - type: Transform
      pos: -0.5,1.5
      parent: 1
  - uid: 132
    components:
    - type: Transform
      pos: 0.5,-4.5
      parent: 1
- proto: WallPlastitaniumDiagonal
  entities:
  - uid: 106
    components:
    - type: Transform
      rot: -1.5707963267948966 rad
      pos: 3.5,2.5
      parent: 1
  - uid: 107
    components:
    - type: Transform
      pos: -2.5,2.5
      parent: 1
  - uid: 134
    components:
    - type: Transform
      rot: 1.5707963267948966 rad
      pos: -1.5,-4.5
      parent: 1
  - uid: 135
    components:
    - type: Transform
      rot: 3.141592653589793 rad
      pos: 2.5,-4.5
      parent: 1
- proto: WarpPoint
  entities:
  - uid: 98
    components:
    - type: Transform
      rot: 3.141592653589793 rad
      pos: 0.5,0.5
      parent: 1
- proto: WindoorSecureSecurityLocked
  entities:
  - uid: 39
    components:
    - type: Transform
      rot: 3.141592653589793 rad
      pos: 0.5,-2.5
      parent: 1
- proto: WindowReinforcedDirectional
  entities:
  - uid: 11
    components:
    - type: Transform
      rot: 3.141592653589793 rad
      pos: -0.5,-2.5
      parent: 1
  - uid: 43
    components:
    - type: Transform
      rot: 3.141592653589793 rad
      pos: 1.5,-2.5
      parent: 1
...<|MERGE_RESOLUTION|>--- conflicted
+++ resolved
@@ -926,8 +926,6 @@
     - type: Transform
       pos: 1.5,2.5
       parent: 1
-<<<<<<< HEAD
-=======
 - proto: NFPrisonerClosetWallOrangeFilled
   entities:
   - uid: 60
@@ -954,7 +952,6 @@
         - 0
         - 0
         - 0
->>>>>>> 3b71b0f8
 - proto: NitrogenCanister
   entities:
   - uid: 54
