meta:
  format: 6
  postmapinit: false
tilemap:
  0: Space
  30: FloorDark
  34: FloorDarkMini
  5: FloorDarkMono
  45: FloorFreezer
  46: FloorGlass
  52: FloorGrayConcrete
  1: FloorMetalDiamond
  77: FloorRGlass
  4: FloorShuttleBlack
  3: FloorSteelCheckerDark
  107: FloorTechMaint
  116: FloorWhiteMono
  121: FloorWood
  2: FloorWoodTile
  124: Lattice
  125: Plating
entities:
- proto: ""
  entities:
  - uid: 2
    components:
    - type: MetaData
      name: Broadhead
    - type: Transform
      parent: invalid
    - type: BecomesStation
      id: Broadhead
    - type: MapGrid
      chunks:
        0,0:
          ind: 0,0
          tiles: fQAAAAAAfQAAAAAAfQAAAAAAfQAAAAAAfQAAAAAAfQAAAAAAfQAAAAAAfQAAAAAAfAAAAAAAAAAAAAAAAAAAAAAAAAAAAAAAAAAAAAAAAAAAAAAAAAAAAAAAAAAAAAAAfQAAAAAAAAAAAAAAAAAAAAAAAAAAAAAAfQAAAAAAfQAAAAAAfQAAAAAAfAAAAAAAAAAAAAAAAAAAAAAAAAAAAAAAAAAAAAAAAAAAAAAAAAAAAAAAAAAAAAAAAAAAAAAAfQAAAAAAAAAAAAAAAAAAAAAAAAAAAAAAfQAAAAAAfQAAAAAAfAAAAAAAAAAAAAAAAAAAAAAAAAAAAAAAAAAAAAAAAAAAAAAAAAAAAAAAAAAAAAAAAAAAAAAAAAAAAAAAfAAAAAAAAAAAAAAAAAAAAAAAAAAAAAAAfAAAAAAAfAAAAAAAAAAAAAAAAAAAAAAAAAAAAAAAAAAAAAAAAAAAAAAAAAAAAAAAAAAAAAAAAAAAAAAAAAAAAAAAAAAAAAAAAAAAAAAAAAAAAAAAAAAAAAAAAAAAAAAAAAAAAAAAAAAAAAAAAAAAAAAAAAAAAAAAAAAAAAAAAAAAAAAAAAAAAAAAAAAAAAAAAAAAAAAAAAAAAAAAAAAAAAAAAAAAAAAAAAAAAAAAAAAAAAAAAAAAAAAAAAAAAAAAAAAAAAAAAAAAAAAAAAAAAAAAAAAAAAAAAAAAAAAAAAAAAAAAAAAAAAAAAAAAAAAAAAAAAAAAAAAAAAAAAAAAAAAAAAAAAAAAAAAAAAAAAAAAAAAAAAAAAAAAAAAAAAAAAAAAAAAAAAAAAAAAAAAAAAAAAAAAAAAAAAAAAAAAAAAAAAAAAAAAAAAAAAAAAAAAAAAAAAAAAAAAAAAAAAAAAAAAAAAAAAAAAAAAAAAAAAAAAAAAAAAAAAAAAAAAAAAAAAAAAAAAAAAAAAAAAAAAAAAAAAAAAAAAAAAAAAAAAAAAAAAAAAAAAAAAAAAAAAAAAAAAAAAAAAAAAAAAAAAAAAAAAAAAAAAAAAAAAAAAAAAAAAAAAAAAAAAAAAAAAAAAAAAAAAAAAAAAAAAAAAAAAAAAAAAAAAAAAAAAAAAAAAAAAAAAAAAAAAAAAAAAAAAAAAAAAAAAAAAAAAAAAAAAAAAAAAAAAAAAAAAAAAAAAAAAAAAAAAAAAAAAAAAAAAAAAAAAAAAAAAAAAAAAAAAAAAAAAAAAAAAAAAAAAAAAAAAAAAAAAAAAAAAAAAAAAAAAAAAAAAAAAAAAAAAAAAAAAAAAAAAAAAAAAAAAAAAAAAAAAAAAAAAAAAAAAAAAAAAAAAAAAAAAAAAAAAAAAAAAAAAAAAAAAAAAAAAAAAAAAAAAAAAAAAAAAAAAAAAAAAAAAAAAAAAAAAAAAAAAAAAAAAAAAAAAAAAAAAAAAAAAAAAAAAAAAAAAAAAAAAAAAAAAAAAAAAAAAAAAAAAAAAAAAAAAAAAAAAAAAAAAAAAAAAAAAAAAAAAAAAAAAAAAAAAAAAAAAAAAAAAAAAAAAAAAAAAAAAAAAAAAAAAAAAAAAAAAAAAAAAAAAAAAAAAAAAAAAAAAAAAAAAAAAAAAAAAAAAAAAAAAAAAAAAAAAAAAAAAAAAAAAAAAAAAAAAAAAAAAAAAAAAAAAAAAAAAAAAAAAAAAAAAAAAAAAAAAAAAAAAAAAAAAAAAAAAAAAAAAAAAAAAAAAAAAAAAAAAAAAAAAAAAAAAAAAAAAAAAAAAAAAAAAAAAAAAAAAAAAAAAAAAAAAAAAAAAAAAAAAAAAAAAAAAAAAAAAAAAAAAAAAAAAAAAAAAAAAAAAAAAAAAAAAAAAAAAAAAAAAAAAAAAAAAAAAAAAAAAAAAAAAAAAAAAAAAAAAAAAAAAAAAAAAAAAAAAAAAAAAAAAAAAAAAAAAAAAAAAAAAAAAAAAAAAAAAAAAAAAAAAAAAAAAAAAAAAAAAAAAAAAAAAAAAAAAAAAAAAAAAAAAAAAAAAAAAAAAAAAAAAAAAAAAAAAAAAAAAAAAAAAAAAAAAAAAAAAAAAAAAAAAAAAAAAAAAAA
          version: 6
        -1,-1:
          ind: -1,-1
          tiles: AAAAAAAAAAAAAAAAAAAAAAAAAAAAAAAAAAAAAAAAAAAAAAAAAAAAAAAAAAAAAAAAAAAAAAAAAAAAAAAAfQAAAAAAAQAAAAAAAQAAAAAAHgAAAAAAHgAAAAABHgAAAAAAAAAAAAAAAAAAAAAAAAAAAAAAAAAAAAAAAAAAAAAAAAAAAAAAAAAAAAAAAAAAAAAAAAAAAAAAAAAAAAAAAQAAAAAAAQAAAAAAfQAAAAAAHgAAAAABHgAAAAAAHgAAAAADAAAAAAAAAAAAAAAAAAAAAAAAAAAAAAAAAAAAAAAAAAAAAAAAAAAAAAAAAAAAAAAAAAAAAAAAAAAAAAAAfQAAAAAAfQAAAAAAfQAAAAAAfQAAAAAAawAAAAAAfQAAAAAAAAAAAAAAAAAAAAAAAAAAAAAAAAAAAAAAAAAAAAAAAAAAAAAAAAAAAAAAAAAAAAAAAAAAAAAAAAAAAAAAfAAAAAAAfQAAAAAAawAAAAAAawAAAAAAfQAAAAAAawAAAAAAAAAAAAAAAAAAAAAAAAAAAAAAAAAAAAAAAAAAAAAAAAAAAAAAAAAAAAAAAAAAAAAAAAAAAAAAAAAAAAAAAAAAAAAAfQAAAAAAawAAAAAAawAAAAAAfQAAAAAAawAAAAAAAAAAAAAAAAAAAAAAAAAAAAAAAAAAAAAAAAAAAAAAAAAAAAAAAAAAAAAAAAAAAAAAAAAAAAAAAAAAAAAAAAAAAAAAfAAAAAAAfQAAAAAAawAAAAAAawAAAAAAawAAAAAAAAAAAAAAAAAAAAAAAAAAAAAAAAAAAAAAAAAAAAAAAAAAAAAAAAAAAAAAAAAAAAAAAAAAAAAAAAAAAAAAAAAAAAAAAAAAAAAAfQAAAAAAawAAAAAAawAAAAAAawAAAAAAAAAAAAAAAAAAAAAAAAAAAAAAAAAAAAAAAAAAAAAAAAAAAAAAAAAAAAAAAAAAAAAAAAAAAAAAAAAAAAAAAAAAAAAAAAAAAAAAfAAAAAAAfQAAAAAAfQAAAAAAfQAAAAAAAAAAAAAAAAAAAAAAAAAAAAAAAAAAAAAAAAAAAAAAAAAAAAAAAAAAAAAAAAAAAAAAAAAAAAAAAAAAAAAAAAAAAAAAAAAAAAAAAAAAAAAAfAAAAAAAfQAAAAAANAAAAAABAAAAAAAAAAAAAAAAAAAAAAAAAAAAAAAAAAAAAAAAAAAAAAAAAAAAAAAAAAAAAAAAAAAAAAAAAAAAAAAAAAAAAAAAAAAAAAAAAAAAAAAAfAAAAAAAfQAAAAAANAAAAAACAAAAAAAAAAAAAAAAAAAAAAAAAAAAAAAAAAAAAAAAAAAAAAAAAAAAAAAAAAAAAAAAAAAAAAAAAAAAAAAAAAAAAAAAAAAAAAAAAAAAAAAAfAAAAAAAfQAAAAAANAAAAAAAAAAAAAAAAAAAAAAAAAAAAAAAAAAAAAAAAAAAAAAAAAAAAAAAAAAAAAAAAAAAAAAAAAAAAAAAAAAAAAAAAAAAAAAAAAAAAAAAfAAAAAAAfQAAAAAAfQAAAAAAfQAAAAAAAAAAAAAAAAAAAAAAAAAAAAAAAAAAAAAAAAAAAAAAAAAAAAAAAAAAAAAAAAAAAAAAAAAAAAAAAAAAAAAAAAAAAAAAAAAAAAAAfQAAAAAAeQAAAAAAeQAAAAAAeQAAAAABAAAAAAAAAAAAAAAAAAAAAAAAAAAAAAAAAAAAAAAAAAAAAAAAAAAAAAAAAAAAAAAAAAAAAAAAAAAAAAAAAAAAAAAAAAAAAAAAfQAAAAAAeQAAAAABTQAAAAACeQAAAAABAAAAAAAAAAAAAAAAAAAAAAAAAAAAAAAAAAAAAAAAAAAAAAAAAAAAAAAAAAAAAAAAAAAAAAAAAAAAAAAAAAAAAAAAAAAAAAAAfQAAAAAAeQAAAAACeQAAAAABeQAAAAADAAAAAAAAAAAAAAAAAAAAAAAAAAAAAAAAAAAAAAAAAAAAAAAAAAAAAAAAAAAAAAAAAAAAAAAAAAAAAAAAAAAAAAAAAAAAAAAAfQAAAAAAeQAAAAACeQAAAAAAeQAAAAAD
          version: 6
        -1,0:
          ind: -1,0
          tiles: AAAAAAAAAAAAAAAAAAAAAAAAAAAAAAAAAAAAAAAAAAAAAAAAAAAAAAAAAAAAAAAAAAAAAAAAAAAAAAAAAAAAAAAAAAAAAAAAfAAAAAAAfQAAAAAAfQAAAAAAfQAAAAAAAAAAAAAAAAAAAAAAAAAAAAAAAAAAAAAAAAAAAAAAAAAAAAAAAAAAAAAAAAAAAAAAAAAAAAAAAAAAAAAAAAAAAAAAAAAAAAAAAAAAAAAAfAAAAAAAfQAAAAAAfQAAAAAAAAAAAAAAAAAAAAAAAAAAAAAAAAAAAAAAAAAAAAAAAAAAAAAAAAAAAAAAAAAAAAAAAAAAAAAAAAAAAAAAAAAAAAAAAAAAAAAAAAAAAAAAAAAAAAAAfAAAAAAAfQAAAAAAAAAAAAAAAAAAAAAAAAAAAAAAAAAAAAAAAAAAAAAAAAAAAAAAAAAAAAAAAAAAAAAAAAAAAAAAAAAAAAAAAAAAAAAAAAAAAAAAAAAAAAAAAAAAAAAAAAAAAAAAfAAAAAAAAAAAAAAAAAAAAAAAAAAAAAAAAAAAAAAAAAAAAAAAAAAAAAAAAAAAAAAAAAAAAAAAAAAAAAAAAAAAAAAAAAAAAAAAAAAAAAAAAAAAAAAAAAAAAAAAAAAAAAAAAAAAAAAAAAAAAAAAAAAAAAAAAAAAAAAAAAAAAAAAAAAAAAAAAAAAAAAAAAAAAAAAAAAAAAAAAAAAAAAAAAAAAAAAAAAAAAAAAAAAAAAAAAAAAAAAAAAAAAAAAAAAAAAAAAAAAAAAAAAAAAAAAAAAAAAAAAAAAAAAAAAAAAAAAAAAAAAAAAAAAAAAAAAAAAAAAAAAAAAAAAAAAAAAAAAAAAAAAAAAAAAAAAAAAAAAAAAAAAAAAAAAAAAAAAAAAAAAAAAAAAAAAAAAAAAAAAAAAAAAAAAAAAAAAAAAAAAAAAAAAAAAAAAAAAAAAAAAAAAAAAAAAAAAAAAAAAAAAAAAAAAAAAAAAAAAAAAAAAAAAAAAAAAAAAAAAAAAAAAAAAAAAAAAAAAAAAAAAAAAAAAAAAAAAAAAAAAAAAAAAAAAAAAAAAAAAAAAAAAAAAAAAAAAAAAAAAAAAAAAAAAAAAAAAAAAAAAAAAAAAAAAAAAAAAAAAAAAAAAAAAAAAAAAAAAAAAAAAAAAAAAAAAAAAAAAAAAAAAAAAAAAAAAAAAAAAAAAAAAAAAAAAAAAAAAAAAAAAAAAAAAAAAAAAAAAAAAAAAAAAAAAAAAAAAAAAAAAAAAAAAAAAAAAAAAAAAAAAAAAAAAAAAAAAAAAAAAAAAAAAAAAAAAAAAAAAAAAAAAAAAAAAAAAAAAAAAAAAAAAAAAAAAAAAAAAAAAAAAAAAAAAAAAAAAAAAAAAAAAAAAAAAAAAAAAAAAAAAAAAAAAAAAAAAAAAAAAAAAAAAAAAAAAAAAAAAAAAAAAAAAAAAAAAAAAAAAAAAAAAAAAAAAAAAAAAAAAAAAAAAAAAAAAAAAAAAAAAAAAAAAAAAAAAAAAAAAAAAAAAAAAAAAAAAAAAAAAAAAAAAAAAAAAAAAAAAAAAAAAAAAAAAAAAAAAAAAAAAAAAAAAAAAAAAAAAAAAAAAAAAAAAAAAAAAAAAAAAAAAAAAAAAAAAAAAAAAAAAAAAAAAAAAAAAAAAAAAAAAAAAAAAAAAAAAAAAAAAAAAAAAAAAAAAAAAAAAAAAAAAAAAAAAAAAAAAAAAAAAAAAAAAAAAAAAAAAAAAAAAAAAAAAAAAAAAAAAAAAAAAAAAAAAAAAAAAAAAAAAAAAAAAAAAAAAAAAAAAAAAAAAAAAAAAAAAAAAAAAAAAAAAAAAAAAAAAAAAAAAAAAAAAAAAAAAAAAAAAAAAAAAAAAAAAAAAAAAAAAAAAAAAAAAAAAAAAAAAAAAAAAAAAAAAAAAAAAAAAAAAAAAAAAAAAAAAAAAAAAAAAAAAAAAAAAAAAAAAAAAAAAAAAAAAAAAAAAAAAAAAAAAAAAAAAAAAAAAAAAAAAAAAAAAAAAAAAAAAAAAAAAAAAAAAAAAAAAAAAAAAAAAAAAAAAAAAAAAAA
          version: 6
        0,-1:
          ind: 0,-1
          tiles: HgAAAAABHgAAAAAAHgAAAAAAHgAAAAAAHgAAAAADHgAAAAABHgAAAAACHgAAAAADAQAAAAAAAQAAAAAAfQAAAAAAAAAAAAAAAAAAAAAAAAAAAAAAAAAAAAAAAAAAAAAAHgAAAAAAHgAAAAAATQAAAAACHgAAAAAAHgAAAAADHgAAAAABHgAAAAAAHgAAAAABfQAAAAAAAQAAAAAAAQAAAAAAAAAAAAAAAAAAAAAAAAAAAAAAAAAAAAAAAAAAAAAAfQAAAAAAHgAAAAABTQAAAAACHgAAAAACfQAAAAAAfQAAAAAAfQAAAAAAfQAAAAAAfQAAAAAAfQAAAAAAfQAAAAAAAAAAAAAAAAAAAAAAAAAAAAAAAAAAAAAAAAAAAAAAfQAAAAAAHgAAAAAATQAAAAADHgAAAAADAwAAAAACAwAAAAABAwAAAAAAAwAAAAAAAwAAAAABfQAAAAAAfAAAAAAAAAAAAAAAAAAAAAAAAAAAAAAAAAAAAAAAAAAAAAAAfQAAAAAAHgAAAAAATQAAAAACHgAAAAABfQAAAAAAAwAAAAABAwAAAAADAwAAAAAAAwAAAAABfQAAAAAAAAAAAAAAAAAAAAAAAAAAAAAAAAAAAAAAAAAAAAAAAAAAAAAAfQAAAAAAHgAAAAACTQAAAAACHgAAAAADfQAAAAAAAwAAAAACAwAAAAACAwAAAAABfQAAAAAAfAAAAAAAAAAAAAAAAAAAAAAAAAAAAAAAAAAAAAAAAAAAAAAAAAAAAAAAfQAAAAAAHgAAAAADHgAAAAADHgAAAAADfQAAAAAAAwAAAAABAwAAAAADAwAAAAAAfQAAAAAAAAAAAAAAAAAAAAAAAAAAAAAAAAAAAAAAAAAAAAAAAAAAAAAAAAAAAAAAfQAAAAAAfQAAAAAAHgAAAAADfQAAAAAAfQAAAAAAfQAAAAAAfQAAAAAAfQAAAAAAfAAAAAAAAAAAAAAAAAAAAAAAAAAAAAAAAAAAAAAAAAAAAAAAAAAAAAAAAAAAAAAANAAAAAACHgAAAAAAHgAAAAADHgAAAAABHgAAAAACHgAAAAAAfQAAAAAAfAAAAAAAAAAAAAAAAAAAAAAAAAAAAAAAAAAAAAAAAAAAAAAAAAAAAAAAAAAAAAAAAAAAAAAANAAAAAABfQAAAAAAHgAAAAABHgAAAAABHgAAAAADHgAAAAABfQAAAAAAfAAAAAAAAAAAAAAAAAAAAAAAAAAAAAAAAAAAAAAAAAAAAAAAAAAAAAAAAAAAAAAAAAAAAAAANAAAAAACfQAAAAAAHgAAAAACfQAAAAAAHgAAAAABHgAAAAAAfQAAAAAAfAAAAAAAAAAAAAAAAAAAAAAAAAAAAAAAAAAAAAAAAAAAAAAAAAAAAAAAAAAAAAAAAAAAAAAAfQAAAAAAfQAAAAAAHgAAAAABfQAAAAAAfQAAAAAAfQAAAAAAfQAAAAAAfQAAAAAAfAAAAAAAAAAAAAAAAAAAAAAAAAAAAAAAAAAAAAAAAAAAAAAAAAAAAAAAAAAAAAAAHgAAAAABIgAAAAAAIgAAAAACIgAAAAACHgAAAAADBAAAAAADBAAAAAABBAAAAAABfQAAAAAAAAAAAAAAAAAAAAAAAAAAAAAAAAAAAAAAAAAAAAAAAAAAAAAAAAAAAAAAAgAAAAADIgAAAAABTQAAAAAAIgAAAAABHgAAAAAABAAAAAADTQAAAAADBAAAAAACfQAAAAAAAAAAAAAAAAAAAAAAAAAAAAAAAAAAAAAAAAAAAAAAAAAAAAAAAAAAAAAAfQAAAAAAIgAAAAADIgAAAAABIgAAAAACIgAAAAABBAAAAAACBAAAAAAABAAAAAABfQAAAAAAAAAAAAAAAAAAAAAAAAAAAAAAAAAAAAAAAAAAAAAAAAAAAAAAAAAAAAAAfQAAAAAAIgAAAAACIgAAAAADIgAAAAAAIgAAAAACBAAAAAABBAAAAAABBAAAAAAAfQAAAAAAAAAAAAAAAAAAAAAAAAAAAAAAAAAAAAAAAAAAAAAAAAAAAAAAAAAAAAAA
          version: 6
        0,-2:
          ind: 0,-2
          tiles: AAAAAAAAAAAAAAAAAAAAAAAAAAAAAAAAAAAAAAAAAAAAAAAAAAAAAAAAAAAAAAAAAAAAAAAAAAAAAAAAAAAAAAAAAAAAAAAAAAAAAAAAAAAAAAAAAAAAAAAAAAAAAAAAAAAAAAAAAAAAAAAAAAAAAAAAAAAAAAAAAAAAAAAAAAAAAAAAAAAAAAAAAAAAAAAAAAAAAAAAAAAAAAAAAAAAAAAAAAAAAAAAAAAAAAAAAAAAAAAAAAAAAAAAAAAAAAAAAAAAAAAAAAAAAAAAAAAAAAAAAAAAAAAAAAAAAAAAAAAAAAAAAAAAAAAAAAAAAAAAAAAAAAAAAAAAAAAAAAAAAAAAAAAAAAAAAAAAAAAAAAAAAAAAAAAAAAAAAAAAAAAAAAAAAAAAAAAAAAAAAAAAAAAAAAAAAAAAAAAAAAAAAAAAAAAAAAAAAAAAAAAAAAAAAAAAAAAAAAAAAAAAAAAAAAAAAAAAAAAAAAAAAAAAAAAAAAAAAAAAAAAAAAAAAAAAAAAAAAAAAAAAAAAAAAAAAAAAAAAAAAAAAAAAAAAAAAAAAAAAAAAAAAAAAAAAAAAAAAAAAAAAAAAAAAAAAAAAAAAAAAAAAAAAAAAAAAAAAAAAAAAAAAAAAAAAAAAAAAAAAAAAAAAAAAAAAAAAAAAAAAAAAAAAAAAAAAAAAAAAAAAAAAAAAAAAAAAAAAAAAAAAAAAAAAAAAAAAAAAAAAAAAAAAAAAAAAAAAAAAAAAAAAAAAAAAAAAAAAAAAAAAAAAAAAAAAAAAAAAAAAAAAAAAAAAAAAAAAAAAAAAAAAAAAAAAAAAAAAAAAAAAAAAAAAAAAAAAAAAAAAAAAAAAAAAAAAAAAAAAAAAAAAAAAAAAAAAAAAAAAAAAAAAAAAAAAAAAAAAAAAAAAAAAAAAAAAAAAAAAAAAAAAAAAAAAAAAAAAAAAAAAAAAAAAAAAAAAAAAAAAAAAAAAAAAAAAAAAAAAAAAAAAAAAAAAAAAAAAAAAAAAAAAAAAAAAAAAAAAAAAAAAAAAAAAAAAAAAAAAAAAAAAAAAAAAAAAAAAAAAAAAAAAAAAAAAAAAAAAAAAAAAAAAAAAAAAAAAAAAAAAAAAAAAAAAAAAAAAAAAAAAAAAAAAAAAAAAAAAAAAAAAAAAAAAAAAAAAAAAAAAAAAAAAAAAAAAAAAAAAAAAAAAAAAAAAAAAAAAAAAAAAAAAAAAAAAAAAAAAAAAAAAAAAAAAAAAAAAAAAAAAAAAAAAAAAAAAAAAAAAAAAAAAAAAAAAAAAAAAAAAAAAAAAAAAAAAAAAAAAAAAAAAAAAAAAAAAAAAAAAAAAAAAfAAAAAAAfAAAAAAAfAAAAAAAAAAAAAAAAAAAAAAAAAAAAAAAAAAAAAAAAAAAAAAAAAAAAAAAAAAAAAAAfAAAAAAAfAAAAAAAAAAAAAAAfAAAAAAAfAAAAAAAfAAAAAAAfQAAAAAAfQAAAAAAfQAAAAAAAAAAAAAAAAAAAAAAAAAAAAAAAAAAAAAAAAAAAAAAAAAAAAAAAAAAAAAAfQAAAAAAfQAAAAAAfQAAAAAAHgAAAAABfQAAAAAAfQAAAAAAfQAAAAAAdAAAAAADfQAAAAAAfAAAAAAAAAAAAAAAAAAAAAAAAAAAAAAAAAAAAAAAAAAAAAAAAAAAAAAATQAAAAAAeQAAAAADeQAAAAAAHgAAAAAALQAAAAAALQAAAAAABQAAAAADBQAAAAADfQAAAAAAfQAAAAAAfAAAAAAAAAAAAAAAAAAAAAAAAAAAAAAAAAAAAAAAAAAAAAAAeQAAAAADeQAAAAACeQAAAAADHgAAAAABLQAAAAAALQAAAAAABQAAAAADBQAAAAADfQAAAAAAfQAAAAAAfQAAAAAAAAAAAAAAAAAAAAAAAAAAAAAAAAAAAAAAAAAAAAAAfQAAAAAAAgAAAAACfQAAAAAAHgAAAAAAHgAAAAACHgAAAAABBQAAAAABfQAAAAAAfQAAAAAAAQAAAAAAAQAAAAAAAAAAAAAAAAAAAAAAAAAAAAAAAAAAAAAAAAAAAAAA
          version: 6
        -1,-2:
          ind: -1,-2
          tiles: AAAAAAAAAAAAAAAAAAAAAAAAAAAAAAAAAAAAAAAAAAAAAAAAAAAAAAAAAAAAAAAAAAAAAAAAAAAAAAAAAAAAAAAAAAAAAAAAAAAAAAAAAAAAAAAAAAAAAAAAAAAAAAAAAAAAAAAAAAAAAAAAAAAAAAAAAAAAAAAAAAAAAAAAAAAAAAAAAAAAAAAAAAAAAAAAAAAAAAAAAAAAAAAAAAAAAAAAAAAAAAAAAAAAAAAAAAAAAAAAAAAAAAAAAAAAAAAAAAAAAAAAAAAAAAAAAAAAAAAAAAAAAAAAAAAAAAAAAAAAAAAAAAAAAAAAAAAAAAAAAAAAAAAAAAAAAAAAAAAAAAAAAAAAAAAAAAAAAAAAAAAAAAAAAAAAAAAAAAAAAAAAAAAAAAAAAAAAAAAAAAAAAAAAAAAAAAAAAAAAAAAAAAAAAAAAAAAAAAAAAAAAAAAAAAAAAAAAAAAAAAAAAAAAAAAAAAAAAAAAAAAAAAAAAAAAAAAAAAAAAAAAAAAAAAAAAAAAAAAAAAAAAAAAAAAAAAAAAAAAAAAAAAAAAAAAAAAAAAAAAAAAAAAAAAAAAAAAAAAAAAAAAAAAAAAAAAAAAAAAAAAAAAAAAAAAAAAAAAAAAAAAAAAAAAAAAAAAAAAAAAAAAAAAAAAAAAAAAAAAAAAAAAAAAAAAAAAAAAAAAAAAAAAAAAAAAAAAAAAAAAAAAAAAAAAAAAAAAAAAAAAAAAAAAAAAAAAAAAAAAAAAAAAAAAAAAAAAAAAAAAAAAAAAAAAAAAAAAAAAAAAAAAAAAAAAAAAAAAAAAAAAAAAAAAAAAAAAAAAAAAAAAAAAAAAAAAAAAAAAAAAAAAAAAAAAAAAAAAAAAAAAAAAAAAAAAAAAAAAAAAAAAAAAAAAAAAAAAAAAAAAAAAAAAAAAAAAAAAAAAAAAAAAAAAAAAAAAAAAAAAAAAAAAAAAAAAAAAAAAAAAAAAAAAAAAAAAAAAAAAAAAAAAAAAAAAAAAAAAAAAAAAAAAAAAAAAAAAAAAAAAAAAAAAAAAAAAAAAAAAAAAAAAAAAAAAAAAAAAAAAAAAAAAAAAAAAAAAAAAAAAAAAAAAAAAAAAAAAAAAAAAAAAAAAAAAAAAAAAAAAAAAAAAAAAAAAAAAAAAAAAAAAAAAAAAAAAAAAAAAAAAAAAAAAAAAAAAAAAAAAAAAAAAAAAAAAAAAAAAAAAAAAAAAAAAAAAAAAAAAAAAAAAAAAAAAAAAAAAAAAAAAAAAAAAAAAAAAAAAAAAAAAAAAAAAAAAAAAAAAAAAAAAAAAAAAAAAAAAAAAAAAAAAAAAAAAAAAAAAAAAAAAAAAAAAAAAAAAAAAAAAAAAAAAAAAAAAAAAAAAAAAAAAAAAAAAAAfAAAAAAAfAAAAAAAfAAAAAAAAAAAAAAAAAAAAAAAAAAAAAAAAAAAAAAAAAAAAAAAAAAAAAAAAAAAAAAAAAAAAAAAAAAAAAAAAAAAAAAAAAAAAAAAAAAAAAAAAAAAAAAAfQAAAAAAfQAAAAAAfQAAAAAAfAAAAAAAAAAAAAAAAAAAAAAAAAAAAAAAAAAAAAAAAAAAAAAAAAAAAAAAAAAAAAAAAAAAAAAAAAAAAAAAAAAAAAAAAAAAAAAAfAAAAAAAfQAAAAAAeQAAAAAAfQAAAAAAfQAAAAAAAAAAAAAAAAAAAAAAAAAAAAAAAAAAAAAAAAAAAAAAAAAAAAAAAAAAAAAAAAAAAAAAAAAAAAAAAAAAAAAAfAAAAAAAfQAAAAAAeQAAAAABeQAAAAAATQAAAAADeQAAAAABAAAAAAAAAAAAAAAAAAAAAAAAAAAAAAAAAAAAAAAAAAAAAAAAAAAAAAAAAAAAAAAAAAAAAAAAAAAAAAAAfQAAAAAAfQAAAAAAfQAAAAAAeQAAAAACeQAAAAAAeQAAAAABAAAAAAAAAAAAAAAAAAAAAAAAAAAAAAAAAAAAAAAAAAAAAAAAAAAAAAAAAAAAAAAAAAAAAAAAAAAAAAAAAQAAAAAAAQAAAAAAfQAAAAAAfQAAAAAAfQAAAAAAfQAAAAAA
          version: 6
    - type: Broadphase
    - type: Physics
      bodyStatus: InAir
      angularDamping: 0.05
      linearDamping: 0.05
      fixedRotation: False
      bodyType: Dynamic
    - type: Fixtures
      fixtures: {}
    - type: OccluderTree
    - type: SpreaderGrid
    - type: Shuttle
    - type: GridPathfinding
    - type: Gravity
      gravityShakeSound: !type:SoundPathSpecifier
        path: /Audio/Effects/alert.ogg
    - type: DecalGrid
      chunkCollection:
        version: 2
        nodes:
        - node:
            color: '#FFFFFFFF'
            id: Bot
          decals:
            1: 7,-19
            207: 7,-18
        - node:
            color: '#0096FFFF'
            id: BotGreyscale
          decals:
            564: -3,-11
        - node:
            color: '#FF0000FF'
            id: BotGreyscale
          decals:
            563: -3,-10
        - node:
            color: '#FFFFFFFF'
            id: BotGreyscale
          decals:
            577: -4,-13
            578: -4,-12
        - node:
            color: '#4A633DCC'
            id: BrickTileSteelCornerNe
          decals:
            527: 7,-15
            538: 3,-10
            550: 5,-6
        - node:
            color: '#4A633DCC'
            id: BrickTileSteelCornerNw
          decals:
            534: -3,-15
            539: 1,-10
            549: 4,-6
        - node:
            color: '#4A633DCC'
            id: BrickTileSteelCornerSe
          decals:
            526: 7,-16
            551: 5,-8
        - node:
            color: '#4A633DCC'
            id: BrickTileSteelCornerSw
          decals:
            533: -3,-16
            552: 4,-8
        - node:
            color: '#4A633DCC'
            id: BrickTileSteelEndN
          decals:
            547: 2,-6
        - node:
            color: '#4A633DCC'
            id: BrickTileSteelEndS
          decals:
            546: 2,-8
        - node:
            color: '#4A633DCC'
            id: BrickTileSteelInnerNe
          decals:
            545: 3,-15
        - node:
            color: '#4A633DCC'
            id: BrickTileSteelInnerNw
          decals:
            544: 1,-15
        - node:
            color: '#4A633DCC'
            id: BrickTileSteelLineE
          decals:
            535: 3,-14
            536: 3,-12
            537: 3,-11
            553: 5,-7
        - node:
            color: '#96DAFFFF'
            id: BrickTileSteelLineE
          decals:
            249: 5,-18
            250: 5,-19
        - node:
            color: '#4A633DCC'
            id: BrickTileSteelLineN
          decals:
            528: 6,-15
            529: 5,-15
            530: 4,-15
            531: -1,-15
            532: 0,-15
        - node:
            color: '#4A633DCC'
            id: BrickTileSteelLineS
          decals:
            519: -2,-16
            520: -1,-16
            521: 0,-16
            522: 2,-16
            523: 3,-16
            524: 4,-16
            525: 5,-16
        - node:
            color: '#4A633DCC'
            id: BrickTileSteelLineW
          decals:
            540: 1,-11
            541: 1,-12
            542: 1,-13
            543: 1,-14
            548: 2,-7
        - node:
            color: '#394C2FCC'
            id: BrickTileWhiteCornerSe
          decals:
            347: 1,-15
        - node:
            color: '#394C2FCC'
            id: BrickTileWhiteCornerSw
          decals:
            348: 3,-15
        - node:
            color: '#394C2FCC'
            id: BrickTileWhiteInnerNe
          decals:
            374: -3,-16
        - node:
            color: '#394C2FCC'
            id: BrickTileWhiteInnerNw
          decals:
            373: 7,-16
        - node:
            color: '#394C2FCC'
            id: BrickTileWhiteInnerSe
          decals:
            369: 1,-10
            370: -3,-15
        - node:
            color: '#394C2FCC'
            id: BrickTileWhiteInnerSw
          decals:
            371: 3,-10
            372: 7,-15
        - node:
            color: '#394C2FCC'
            id: BrickTileWhiteLineE
          decals:
            343: 1,-11
            344: 1,-12
            345: 1,-13
            346: 1,-14
        - node:
            color: '#394C2FCC'
            id: BrickTileWhiteLineN
          decals:
            354: 2,-16
            355: 3,-16
            356: 4,-16
            357: 5,-16
            358: 6,-16
            363: 0,-16
            364: -1,-16
            365: -2,-16
            375: 1,-16
        - node:
            color: '#394C2FCC'
            id: BrickTileWhiteLineS
          decals:
            353: 2,-10
            359: 4,-15
            360: 5,-15
            361: 6,-15
            366: -2,-15
            367: -1,-15
            368: 0,-15
        - node:
            color: '#394C2FCC'
            id: BrickTileWhiteLineW
          decals:
            349: 3,-14
            351: 3,-12
            352: 3,-11
            518: 3,-13
        - node:
            cleanable: True
            color: '#FFFFFFFF'
            id: DirtHeavy
          decals:
            622: -2,-10
            623: -1,-10
            624: -1,-11
            625: -2,-11
            626: -3,-12
            627: -3,-13
            628: -1,-13
            629: -1,-12
            645: -1,-8
            646: 0,-7
            647: -1,-6
        - node:
            cleanable: True
            color: '#FFFFFFFF'
            id: DirtHeavyMonotile
          decals:
            611: 2,-15
            612: 2,-12
            613: 2,-11
            614: 6,-19
            615: 6,-18
            616: 9,-16
            617: 9,-15
            618: 9,-17
            619: -5,-17
            620: -5,-16
            621: -5,-15
            630: 2,-3
            631: 6,-3
        - node:
            cleanable: True
            color: '#FFFFFFFF'
            id: DirtLight
          decals:
            587: -3,-16
            588: -2,-15
            589: 1,-16
            590: 0,-16
            591: 4,-15
            592: 5,-15
            593: 7,-16
            594: 5,-19
            595: 5,-18
            596: -2,-16
            597: 2,-16
            598: 6,-15
            599: 6,-10
            600: 5,-11
            601: 7,-12
            602: 7,-13
            603: 5,-13
            604: 5,-12
            605: 3,-11
            606: 3,-12
            607: 3,-10
            608: 1,-11
            609: 1,-12
            610: 4,-16
            632: 2,-4
            633: 3,-4
            634: 1,-2
            635: 5,-3
            636: 6,-4
            637: 5,-4
            638: 7,-2
            639: 4,-8
            640: 4,-7
            641: 4,-6
            644: 1,-8
        - node:
            cleanable: True
            color: '#FFFFFFFF'
            id: DirtMedium
          decals:
            642: -1,-7
            643: 0,-8
            648: 3,-16
            649: -1,-15
            650: 2,-10
            651: 2,-7
        - node:
            color: '#4A633DE5'
            id: MiniTileSteelCornerNe
          decals:
            433: 7,-1
        - node:
            color: '#4A633DE5'
            id: MiniTileSteelCornerNw
          decals:
            427: 1,-1
        - node:
            color: '#4A633DE5'
            id: MiniTileSteelCornerSe
          decals:
            436: 7,-4
        - node:
            color: '#4A633DE5'
            id: MiniTileSteelCornerSw
          decals:
            425: 1,-4
        - node:
            color: '#4A633DE5'
            id: MiniTileSteelEndS
          decals:
            456: 4,-2
        - node:
            color: '#4A633DE5'
            id: MiniTileSteelLineE
          decals:
            434: 7,-2
            435: 7,-3
            455: 4,-1
        - node:
            color: '#4A633DE5'
            id: MiniTileSteelLineN
          decals:
            428: 2,-1
            432: 6,-1
            458: 3,-1
            459: 5,-1
        - node:
            color: '#4A633DD8'
            id: MiniTileSteelLineS
          decals:
            497: 3,-4
            498: 5,-4
        - node:
            color: '#4A633DE5'
            id: MiniTileSteelLineS
          decals:
            437: 6,-4
        - node:
            color: '#4A633DE5'
            id: MiniTileSteelLineW
          decals:
            426: 1,-2
            457: 4,-1
        - node:
            color: '#394C2FFF'
            id: MiniTileWhiteInnerNe
          decals:
            469: 1,-4
            505: 5,-4
        - node:
            color: '#394C2FFF'
            id: MiniTileWhiteInnerNw
          decals:
            472: 7,-4
            504: 3,-4
        - node:
            color: '#394C2FFF'
            id: MiniTileWhiteInnerSe
          decals:
            468: 1,-2
            475: 5,-2
        - node:
            color: '#394C2FFF'
            id: MiniTileWhiteInnerSw
          decals:
            473: 7,-2
            474: 3,-2
        - node:
            color: '#394C2FFF'
            id: MiniTileWhiteLineE
          decals:
            502: 5,-3
            561: 1,-3
        - node:
            color: '#394C2FFF'
            id: MiniTileWhiteLineN
          decals:
            464: 6,-4
            503: 2,-4
        - node:
            color: '#394C2FFF'
            id: MiniTileWhiteLineS
          decals:
            467: 2,-2
            476: 6,-2
        - node:
            color: '#394C2FFF'
            id: MiniTileWhiteLineW
          decals:
            465: 7,-3
            501: 3,-3
        - node:
            angle: -1.5707963267948966 rad
            color: '#FFFFFFFF'
            id: StandClear
          decals:
            585: -5,-16
        - node:
            angle: 1.5707963267948966 rad
            color: '#FFFFFFFF'
            id: StandClear
          decals:
            586: 9,-16
        - node:
            color: '#FFFFFFFF'
            id: WarnLineE
          decals:
            238: 9,-15
            239: 9,-17
            517: 9,-16
        - node:
            color: '#A58157BF'
            id: WarnLineGreyscaleE
          decals:
            490: 3,-3
        - node:
            color: '#A58157FF'
            id: WarnLineGreyscaleE
          decals:
            499: 3,-4
            509: 2,-7
            510: 1,-8
            511: 3,-13
            515: -5,-16
            555: 7,-16
        - node:
            color: '#96DAFF99'
            id: WarnLineGreyscaleN
          decals:
            248: 6,-18
        - node:
            color: '#A58157BF'
            id: WarnLineGreyscaleN
          decals:
            480: 2,-10
        - node:
            color: '#A58157FF'
            id: WarnLineGreyscaleN
          decals:
            556: 2,-6
        - node:
            color: '#EFB341BF'
            id: WarnLineGreyscaleN
          decals:
            279: -2,-15
        - node:
            color: '#96DAFF99'
            id: WarnLineGreyscaleS
          decals:
            247: 6,-16
        - node:
            color: '#A58157FF'
            id: WarnLineGreyscaleS
          decals:
            506: 2,-4
            507: 1,-16
        - node:
            color: '#A58157BF'
            id: WarnLineGreyscaleW
          decals:
            488: 5,-3
        - node:
            color: '#A58157FF'
            id: WarnLineGreyscaleW
          decals:
            500: 5,-4
            508: 4,-7
            513: 1,-8
            514: 9,-16
            554: -3,-16
            560: 1,-3
            562: 5,-13
        - node:
            color: '#FFFFFFFF'
            id: WarnLineS
          decals:
            241: -5,-15
            243: -5,-17
            516: -5,-16
            565: -1,-10
            566: -1,-11
            567: -1,-12
            568: -1,-13
        - node:
            color: '#FFFFFFFF'
            id: WoodTrimThinBox
          decals:
            255: -2,-19
            256: 0,-19
            267: 1,-17
            281: 0,-3
            332: -2,-3
        - node:
            color: '#FFFFFFFF'
            id: WoodTrimThinCornerNe
          decals:
            268: 2,-18
            290: -1,-1
        - node:
            color: '#FFFFFFFF'
            id: WoodTrimThinCornerNw
          decals:
            261: -3,-18
            289: -3,-1
        - node:
            color: '#FFFFFFFF'
            id: WoodTrimThinCornerSe
          decals:
            269: 2,-19
            284: -1,-4
        - node:
            color: '#FFFFFFFF'
            id: WoodTrimThinCornerSw
          decals:
            286: -3,-4
        - node:
            color: '#FFFFFFFF'
            id: WoodTrimThinEndS
          decals:
            259: -3,-20
        - node:
            color: '#FFFFFFFF'
            id: WoodTrimThinEndW
          decals:
            260: -4,-19
        - node:
            color: '#FFFFFFFF'
            id: WoodTrimThinInnerNw
          decals:
            272: -3,-19
        - node:
            color: '#FFFFFFFF'
            id: WoodTrimThinInnerSe
          decals:
            270: -3,-19
        - node:
            color: '#FFFFFFFF'
            id: WoodTrimThinInnerSw
          decals:
            271: -3,-19
        - node:
            color: '#FFFFFFFF'
            id: WoodTrimThinLineE
          decals:
            283: -1,-2
            331: -1,-3
        - node:
            color: '#FFFFFFFF'
            id: WoodTrimThinLineN
          decals:
            262: -2,-18
            263: -1,-18
            264: 0,-18
            265: 1,-18
            291: -2,-1
        - node:
            color: '#FFFFFFFF'
            id: WoodTrimThinLineS
          decals:
            257: -1,-19
            258: 1,-19
            285: -2,-4
        - node:
            color: '#FFFFFFFF'
            id: WoodTrimThinLineW
          decals:
            287: -3,-3
            288: -3,-2
        - node:
            cleanable: True
            color: '#0096FFA7'
            id: splatter
          decals:
            251: 3.7289624,-18.829262
            252: 3.9945874,-19.173012
        - node:
            cleanable: True
            color: '#FF0000A4'
            id: splatter
          decals:
            557: 0.2517022,-5.752115
            558: -0.32468665,-5.7660036
            559: -0.17190886,-6.37017
        - node:
            cleanable: True
            color: '#FF0000CC'
            id: splatter
          decals:
            253: 3.8070874,-19.219887
            254: 4.0883374,-18.844887
    - type: GridAtmosphere
      version: 2
      data:
        tiles:
          0,0:
            0: 4096
          -1,0:
            0: 33825
          0,-1:
            1: 61182
          1,-1:
            1: 65535
          1,0:
            0: 13440
          2,0:
            0: 1
          -2,-4:
            1: 200
            0: 16384
          -2,-5:
            1: 49152
            0: 72
          -1,-4:
            1: 62703
          -2,-3:
            0: 128
          -1,-3:
            1: 3823
            0: 4096
          -1,-2:
            0: 4642
            1: 2184
          -1,-1:
            1: 61166
          0,-4:
            1: 61183
          0,-2:
            1: 17879
          0,-3:
            1: 20206
          0,-5:
            1: 10096
          1,-4:
            1: 61695
          1,-2:
            1: 819
            0: 2184
          1,-3:
            1: 3822
          1,-5:
            1: 20464
          2,-4:
            1: 4195
            0: 16384
          2,-3:
            1: 1
            0: 4128
          2,-2:
            0: 4096
          2,-5:
            1: 24576
            0: 66
          0,-6:
            0: 45056
          -1,-6:
            0: 34560
          -1,-5:
            1: 3826
          1,-6:
            0: 15360
          2,-6:
            0: 256
        uniqueMixes:
        - volume: 2500
          immutable: True
          moles:
          - 0
          - 0
          - 0
          - 0
          - 0
          - 0
          - 0
          - 0
          - 0
          - 0
          - 0
          - 0
        - volume: 2500
          temperature: 293.15
          moles:
          - 21.824879
          - 82.10312
          - 0
          - 0
          - 0
          - 0
          - 0
          - 0
          - 0
          - 0
          - 0
          - 0
        chunkSize: 4
    - type: GasTileOverlay
    - type: RadiationGridResistance
    - type: NavMap
- proto: AirAlarm
  entities:
  - uid: 262
    components:
    - type: Transform
      rot: 3.141592653589793 rad
      pos: -2.5,-13.5
      parent: 2
    - type: DeviceList
      devices:
      - 303
      - 359
      - 399
      - 302
      - 684
      - 683
      - 682
      - 277
      - 304
      - 312
      - 401
      - 246
      - 88
      - 374
      - 275
      - 415
      - 402
      - 278
  - uid: 289
    components:
    - type: Transform
      rot: 3.141592653589793 rad
      pos: 3.5,-4.5
      parent: 2
    - type: DeviceList
      devices:
      - 278
      - 417
      - 403
      - 447
      - 397
      - 416
      - 279
      - 234
      - 170
      - 12
      - 366
      - 367
- proto: AirlockExternalGlassNfsdLocked
  entities:
  - uid: 409
    components:
    - type: Transform
      pos: -3.5,-15.5
      parent: 2
  - uid: 470
    components:
    - type: Transform
      pos: 8.5,-15.5
      parent: 2
- proto: AirlockGlassShuttleNfsdLocked
  entities:
  - uid: 1
    components:
    - type: Transform
      rot: -1.5707963267948966 rad
      pos: -5.5,-16.5
      parent: 2
  - uid: 11
    components:
    - type: Transform
      rot: -1.5707963267948966 rad
      pos: -5.5,-14.5
      parent: 2
  - uid: 14
    components:
    - type: Transform
      rot: 1.5707963267948966 rad
      pos: 10.5,-14.5
      parent: 2
  - uid: 38
    components:
    - type: Transform
      rot: 1.5707963267948966 rad
      pos: 10.5,-16.5
      parent: 2
- proto: AirlockMaintSecLocked
  entities:
  - uid: 15
    components:
    - type: Transform
      pos: -1.5,-13.5
      parent: 2
- proto: AirlockMedical
  entities:
  - uid: 10
    components:
    - type: Transform
      pos: 6.5,-16.5
      parent: 2
- proto: AirlockNfsdGlassLocked
  entities:
  - uid: 16
    components:
    - type: Transform
      pos: 4.5,-12.5
      parent: 2
  - uid: 35
    components:
    - type: Transform
      pos: 2.5,-8.5
      parent: 2
  - uid: 440
    components:
    - type: Transform
      pos: 1.5,-16.5
      parent: 2
- proto: AirlockNfsdLocked
  entities:
  - uid: 3
    components:
    - type: Transform
      pos: 3.5,-6.5
      parent: 2
  - uid: 36
    components:
    - type: Transform
      pos: 0.5,-2.5
      parent: 2
  - uid: 163
    components:
    - type: Transform
      pos: 2.5,-4.5
      parent: 2
- proto: APCBasic
  entities:
  - uid: 167
    components:
    - type: Transform
      rot: 3.141592653589793 rad
      pos: 5.5,-4.5
      parent: 2
  - uid: 284
    components:
    - type: Transform
      rot: 3.141592653589793 rad
      pos: 3.5,-16.5
      parent: 2
  - uid: 296
    components:
    - type: Transform
      rot: 3.141592653589793 rad
      pos: 7.5,-13.5
      parent: 2
- proto: AtmosDeviceFanDirectional
  entities:
  - uid: 8
    components:
    - type: Transform
      rot: 1.5707963267948966 rad
      pos: 10.5,-16.5
      parent: 2
  - uid: 9
    components:
    - type: Transform
      rot: 1.5707963267948966 rad
      pos: 10.5,-14.5
      parent: 2
  - uid: 72
    components:
    - type: Transform
      rot: -1.5707963267948966 rad
      pos: -5.5,-14.5
      parent: 2
  - uid: 77
    components:
    - type: Transform
      rot: -1.5707963267948966 rad
      pos: -5.5,-16.5
      parent: 2
- proto: AtmosFixBlockerMarker
  entities:
  - uid: 4
    components:
    - type: Transform
      pos: 6.5,-21.5
      parent: 2
  - uid: 39
    components:
    - type: Transform
      pos: -4.5,-10.5
      parent: 2
  - uid: 40
    components:
    - type: Transform
      pos: -3.5,-8.5
      parent: 2
  - uid: 41
    components:
    - type: Transform
      pos: -2.5,-7.5
      parent: 2
  - uid: 42
    components:
    - type: Transform
      pos: -2.5,-6.5
      parent: 2
  - uid: 43
    components:
    - type: Transform
      pos: -2.5,-5.5
      parent: 2
  - uid: 44
    components:
    - type: Transform
      pos: -3.5,-4.5
      parent: 2
  - uid: 45
    components:
    - type: Transform
      pos: -3.5,0.5
      parent: 2
  - uid: 46
    components:
    - type: Transform
      pos: -2.5,1.5
      parent: 2
  - uid: 47
    components:
    - type: Transform
      pos: -1.5,2.5
      parent: 2
  - uid: 48
    components:
    - type: Transform
      pos: -0.5,3.5
      parent: 2
  - uid: 49
    components:
    - type: Transform
      pos: 5.5,3.5
      parent: 2
  - uid: 50
    components:
    - type: Transform
      pos: 6.5,2.5
      parent: 2
  - uid: 51
    components:
    - type: Transform
      pos: 7.5,1.5
      parent: 2
  - uid: 52
    components:
    - type: Transform
      pos: 8.5,0.5
      parent: 2
  - uid: 53
    components:
    - type: Transform
      pos: 8.5,-4.5
      parent: 2
  - uid: 54
    components:
    - type: Transform
      pos: 7.5,-5.5
      parent: 2
  - uid: 55
    components:
    - type: Transform
      pos: 7.5,-6.5
      parent: 2
  - uid: 56
    components:
    - type: Transform
      pos: 7.5,-7.5
      parent: 2
  - uid: 57
    components:
    - type: Transform
      pos: 8.5,-8.5
      parent: 2
  - uid: 58
    components:
    - type: Transform
      pos: 9.5,-10.5
      parent: 2
  - uid: 59
    components:
    - type: Transform
      pos: 9.5,-19.5
      parent: 2
  - uid: 60
    components:
    - type: Transform
      pos: 8.5,-21.5
      parent: 2
  - uid: 61
    components:
    - type: Transform
      pos: 7.5,-21.5
      parent: 2
  - uid: 63
    components:
    - type: Transform
      pos: 5.5,-20.5
      parent: 2
  - uid: 64
    components:
    - type: Transform
      pos: 4.5,-20.5
      parent: 2
  - uid: 65
    components:
    - type: Transform
      pos: 0.5,-20.5
      parent: 2
  - uid: 66
    components:
    - type: Transform
      pos: -0.5,-20.5
      parent: 2
  - uid: 68
    components:
    - type: Transform
      pos: -2.5,-21.5
      parent: 2
  - uid: 69
    components:
    - type: Transform
      pos: -3.5,-21.5
      parent: 2
  - uid: 70
    components:
    - type: Transform
      pos: -4.5,-19.5
      parent: 2
  - uid: 96
    components:
    - type: Transform
      pos: -1.5,-21.5
      parent: 2
  - uid: 97
    components:
    - type: Transform
      pos: 3.5,-20.5
      parent: 2
  - uid: 98
    components:
    - type: Transform
      pos: 1.5,-20.5
      parent: 2
  - uid: 209
    components:
    - type: Transform
      pos: 4.5,3.5
      parent: 2
  - uid: 222
    components:
    - type: Transform
      pos: 0.5,3.5
      parent: 2
  - uid: 706
    components:
    - type: Transform
      pos: -5.5,-18.5
      parent: 2
  - uid: 707
    components:
    - type: Transform
      pos: -5.5,-12.5
      parent: 2
  - uid: 722
    components:
    - type: Transform
      pos: 10.5,-18.5
      parent: 2
  - uid: 723
    components:
    - type: Transform
      pos: 10.5,-12.5
      parent: 2
- proto: Bed
  entities:
  - uid: 28
    components:
    - type: Transform
      pos: 2.5,-17.5
      parent: 2
  - uid: 71
    components:
    - type: Transform
      pos: 0.5,-5.5
      parent: 2
  - uid: 489
    components:
    - type: Transform
      pos: 2.5,-18.5
      parent: 2
- proto: BedsheetNfsd
  entities:
  - uid: 188
    components:
    - type: Transform
      pos: 2.5,-17.5
      parent: 2
  - uid: 189
    components:
    - type: Transform
      pos: 2.5,-18.5
      parent: 2
- proto: BedsheetSyndie
  entities:
  - uid: 76
    components:
    - type: Transform
      rot: 1.5707963267948966 rad
      pos: 0.5,-5.5
      parent: 2
- proto: BlastDoorOpen
  entities:
  - uid: 361
    components:
    - type: Transform
      rot: -1.5707963267948966 rad
      pos: 2.5,0.5
      parent: 2
  - uid: 373
    components:
    - type: Transform
      rot: -1.5707963267948966 rad
      pos: 1.5,0.5
      parent: 2
  - uid: 436
    components:
    - type: Transform
      rot: -1.5707963267948966 rad
      pos: 3.5,0.5
      parent: 2
  - uid: 551
    components:
    - type: Transform
      pos: 8.5,-1.5
      parent: 2
  - uid: 554
    components:
    - type: Transform
      pos: 8.5,-2.5
      parent: 2
- proto: BookshelfFilled
  entities:
  - uid: 659
    components:
    - type: Transform
      pos: -3.5,-18.5
      parent: 2
- proto: BoxBodyBag
  entities:
  - uid: 78
    components:
    - type: Transform
      pos: 4.3335447,-17.19262
      parent: 2
- proto: BoxEvidenceMarkers
  entities:
  - uid: 372
    components:
    - type: Transform
      pos: 1.6124103,-3.3875065
      parent: 2
- proto: BoxFolderClipboard
  entities:
  - uid: 380
    components:
    - type: Transform
      pos: 5.504041,-11.441981
      parent: 2
- proto: BoxForensicPad
  entities:
  - uid: 375
    components:
    - type: Transform
      pos: 1.3780353,-3.1921453
      parent: 2
- proto: BoxNitrileGloves
  entities:
  - uid: 293
    components:
    - type: Transform
      pos: 4.6929197,-17.176994
      parent: 2
- proto: ButtonFrameCaution
  entities:
  - uid: 674
    components:
    - type: Transform
      rot: 3.141592653589793 rad
      pos: 1.5,-19.5
      parent: 2
- proto: ButtonFrameCautionSecurity
  entities:
  - uid: 84
    components:
    - type: Transform
      rot: -1.5707963267948966 rad
      pos: 0.5,-1.5
      parent: 2
  - uid: 107
    components:
    - type: Transform
      rot: -1.5707963267948966 rad
      pos: 8.5,-0.5
      parent: 2
  - uid: 370
    components:
    - type: Transform
      rot: 1.5707963267948966 rad
      pos: 1.5,-5.5
      parent: 2
  - uid: 584
    components:
    - type: Transform
      rot: 1.5707963267948966 rad
      pos: 0.5,-1.5
      parent: 2
- proto: ButtonFrameGrey
  entities:
  - uid: 86
    components:
    - type: Transform
      rot: -1.5707963267948966 rad
      pos: 6.5,-5.5
      parent: 2
- proto: ButtonFrameJanitor
  entities:
  - uid: 87
    components:
    - type: Transform
      rot: 3.141592653589793 rad
      pos: 5.5,-19.5
      parent: 2
- proto: CableApcExtension
  entities:
  - uid: 13
    components:
    - type: Transform
      pos: 5.5,-4.5
      parent: 2
  - uid: 20
    components:
    - type: Transform
      pos: -1.5,-11.5
      parent: 2
  - uid: 27
    components:
    - type: Transform
      pos: 4.5,-6.5
      parent: 2
  - uid: 30
    components:
    - type: Transform
      pos: 5.5,-15.5
      parent: 2
  - uid: 33
    components:
    - type: Transform
      pos: 4.5,-15.5
      parent: 2
  - uid: 73
    components:
    - type: Transform
      pos: 2.5,-2.5
      parent: 2
  - uid: 74
    components:
    - type: Transform
      pos: 3.5,-2.5
      parent: 2
  - uid: 75
    components:
    - type: Transform
      pos: 4.5,-2.5
      parent: 2
  - uid: 79
    components:
    - type: Transform
      pos: 5.5,-2.5
      parent: 2
  - uid: 80
    components:
    - type: Transform
      pos: 1.5,-2.5
      parent: 2
  - uid: 81
    components:
    - type: Transform
      pos: 0.5,-2.5
      parent: 2
  - uid: 82
    components:
    - type: Transform
      pos: -0.5,-2.5
      parent: 2
  - uid: 89
    components:
    - type: Transform
      pos: -2.5,-15.5
      parent: 2
  - uid: 90
    components:
    - type: Transform
      pos: 2.5,-15.5
      parent: 2
  - uid: 91
    components:
    - type: Transform
      pos: 0.5,-15.5
      parent: 2
  - uid: 92
    components:
    - type: Transform
      pos: -0.5,-15.5
      parent: 2
  - uid: 95
    components:
    - type: Transform
      pos: 8.5,-18.5
      parent: 2
  - uid: 99
    components:
    - type: Transform
      pos: 6.5,0.5
      parent: 2
  - uid: 100
    components:
    - type: Transform
      pos: -3.5,-15.5
      parent: 2
  - uid: 101
    components:
    - type: Transform
      pos: 8.5,-15.5
      parent: 2
  - uid: 103
    components:
    - type: Transform
      pos: 6.5,-12.5
      parent: 2
  - uid: 109
    components:
    - type: Transform
      pos: 5.5,-3.5
      parent: 2
  - uid: 111
    components:
    - type: Transform
      pos: 6.5,-2.5
      parent: 2
  - uid: 112
    components:
    - type: Transform
      pos: 6.5,-1.5
      parent: 2
  - uid: 113
    components:
    - type: Transform
      pos: 6.5,-0.5
      parent: 2
  - uid: 114
    components:
    - type: Transform
      pos: 3.5,-15.5
      parent: 2
  - uid: 117
    components:
    - type: Transform
      pos: -1.5,-2.5
      parent: 2
  - uid: 118
    components:
    - type: Transform
      pos: -1.5,-1.5
      parent: 2
  - uid: 119
    components:
    - type: Transform
      pos: -1.5,-0.5
      parent: 2
  - uid: 120
    components:
    - type: Transform
      pos: -0.5,-6.5
      parent: 2
  - uid: 121
    components:
    - type: Transform
      pos: 7.5,-12.5
      parent: 2
  - uid: 123
    components:
    - type: Transform
      pos: 4.5,-5.5
      parent: 2
  - uid: 124
    components:
    - type: Transform
      pos: 5.5,-12.5
      parent: 2
  - uid: 125
    components:
    - type: Transform
      pos: 4.5,-12.5
      parent: 2
  - uid: 126
    components:
    - type: Transform
      pos: 3.5,-12.5
      parent: 2
  - uid: 127
    components:
    - type: Transform
      pos: 2.5,-12.5
      parent: 2
  - uid: 128
    components:
    - type: Transform
      pos: 2.5,-11.5
      parent: 2
  - uid: 129
    components:
    - type: Transform
      pos: 2.5,-10.5
      parent: 2
  - uid: 130
    components:
    - type: Transform
      pos: 2.5,-9.5
      parent: 2
  - uid: 131
    components:
    - type: Transform
      pos: 2.5,-8.5
      parent: 2
  - uid: 132
    components:
    - type: Transform
      pos: 2.5,-7.5
      parent: 2
  - uid: 133
    components:
    - type: Transform
      pos: 2.5,-6.5
      parent: 2
  - uid: 134
    components:
    - type: Transform
      pos: 2.5,-5.5
      parent: 2
  - uid: 135
    components:
    - type: Transform
      pos: 3.5,-5.5
      parent: 2
  - uid: 136
    components:
    - type: Transform
      pos: 1.5,-7.5
      parent: 2
  - uid: 137
    components:
    - type: Transform
      pos: 0.5,-7.5
      parent: 2
  - uid: 138
    components:
    - type: Transform
      pos: -0.5,-7.5
      parent: 2
  - uid: 139
    components:
    - type: Transform
      pos: -0.5,-18.5
      parent: 2
  - uid: 140
    components:
    - type: Transform
      pos: 6.5,-15.5
      parent: 2
  - uid: 141
    components:
    - type: Transform
      pos: 6.5,-16.5
      parent: 2
  - uid: 142
    components:
    - type: Transform
      pos: 6.5,-17.5
      parent: 2
  - uid: 143
    components:
    - type: Transform
      pos: 6.5,-18.5
      parent: 2
  - uid: 144
    components:
    - type: Transform
      pos: 5.5,-18.5
      parent: 2
  - uid: 145
    components:
    - type: Transform
      pos: -1.5,-15.5
      parent: 2
  - uid: 146
    components:
    - type: Transform
      pos: -1.5,-14.5
      parent: 2
  - uid: 148
    components:
    - type: Transform
      pos: -1.5,-12.5
      parent: 2
  - uid: 151
    components:
    - type: Transform
      pos: -1.5,-18.5
      parent: 2
  - uid: 152
    components:
    - type: Transform
      pos: -2.5,-18.5
      parent: 2
  - uid: 153
    components:
    - type: Transform
      pos: 7.5,-15.5
      parent: 2
  - uid: 154
    components:
    - type: Transform
      pos: -3.5,-18.5
      parent: 2
  - uid: 155
    components:
    - type: Transform
      pos: -1.5,-18.5
      parent: 2
  - uid: 157
    components:
    - type: Transform
      pos: 7.5,-18.5
      parent: 2
  - uid: 158
    components:
    - type: Transform
      pos: -1.5,0.5
      parent: 2
  - uid: 159
    components:
    - type: Transform
      pos: -1.5,1.5
      parent: 2
  - uid: 160
    components:
    - type: Transform
      pos: 6.5,1.5
      parent: 2
  - uid: 165
    components:
    - type: Transform
      pos: 1.5,-17.5
      parent: 2
  - uid: 202
    components:
    - type: Transform
      pos: 7.5,-13.5
      parent: 2
  - uid: 206
    components:
    - type: Transform
      pos: 5.5,-6.5
      parent: 2
  - uid: 231
    components:
    - type: Transform
      pos: 1.5,-16.5
      parent: 2
  - uid: 251
    components:
    - type: Transform
      pos: -1.5,-13.5
      parent: 2
  - uid: 307
    components:
    - type: Transform
      pos: 1.5,-18.5
      parent: 2
  - uid: 321
    components:
    - type: Transform
      pos: 0.5,-18.5
      parent: 2
  - uid: 376
    components:
    - type: Transform
      pos: 1.5,-15.5
      parent: 2
  - uid: 627
    components:
    - type: Transform
      pos: 3.5,-16.5
      parent: 2
- proto: CableHV
  entities:
  - uid: 173
    components:
    - type: Transform
      pos: -0.5,-9.5
      parent: 2
  - uid: 174
    components:
    - type: Transform
      pos: -0.5,-12.5
      parent: 2
  - uid: 178
    components:
    - type: Transform
      pos: -0.5,-11.5
      parent: 2
  - uid: 179
    components:
    - type: Transform
      pos: -0.5,-10.5
      parent: 2
- proto: CableMV
  entities:
  - uid: 6
    components:
    - type: Transform
      pos: -2.5,-14.5
      parent: 2
  - uid: 7
    components:
    - type: Transform
      pos: -3.5,-14.5
      parent: 2
  - uid: 34
    components:
    - type: Transform
      pos: 3.5,-16.5
      parent: 2
  - uid: 37
    components:
    - type: Transform
      pos: 7.5,-14.5
      parent: 2
  - uid: 122
    components:
    - type: Transform
      pos: 7.5,-13.5
      parent: 2
  - uid: 147
    components:
    - type: Transform
      pos: 3.5,-15.5
      parent: 2
  - uid: 150
    components:
    - type: Transform
      pos: 3.5,-14.5
      parent: 2
  - uid: 156
    components:
    - type: Transform
      pos: 4.5,-3.5
      parent: 2
  - uid: 162
    components:
    - type: Transform
      pos: 2.5,-3.5
      parent: 2
  - uid: 175
    components:
    - type: Transform
      pos: 1.5,-14.5
      parent: 2
  - uid: 176
    components:
    - type: Transform
      pos: -0.5,-14.5
      parent: 2
  - uid: 177
    components:
    - type: Transform
      pos: -1.5,-14.5
      parent: 2
  - uid: 184
    components:
    - type: Transform
      pos: 5.5,-12.5
      parent: 2
  - uid: 185
    components:
    - type: Transform
      pos: 1.5,-6.5
      parent: 2
  - uid: 191
    components:
    - type: Transform
      pos: 2.5,-9.5
      parent: 2
  - uid: 192
    components:
    - type: Transform
      pos: 2.5,-8.5
      parent: 2
  - uid: 193
    components:
    - type: Transform
      pos: 2.5,-7.5
      parent: 2
  - uid: 194
    components:
    - type: Transform
      pos: 2.5,-6.5
      parent: 2
  - uid: 195
    components:
    - type: Transform
      pos: 2.5,-5.5
      parent: 2
  - uid: 196
    components:
    - type: Transform
      pos: 2.5,-4.5
      parent: 2
  - uid: 200
    components:
    - type: Transform
      pos: 3.5,-12.5
      parent: 2
  - uid: 201
    components:
    - type: Transform
      pos: 4.5,-12.5
      parent: 2
  - uid: 203
    components:
    - type: Transform
      pos: 6.5,-12.5
      parent: 2
  - uid: 204
    components:
    - type: Transform
      pos: 7.5,-12.5
      parent: 2
  - uid: 208
    components:
    - type: Transform
      pos: 0.5,-14.5
      parent: 2
  - uid: 210
    components:
    - type: Transform
      pos: 2.5,-14.5
      parent: 2
  - uid: 225
    components:
    - type: Transform
      pos: 3.5,-13.5
      parent: 2
  - uid: 243
    components:
    - type: Transform
      pos: -1.5,-13.5
      parent: 2
  - uid: 299
    components:
    - type: Transform
      pos: 5.5,-4.5
      parent: 2
  - uid: 360
    components:
    - type: Transform
      pos: -1.5,-12.5
      parent: 2
  - uid: 379
    components:
    - type: Transform
      pos: 2.5,-2.5
      parent: 2
  - uid: 381
    components:
    - type: Transform
      pos: 0.5,-7.5
      parent: 2
  - uid: 382
    components:
    - type: Transform
      pos: 5.5,-3.5
      parent: 2
  - uid: 386
    components:
    - type: Transform
      pos: 0.5,-6.5
      parent: 2
  - uid: 419
    components:
    - type: Transform
      pos: -0.5,-2.5
      parent: 2
  - uid: 437
    components:
    - type: Transform
      pos: 8.5,-14.5
      parent: 2
  - uid: 475
    components:
    - type: Transform
      pos: 0.5,-2.5
      parent: 2
  - uid: 500
    components:
    - type: Transform
      pos: -0.5,-7.5
      parent: 2
  - uid: 527
    components:
    - type: Transform
      pos: -1.5,-7.5
      parent: 2
  - uid: 565
    components:
    - type: Transform
      pos: 3.5,-3.5
      parent: 2
  - uid: 607
    components:
    - type: Transform
      pos: 3.5,-10.5
      parent: 2
  - uid: 646
    components:
    - type: Transform
      pos: -0.5,-12.5
      parent: 2
  - uid: 647
    components:
    - type: Transform
      pos: 4.5,-10.5
      parent: 2
  - uid: 660
    components:
    - type: Transform
      pos: 1.5,-2.5
      parent: 2
  - uid: 666
    components:
    - type: Transform
      pos: 3.5,-5.5
      parent: 2
  - uid: 687
    components:
    - type: Transform
      pos: -1.5,-2.5
      parent: 2
  - uid: 725
    components:
    - type: Transform
      pos: -2.5,-2.5
      parent: 2
  - uid: 728
    components:
    - type: Transform
      pos: -3.5,-2.5
      parent: 2
  - uid: 729
    components:
    - type: Transform
      pos: -3.5,-1.5
      parent: 2
  - uid: 730
    components:
    - type: Transform
      pos: 2.5,-1.5
      parent: 2
  - uid: 731
    components:
    - type: Transform
      pos: 2.5,-0.5
      parent: 2
  - uid: 732
    components:
    - type: Transform
      pos: 2.5,0.5
      parent: 2
  - uid: 733
    components:
    - type: Transform
      pos: 1.5,0.5
      parent: 2
  - uid: 734
    components:
    - type: Transform
      pos: 3.5,0.5
      parent: 2
  - uid: 735
    components:
    - type: Transform
      pos: 6.5,-3.5
      parent: 2
  - uid: 736
    components:
    - type: Transform
      pos: 7.5,-3.5
      parent: 2
  - uid: 737
    components:
    - type: Transform
      pos: 7.5,-2.5
      parent: 2
  - uid: 738
    components:
    - type: Transform
      pos: 8.5,-2.5
      parent: 2
  - uid: 739
    components:
    - type: Transform
      pos: 8.5,-1.5
      parent: 2
  - uid: 747
    components:
    - type: Transform
      pos: 6.5,-13.5
      parent: 2
  - uid: 749
    components:
    - type: Transform
      pos: 3.5,-11.5
      parent: 2
  - uid: 750
    components:
    - type: Transform
      pos: 3.5,-9.5
      parent: 2
- proto: CableTerminal
  entities:
  - uid: 181
    components:
    - type: Transform
      pos: -0.5,-10.5
      parent: 2
- proto: CarpetOrange
  entities:
  - uid: 685
    components:
    - type: Transform
      pos: -2.5,-19.5
      parent: 2
- proto: CarpetPurple
  entities:
  - uid: 223
    components:
    - type: Transform
      pos: -2.5,-3.5
      parent: 2
  - uid: 670
    components:
    - type: Transform
      rot: 3.141592653589793 rad
      pos: -1.5,-3.5
      parent: 2
- proto: CarpetSBlue
  entities:
  - uid: 689
    components:
    - type: Transform
      pos: 2.5,-17.5
      parent: 2
  - uid: 690
    components:
    - type: Transform
      pos: 2.5,-18.5
      parent: 2
- proto: Catwalk
  entities:
  - uid: 21
    components:
    - type: Transform
      pos: -1.5,-12.5
      parent: 2
  - uid: 318
    components:
    - type: Transform
      pos: -1.5,-11.5
      parent: 2
- proto: Chair
  entities:
  - uid: 238
    components:
    - type: Transform
      rot: 3.141592653589793 rad
      pos: -0.5,-7.5
      parent: 2
  - uid: 239
    components:
    - type: Transform
      pos: 5.5,-5.5
      parent: 2
  - uid: 240
    components:
    - type: Transform
      pos: 4.5,-5.5
      parent: 2
  - uid: 241
    components:
    - type: Transform
      rot: 3.141592653589793 rad
      pos: 5.5,-7.5
      parent: 2
- proto: ChairOfficeDark
  entities:
  - uid: 242
    components:
    - type: Transform
      rot: 3.141592653589793 rad
      pos: -0.5,-1.5
      parent: 2
  - uid: 585
    components:
    - type: Transform
      rot: 3.141592653589793 rad
      pos: 6.513244,-1.3109329
      parent: 2
- proto: ChairPilotSeat
  entities:
  - uid: 378
    components:
    - type: Transform
      rot: 3.141592653589793 rad
      pos: 2.5,-1.5
      parent: 2
- proto: ChairWood
  entities:
  - uid: 656
    components:
    - type: Transform
      rot: 1.5707963267948966 rad
      pos: -1.342506,-18.561016
      parent: 2
  - uid: 672
    components:
    - type: Transform
      rot: -1.5707963267948966 rad
      pos: 0.45436895,-18.545391
      parent: 2
- proto: ClosetWallBlue
  entities:
  - uid: 368
    components:
    - type: Transform
      pos: -1.5,-16.5
      parent: 2
- proto: ClosetWallGreen
  entities:
  - uid: 676
    components:
    - type: Transform
      pos: -0.5,-16.5
      parent: 2
- proto: ClosetWallO2N2FilledRandom
  entities:
  - uid: 23
    components:
    - type: Transform
      rot: 3.141592653589793 rad
      pos: 6.5,-4.5
      parent: 2
- proto: ClothingBackpackDuffelSurgeryFilled
  entities:
  - uid: 247
    components:
    - type: Transform
      pos: 4.5158954,-18.439735
      parent: 2
    - type: GroupExamine
      group:
      - hoverMessage: ""
        contextText: verb-examine-group-other
        icon: /Textures/Interface/examine-star.png
        components:
        - Armor
        - ClothingSpeedModifier
        entries:
        - message: >-
            It provides the following protection:

            - [color=orange]Explosion[/color] damage [color=white]to contents[/color] reduced by [color=lightblue]10%[/color].
          priority: 0
          component: Armor
        - message: This decreases your running speed by [color=yellow]10%[/color].
          priority: 0
          component: ClothingSpeedModifier
        title: null
- proto: ComfyChair
  entities:
  - uid: 649
    components:
    - type: Transform
      rot: 3.141592653589793 rad
      pos: -2.5,-19.5
      parent: 2
- proto: ComputerTabletopAdvancedRadar
  entities:
  - uid: 265
    components:
    - type: Transform
      pos: 6.5,-0.5
      parent: 2
- proto: ComputerTabletopCriminalRecords
  entities:
  - uid: 252
    components:
    - type: Transform
      pos: -0.5,-0.5
      parent: 2
- proto: ComputerTabletopIFF
  entities:
  - uid: 186
    components:
    - type: Transform
      pos: 3.5,-0.5
      parent: 2
- proto: ComputerTabletopShuttle
  entities:
  - uid: 198
    components:
    - type: Transform
      pos: 2.5,-0.5
      parent: 2
- proto: ComputerTabletopStationRecords
  entities:
  - uid: 261
    components:
    - type: Transform
      pos: 1.5,-0.5
      parent: 2
- proto: ComputerTabletopSurveillanceCameraMonitor
  entities:
  - uid: 395
    components:
    - type: Transform
      rot: 1.5707963267948966 rad
      pos: 5.5,-1.5
      parent: 2
- proto: CurtainsCyanOpen
  entities:
  - uid: 671
    components:
    - type: Transform
      rot: 3.141592653589793 rad
      pos: 2.5,-18.5
      parent: 2
- proto: CurtainsGreenOpen
  entities:
  - uid: 490
    components:
    - type: Transform
      rot: 3.141592653589793 rad
      pos: 2.5,-17.5
      parent: 2
- proto: DefibrillatorCabinetFilled
  entities:
  - uid: 455
    components:
    - type: Transform
      pos: 4.5,-13.5
      parent: 2
- proto: DrinkDetFlask
  entities:
  - uid: 215
    components:
    - type: Transform
      pos: 7.2430134,-0.42424893
      parent: 2
- proto: DrinkMugGreen
  entities:
  - uid: 702
    components:
    - type: Transform
      pos: -0.33571428,-18.43927
      parent: 2
- proto: DrinkMugRed
  entities:
  - uid: 474
    components:
    - type: Transform
      pos: -0.6638393,-18.298645
      parent: 2
- proto: EmergencyLight
  entities:
  - uid: 116
    components:
    - type: Transform
      pos: -2.5,-14.5
      parent: 2
  - uid: 171
    components:
    - type: Transform
      pos: 7.5,-17.5
      parent: 2
  - uid: 190
    components:
    - type: Transform
      rot: 3.141592653589793 rad
      pos: 3.5,-3.5
      parent: 2
  - uid: 211
    components:
    - type: Transform
      rot: 1.5707963267948966 rad
      pos: 1.5,-9.5
      parent: 2
  - uid: 224
    components:
    - type: Transform
      rot: 3.141592653589793 rad
      pos: 9.5,-16.5
      parent: 2
  - uid: 226
    components:
    - type: Transform
      rot: -1.5707963267948966 rad
      pos: 2.5,-7.5
      parent: 2
  - uid: 256
    components:
    - type: Transform
      rot: 3.141592653589793 rad
      pos: -4.5,-16.5
      parent: 2
  - uid: 257
    components:
    - type: Transform
      pos: 5.5,-5.5
      parent: 2
  - uid: 264
    components:
    - type: Transform
      rot: -1.5707963267948966 rad
      pos: 3.5,-13.5
      parent: 2
  - uid: 282
    components:
    - type: Transform
      pos: 7.5,-14.5
      parent: 2
  - uid: 412
    components:
    - type: Transform
      rot: 3.141592653589793 rad
      pos: -0.5,-12.5
      parent: 2
  - uid: 420
    components:
    - type: Transform
      rot: 1.5707963267948966 rad
      pos: 5.5,-11.5
      parent: 2
  - uid: 473
    components:
    - type: Transform
      rot: 3.141592653589793 rad
      pos: 0.5,-7.5
      parent: 2
  - uid: 583
    components:
    - type: Transform
      rot: -1.5707963267948966 rad
      pos: -0.5,-3.5
      parent: 2
  - uid: 752
    components:
    - type: Transform
      rot: -1.5707963267948966 rad
      pos: 7.5,-3.5
      parent: 2
- proto: ExtinguisherCabinetFilled
  entities:
  - uid: 433
    components:
    - type: Transform
      rot: 3.141592653589793 rad
      pos: 0.5,-13.5
      parent: 2
- proto: FaxMachineShip
  entities:
  - uid: 266
    components:
    - type: Transform
      pos: 5.5,-0.5
      parent: 2
- proto: filingCabinetDrawerRandom
  entities:
  - uid: 404
    components:
    - type: Transform
      pos: -0.5,-3.5
      parent: 2
- proto: filingCabinetRandom
  entities:
  - uid: 319
    components:
    - type: Transform
      pos: 5.5,-10.5
      parent: 2
  - uid: 408
    components:
    - type: Transform
      pos: 5.5,-9.5
      parent: 2
- proto: FirelockEdge
  entities:
  - uid: 273
    components:
    - type: Transform
      rot: 1.5707963267948966 rad
      pos: 1.5,-7.5
      parent: 2
- proto: FirelockGlass
  entities:
  - uid: 12
    components:
    - type: Transform
      pos: 0.5,-2.5
      parent: 2
    - type: DeviceNetwork
      deviceLists:
      - 289
  - uid: 274
    components:
    - type: Transform
      rot: 3.141592653589793 rad
      pos: -1.5,-13.5
      parent: 2
  - uid: 275
    components:
    - type: Transform
      rot: 3.141592653589793 rad
      pos: 4.5,-12.5
      parent: 2
    - type: DeviceNetwork
      deviceLists:
      - 262
  - uid: 277
    components:
    - type: Transform
      rot: 3.141592653589793 rad
      pos: 6.5,-16.5
      parent: 2
    - type: DeviceNetwork
      deviceLists:
      - 262
  - uid: 278
    components:
    - type: Transform
      rot: 3.141592653589793 rad
      pos: 2.5,-8.5
      parent: 2
    - type: DeviceNetwork
      deviceLists:
      - 262
      - 289
  - uid: 279
    components:
    - type: Transform
      rot: 3.141592653589793 rad
      pos: 2.5,-4.5
      parent: 2
    - type: DeviceNetwork
      deviceLists:
      - 289
  - uid: 447
    components:
    - type: Transform
      pos: 3.5,-6.5
      parent: 2
    - type: DeviceNetwork
      deviceLists:
      - 289
  - uid: 684
    components:
    - type: Transform
      pos: 1.5,-16.5
      parent: 2
    - type: DeviceNetwork
      deviceLists:
      - 262
- proto: FolderSpawner
  entities:
  - uid: 665
    components:
    - type: Transform
      rot: 1.5707963267948966 rad
      pos: -2.3559508,-1.4542681
      parent: 2
  - uid: 751
    components:
    - type: Transform
      rot: 1.5707963267948966 rad
      pos: -2.5903258,-1.2511431
      parent: 2
- proto: ForensicPad
  entities:
  - uid: 290
    components:
    - type: Transform
      pos: -1.8368981,-0.45894253
      parent: 2
  - uid: 429
    components:
    - type: Transform
      pos: -1.4931481,-0.31831753
      parent: 2
- proto: GasMixerOn
  entities:
  - uid: 164
    components:
    - type: Transform
      pos: -1.5,-10.5
      parent: 2
    - type: GasMixer
      inletTwoConcentration: 0.22000003
      inletOneConcentration: 0.78
    - type: AtmosPipeColor
      color: '#0055CCFF'
- proto: GasPassiveVent
  entities:
  - uid: 5
    components:
    - type: Transform
      rot: 3.141592653589793 rad
      pos: 5.5,-20.5
      parent: 2
    - type: AtmosPipeColor
      color: '#990000FF'
- proto: GasPipeBend
  entities:
  - uid: 106
    components:
    - type: Transform
      pos: -1.5,-9.5
      parent: 2
    - type: AtmosPipeColor
      color: '#0055CCFF'
  - uid: 272
    components:
    - type: Transform
      rot: -1.5707963267948966 rad
      pos: 5.5,-3.5
      parent: 2
    - type: AtmosPipeColor
      color: '#0055CCFF'
  - uid: 292
    components:
    - type: Transform
      rot: 3.141592653589793 rad
      pos: -0.5,-7.5
      parent: 2
    - type: AtmosPipeColor
      color: '#990000FF'
  - uid: 295
    components:
    - type: Transform
      rot: -1.5707963267948966 rad
      pos: 6.5,-18.5
      parent: 2
    - type: AtmosPipeColor
      color: '#990000FF'
  - uid: 306
    components:
    - type: Transform
      rot: 1.5707963267948966 rad
      pos: -4.5,-15.5
      parent: 2
    - type: AtmosPipeColor
      color: '#990000FF'
  - uid: 311
    components:
    - type: Transform
      pos: 9.5,-15.5
      parent: 2
    - type: AtmosPipeColor
      color: '#990000FF'
  - uid: 493
    components:
    - type: Transform
      rot: -1.5707963267948966 rad
      pos: 0.5,-17.5
      parent: 2
    - type: AtmosPipeColor
      color: '#0055CCFF'
  - uid: 680
    components:
    - type: Transform
      rot: -1.5707963267948966 rad
      pos: 1.5,-18.5
      parent: 2
    - type: AtmosPipeColor
      color: '#990000FF'
- proto: GasPipeFourway
  entities:
  - uid: 287
    components:
    - type: Transform
      pos: 1.5,-15.5
      parent: 2
    - type: AtmosPipeColor
      color: '#990000FF'
  - uid: 300
    components:
    - type: Transform
      pos: 3.5,-7.5
      parent: 2
    - type: AtmosPipeColor
      color: '#990000FF'
- proto: GasPipeStraight
  entities:
  - uid: 83
    components:
    - type: Transform
      pos: -2.5,-12.5
      parent: 2
    - type: AtmosPipeColor
      color: '#990000FF'
  - uid: 85
    components:
    - type: Transform
      pos: -1.5,-11.5
      parent: 2
    - type: AtmosPipeColor
      color: '#0055CCFF'
  - uid: 161
    components:
    - type: Transform
      rot: -1.5707963267948966 rad
      pos: 1.5,-2.5
      parent: 2
    - type: AtmosPipeColor
      color: '#990000FF'
  - uid: 169
    components:
    - type: Transform
      rot: -1.5707963267948966 rad
      pos: 0.5,-2.5
      parent: 2
    - type: AtmosPipeColor
      color: '#990000FF'
  - uid: 229
    components:
    - type: Transform
      rot: 3.141592653589793 rad
      pos: 5.5,-19.5
      parent: 2
    - type: AtmosPipeColor
      color: '#990000FF'
  - uid: 235
    components:
    - type: Transform
      rot: 3.141592653589793 rad
      pos: 5.5,-2.5
      parent: 2
    - type: AtmosPipeColor
      color: '#0055CCFF'
  - uid: 249
    components:
    - type: Transform
      rot: -1.5707963267948966 rad
      pos: -1.5,-15.5
      parent: 2
    - type: AtmosPipeColor
      color: '#990000FF'
  - uid: 254
    components:
    - type: Transform
      pos: 0.5,-15.5
      parent: 2
    - type: AtmosPipeColor
      color: '#0055CCFF'
  - uid: 255
    components:
    - type: Transform
      pos: 1.5,-14.5
      parent: 2
    - type: AtmosPipeColor
      color: '#990000FF'
  - uid: 259
    components:
    - type: Transform
      rot: 1.5707963267948966 rad
      pos: -2.5,-14.5
      parent: 2
    - type: AtmosPipeColor
      color: '#0055CCFF'
  - uid: 269
    components:
    - type: Transform
      rot: -1.5707963267948966 rad
      pos: 3.5,-3.5
      parent: 2
    - type: AtmosPipeColor
      color: '#0055CCFF'
  - uid: 271
    components:
    - type: Transform
      rot: -1.5707963267948966 rad
      pos: 2.5,-2.5
      parent: 2
    - type: AtmosPipeColor
      color: '#990000FF'
  - uid: 276
    components:
    - type: Transform
      rot: -1.5707963267948966 rad
      pos: 4.5,-3.5
      parent: 2
    - type: AtmosPipeColor
      color: '#0055CCFF'
  - uid: 285
    components:
    - type: Transform
      pos: 1.5,-16.5
      parent: 2
    - type: AtmosPipeColor
      color: '#990000FF'
  - uid: 286
    components:
    - type: Transform
      rot: 3.141592653589793 rad
      pos: 6.5,-17.5
      parent: 2
    - type: AtmosPipeColor
      color: '#990000FF'
  - uid: 288
    components:
    - type: Transform
      pos: -2.5,-13.5
      parent: 2
    - type: AtmosPipeColor
      color: '#990000FF'
  - uid: 291
    components:
    - type: Transform
      rot: -1.5707963267948966 rad
      pos: -0.5,-14.5
      parent: 2
    - type: AtmosPipeColor
      color: '#0055CCFF'
  - uid: 297
    components:
    - type: Transform
      pos: 0.5,-16.5
      parent: 2
    - type: AtmosPipeColor
      color: '#0055CCFF'
  - uid: 298
    components:
    - type: Transform
      pos: -1.5,-13.5
      parent: 2
    - type: AtmosPipeColor
      color: '#0055CCFF'
  - uid: 305
    components:
    - type: Transform
      pos: -0.5,-6.5
      parent: 2
    - type: AtmosPipeColor
      color: '#990000FF'
  - uid: 308
    components:
    - type: Transform
      pos: 3.5,-11.5
      parent: 2
    - type: AtmosPipeColor
      color: '#990000FF'
  - uid: 309
    components:
    - type: Transform
      pos: 3.5,-10.5
      parent: 2
    - type: AtmosPipeColor
      color: '#990000FF'
  - uid: 313
    components:
    - type: Transform
      rot: 1.5707963267948966 rad
      pos: -3.5,-15.5
      parent: 2
    - type: AtmosPipeColor
      color: '#990000FF'
  - uid: 314
    components:
    - type: Transform
      rot: 1.5707963267948966 rad
      pos: -3.5,-14.5
      parent: 2
    - type: AtmosPipeColor
      color: '#0055CCFF'
  - uid: 315
    components:
    - type: Transform
      rot: 1.5707963267948966 rad
      pos: 0.5,-15.5
      parent: 2
    - type: AtmosPipeColor
      color: '#990000FF'
  - uid: 317
    components:
    - type: Transform
      rot: -1.5707963267948966 rad
      pos: -0.5,-15.5
      parent: 2
    - type: AtmosPipeColor
      color: '#990000FF'
  - uid: 320
    components:
    - type: Transform
      rot: -1.5707963267948966 rad
      pos: 8.5,-14.5
      parent: 2
    - type: AtmosPipeColor
      color: '#0055CCFF'
  - uid: 322
    components:
    - type: Transform
      rot: 3.141592653589793 rad
      pos: 5.5,-16.5
      parent: 2
    - type: AtmosPipeColor
      color: '#0055CCFF'
  - uid: 323
    components:
    - type: Transform
      rot: 3.141592653589793 rad
      pos: 5.5,-15.5
      parent: 2
    - type: AtmosPipeColor
      color: '#0055CCFF'
  - uid: 324
    components:
    - type: Transform
      rot: 3.141592653589793 rad
      pos: 6.5,-16.5
      parent: 2
    - type: AtmosPipeColor
      color: '#990000FF'
  - uid: 325
    components:
    - type: Transform
      rot: -1.5707963267948966 rad
      pos: 5.5,-15.5
      parent: 2
    - type: AtmosPipeColor
      color: '#990000FF'
  - uid: 326
    components:
    - type: Transform
      rot: -1.5707963267948966 rad
      pos: 4.5,-15.5
      parent: 2
    - type: AtmosPipeColor
      color: '#990000FF'
  - uid: 327
    components:
    - type: Transform
      rot: -1.5707963267948966 rad
      pos: 8.5,-15.5
      parent: 2
    - type: AtmosPipeColor
      color: '#990000FF'
  - uid: 328
    components:
    - type: Transform
      rot: -1.5707963267948966 rad
      pos: 7.5,-15.5
      parent: 2
    - type: AtmosPipeColor
      color: '#990000FF'
  - uid: 329
    components:
    - type: Transform
      rot: -1.5707963267948966 rad
      pos: 7.5,-14.5
      parent: 2
    - type: AtmosPipeColor
      color: '#0055CCFF'
  - uid: 330
    components:
    - type: Transform
      rot: -1.5707963267948966 rad
      pos: 6.5,-14.5
      parent: 2
    - type: AtmosPipeColor
      color: '#0055CCFF'
  - uid: 331
    components:
    - type: Transform
      rot: -1.5707963267948966 rad
      pos: 2.5,-15.5
      parent: 2
    - type: AtmosPipeColor
      color: '#990000FF'
  - uid: 332
    components:
    - type: Transform
      pos: 3.5,-14.5
      parent: 2
    - type: AtmosPipeColor
      color: '#990000FF'
  - uid: 333
    components:
    - type: Transform
      rot: 1.5707963267948966 rad
      pos: 1.5,-14.5
      parent: 2
    - type: AtmosPipeColor
      color: '#0055CCFF'
  - uid: 335
    components:
    - type: Transform
      rot: -1.5707963267948966 rad
      pos: 3.5,-14.5
      parent: 2
    - type: AtmosPipeColor
      color: '#0055CCFF'
  - uid: 336
    components:
    - type: Transform
      rot: -1.5707963267948966 rad
      pos: 4.5,-14.5
      parent: 2
    - type: AtmosPipeColor
      color: '#0055CCFF'
  - uid: 337
    components:
    - type: Transform
      pos: 3.5,-13.5
      parent: 2
    - type: AtmosPipeColor
      color: '#990000FF'
  - uid: 338
    components:
    - type: Transform
      rot: -1.5707963267948966 rad
      pos: 5.5,-12.5
      parent: 2
    - type: AtmosPipeColor
      color: '#990000FF'
  - uid: 339
    components:
    - type: Transform
      rot: -1.5707963267948966 rad
      pos: 5.5,-11.5
      parent: 2
    - type: AtmosPipeColor
      color: '#0055CCFF'
  - uid: 340
    components:
    - type: Transform
      rot: -1.5707963267948966 rad
      pos: 4.5,-11.5
      parent: 2
    - type: AtmosPipeColor
      color: '#0055CCFF'
  - uid: 341
    components:
    - type: Transform
      rot: -1.5707963267948966 rad
      pos: 4.5,-12.5
      parent: 2
    - type: AtmosPipeColor
      color: '#990000FF'
  - uid: 342
    components:
    - type: Transform
      rot: -1.5707963267948966 rad
      pos: 3.5,-11.5
      parent: 2
    - type: AtmosPipeColor
      color: '#0055CCFF'
  - uid: 343
    components:
    - type: Transform
      pos: 2.5,-12.5
      parent: 2
    - type: AtmosPipeColor
      color: '#0055CCFF'
  - uid: 344
    components:
    - type: Transform
      pos: 3.5,-9.5
      parent: 2
    - type: AtmosPipeColor
      color: '#990000FF'
  - uid: 345
    components:
    - type: Transform
      pos: 3.5,-8.5
      parent: 2
    - type: AtmosPipeColor
      color: '#990000FF'
  - uid: 346
    components:
    - type: Transform
      pos: 2.5,-10.5
      parent: 2
    - type: AtmosPipeColor
      color: '#0055CCFF'
  - uid: 347
    components:
    - type: Transform
      pos: 2.5,-9.5
      parent: 2
    - type: AtmosPipeColor
      color: '#0055CCFF'
  - uid: 348
    components:
    - type: Transform
      pos: 2.5,-8.5
      parent: 2
    - type: AtmosPipeColor
      color: '#0055CCFF'
  - uid: 349
    components:
    - type: Transform
      rot: -1.5707963267948966 rad
      pos: 2.5,-7.5
      parent: 2
    - type: AtmosPipeColor
      color: '#990000FF'
  - uid: 350
    components:
    - type: Transform
      rot: 1.5707963267948966 rad
      pos: 1.5,-7.5
      parent: 2
    - type: AtmosPipeColor
      color: '#990000FF'
  - uid: 351
    components:
    - type: Transform
      rot: 1.5707963267948966 rad
      pos: 0.5,-7.5
      parent: 2
    - type: AtmosPipeColor
      color: '#990000FF'
  - uid: 352
    components:
    - type: Transform
      rot: 3.141592653589793 rad
      pos: 2.5,-7.5
      parent: 2
    - type: AtmosPipeColor
      color: '#0055CCFF'
  - uid: 353
    components:
    - type: Transform
      rot: 1.5707963267948966 rad
      pos: 3.5,-6.5
      parent: 2
    - type: AtmosPipeColor
      color: '#0055CCFF'
  - uid: 354
    components:
    - type: Transform
      pos: 3.5,-6.5
      parent: 2
    - type: AtmosPipeColor
      color: '#990000FF'
  - uid: 355
    components:
    - type: Transform
      pos: 3.5,-5.5
      parent: 2
    - type: AtmosPipeColor
      color: '#990000FF'
  - uid: 356
    components:
    - type: Transform
      pos: 3.5,-4.5
      parent: 2
    - type: AtmosPipeColor
      color: '#990000FF'
  - uid: 357
    components:
    - type: Transform
      pos: 2.5,-4.5
      parent: 2
    - type: AtmosPipeColor
      color: '#0055CCFF'
  - uid: 358
    components:
    - type: Transform
      rot: -1.5707963267948966 rad
      pos: 1.5,-5.5
      parent: 2
    - type: AtmosPipeColor
      color: '#0055CCFF'
  - uid: 362
    components:
    - type: Transform
      rot: -1.5707963267948966 rad
      pos: 0.5,-3.5
      parent: 2
    - type: AtmosPipeColor
      color: '#0055CCFF'
  - uid: 363
    components:
    - type: Transform
      rot: -1.5707963267948966 rad
      pos: 1.5,-3.5
      parent: 2
    - type: AtmosPipeColor
      color: '#0055CCFF'
  - uid: 369
    components:
    - type: Transform
      rot: 3.141592653589793 rad
      pos: 3.5,-3.5
      parent: 2
    - type: AtmosPipeColor
      color: '#990000FF'
  - uid: 604
    components:
    - type: Transform
      pos: -2.5,-14.5
      parent: 2
    - type: AtmosPipeColor
      color: '#990000FF'
  - uid: 679
    components:
    - type: Transform
      pos: 1.5,-17.5
      parent: 2
    - type: AtmosPipeColor
      color: '#990000FF'
  - uid: 681
    components:
    - type: Transform
      rot: -1.5707963267948966 rad
      pos: 0.5,-18.5
      parent: 2
    - type: AtmosPipeColor
      color: '#990000FF'
- proto: GasPipeTJunction
  entities:
  - uid: 94
    components:
    - type: Transform
      rot: -1.5707963267948966 rad
      pos: -1.5,-12.5
      parent: 2
    - type: AtmosPipeColor
      color: '#0055CCFF'
  - uid: 232
    components:
    - type: Transform
      rot: 3.141592653589793 rad
      pos: -2.5,-15.5
      parent: 2
    - type: AtmosPipeColor
      color: '#990000FF'
  - uid: 233
    components:
    - type: Transform
      rot: 3.141592653589793 rad
      pos: 2.5,-14.5
      parent: 2
    - type: AtmosPipeColor
      color: '#0055CCFF'
  - uid: 236
    components:
    - type: Transform
      rot: 3.141592653589793 rad
      pos: -1.5,-14.5
      parent: 2
    - type: AtmosPipeColor
      color: '#0055CCFF'
  - uid: 237
    components:
    - type: Transform
      pos: 0.5,-14.5
      parent: 2
    - type: AtmosPipeColor
      color: '#0055CCFF'
  - uid: 268
    components:
    - type: Transform
      rot: -1.5707963267948966 rad
      pos: 3.5,-2.5
      parent: 2
    - type: AtmosPipeColor
      color: '#990000FF'
  - uid: 270
    components:
    - type: Transform
      pos: 2.5,-3.5
      parent: 2
    - type: AtmosPipeColor
      color: '#0055CCFF'
  - uid: 301
    components:
    - type: Transform
      rot: 1.5707963267948966 rad
      pos: 2.5,-13.5
      parent: 2
    - type: AtmosPipeColor
      color: '#0055CCFF'
  - uid: 310
    components:
    - type: Transform
      pos: 5.5,-18.5
      parent: 2
    - type: AtmosPipeColor
      color: '#990000FF'
  - uid: 383
    components:
    - type: Transform
      rot: 1.5707963267948966 rad
      pos: 2.5,-11.5
      parent: 2
    - type: AtmosPipeColor
      color: '#0055CCFF'
  - uid: 385
    components:
    - type: Transform
      pos: 6.5,-15.5
      parent: 2
    - type: AtmosPipeColor
      color: '#990000FF'
  - uid: 387
    components:
    - type: Transform
      rot: 3.141592653589793 rad
      pos: 3.5,-15.5
      parent: 2
    - type: AtmosPipeColor
      color: '#990000FF'
  - uid: 388
    components:
    - type: Transform
      pos: 5.5,-14.5
      parent: 2
    - type: AtmosPipeColor
      color: '#0055CCFF'
  - uid: 390
    components:
    - type: Transform
      rot: 1.5707963267948966 rad
      pos: 3.5,-12.5
      parent: 2
    - type: AtmosPipeColor
      color: '#990000FF'
  - uid: 391
    components:
    - type: Transform
      rot: 1.5707963267948966 rad
      pos: 2.5,-6.5
      parent: 2
    - type: AtmosPipeColor
      color: '#0055CCFF'
  - uid: 392
    components:
    - type: Transform
      rot: -1.5707963267948966 rad
      pos: 2.5,-5.5
      parent: 2
    - type: AtmosPipeColor
      color: '#0055CCFF'
- proto: GasPort
  entities:
  - uid: 105
    components:
    - type: Transform
      rot: 1.5707963267948966 rad
      pos: -2.5,-9.5
      parent: 2
    - type: AtmosPipeColor
      color: '#0055CCFF'
  - uid: 411
    components:
    - type: Transform
      rot: 1.5707963267948966 rad
      pos: -2.5,-10.5
      parent: 2
    - type: AtmosPipeColor
      color: '#0055CCFF'
- proto: GasVentPump
  entities:
  - uid: 88
    components:
    - type: Transform
      rot: -1.5707963267948966 rad
      pos: 3.5,-13.5
      parent: 2
    - type: DeviceNetwork
      deviceLists:
      - 262
    - type: AtmosPipeColor
      color: '#0055CCFF'
  - uid: 170
    components:
    - type: Transform
      pos: 5.5,-1.5
      parent: 2
    - type: DeviceNetwork
      deviceLists:
      - 289
    - type: AtmosPipeColor
      color: '#0055CCFF'
  - uid: 303
    components:
    - type: Transform
      rot: 1.5707963267948966 rad
      pos: -2.5,-12.5
      parent: 2
    - type: DeviceNetwork
      deviceLists:
      - 262
    - type: AtmosPipeColor
      color: '#0055CCFF'
  - uid: 304
    components:
    - type: Transform
      rot: 3.141592653589793 rad
      pos: 5.5,-17.5
      parent: 2
    - type: DeviceNetwork
      deviceLists:
      - 262
    - type: AtmosPipeColor
      color: '#0055CCFF'
  - uid: 367
    components:
    - type: Transform
      rot: 1.5707963267948966 rad
      pos: -0.5,-3.5
      parent: 2
    - type: DeviceNetwork
      deviceLists:
      - 289
    - type: AtmosPipeColor
      color: '#0055CCFF'
  - uid: 397
    components:
    - type: Transform
      rot: 1.5707963267948966 rad
      pos: 0.5,-5.5
      parent: 2
    - type: DeviceNetwork
      deviceLists:
      - 289
    - type: AtmosPipeColor
      color: '#0055CCFF'
  - uid: 399
    components:
    - type: Transform
      rot: 1.5707963267948966 rad
      pos: -4.5,-14.5
      parent: 2
    - type: DeviceNetwork
      deviceLists:
      - 262
    - type: AtmosPipeColor
      color: '#0055CCFF'
  - uid: 401
    components:
    - type: Transform
      rot: -1.5707963267948966 rad
      pos: 9.5,-14.5
      parent: 2
    - type: DeviceNetwork
      deviceLists:
      - 262
    - type: AtmosPipeColor
      color: '#0055CCFF'
  - uid: 402
    components:
    - type: Transform
      rot: -1.5707963267948966 rad
      pos: 6.5,-11.5
      parent: 2
    - type: DeviceNetwork
      deviceLists:
      - 262
    - type: AtmosPipeColor
      color: '#0055CCFF'
  - uid: 403
    components:
    - type: Transform
      rot: -1.5707963267948966 rad
      pos: 4.5,-6.5
      parent: 2
    - type: DeviceNetwork
      deviceLists:
      - 289
    - type: AtmosPipeColor
      color: '#0055CCFF'
  - uid: 406
    components:
    - type: Transform
      pos: 2.5,-0.5
      parent: 2
    - type: AtmosPipeColor
      color: '#0055CCFF'
  - uid: 683
    components:
    - type: Transform
      rot: 1.5707963267948966 rad
      pos: -0.5,-17.5
      parent: 2
    - type: DeviceNetwork
      deviceLists:
      - 262
    - type: AtmosPipeColor
      color: '#0055CCFF'
- proto: GasVentScrubber
  entities:
  - uid: 234
    components:
    - type: Transform
      pos: 3.5,-1.5
      parent: 2
    - type: DeviceNetwork
      deviceLists:
      - 289
    - type: AtmosPipeColor
      color: '#990000FF'
  - uid: 246
    components:
    - type: Transform
      rot: 1.5707963267948966 rad
      pos: 4.5,-18.5
      parent: 2
    - type: DeviceNetwork
      deviceLists:
      - 262
    - type: AtmosPipeColor
      color: '#990000FF'
  - uid: 302
    components:
    - type: Transform
      rot: 3.141592653589793 rad
      pos: -4.5,-16.5
      parent: 2
    - type: DeviceNetwork
      deviceLists:
      - 262
    - type: AtmosPipeColor
      color: '#990000FF'
  - uid: 312
    components:
    - type: Transform
      rot: 3.141592653589793 rad
      pos: 9.5,-16.5
      parent: 2
    - type: DeviceNetwork
      deviceLists:
      - 262
    - type: AtmosPipeColor
      color: '#990000FF'
  - uid: 359
    components:
    - type: Transform
      pos: -2.5,-11.5
      parent: 2
    - type: DeviceNetwork
      deviceLists:
      - 262
    - type: AtmosPipeColor
      color: '#990000FF'
  - uid: 366
    components:
    - type: Transform
      rot: 1.5707963267948966 rad
      pos: -0.5,-2.5
      parent: 2
    - type: DeviceNetwork
      deviceLists:
      - 289
    - type: AtmosPipeColor
      color: '#990000FF'
  - uid: 374
    components:
    - type: Transform
      pos: 1.5,-13.5
      parent: 2
    - type: DeviceNetwork
      deviceLists:
      - 262
    - type: AtmosPipeColor
      color: '#990000FF'
  - uid: 415
    components:
    - type: Transform
      rot: -1.5707963267948966 rad
      pos: 6.5,-12.5
      parent: 2
    - type: DeviceNetwork
      deviceLists:
      - 262
    - type: AtmosPipeColor
      color: '#990000FF'
  - uid: 416
    components:
    - type: Transform
      pos: -0.5,-5.5
      parent: 2
    - type: DeviceNetwork
      deviceLists:
      - 289
    - type: AtmosPipeColor
      color: '#990000FF'
  - uid: 417
    components:
    - type: Transform
      rot: -1.5707963267948966 rad
      pos: 4.5,-7.5
      parent: 2
    - type: DeviceNetwork
      deviceLists:
      - 289
    - type: AtmosPipeColor
      color: '#990000FF'
  - uid: 418
    components:
    - type: Transform
      pos: 3.5,-0.5
      parent: 2
    - type: AtmosPipeColor
      color: '#990000FF'
  - uid: 682
    components:
    - type: Transform
      rot: 1.5707963267948966 rad
      pos: -0.5,-18.5
      parent: 2
    - type: DeviceNetwork
      deviceLists:
      - 262
    - type: AtmosPipeColor
      color: '#990000FF'
- proto: GravityGeneratorMini
  entities:
  - uid: 410
    components:
    - type: Transform
      pos: -3.5,-12.5
      parent: 2
- proto: Grille
  entities:
  - uid: 115
    components:
    - type: Transform
      pos: 8.5,-14.5
      parent: 2
  - uid: 149
    components:
    - type: Transform
      pos: -3.5,-14.5
      parent: 2
  - uid: 205
    components:
    - type: Transform
      pos: -1.5,-7.5
      parent: 2
  - uid: 248
    components:
    - type: Transform
      pos: 3.5,-5.5
      parent: 2
  - uid: 250
    components:
    - type: Transform
      pos: 2.5,0.5
      parent: 2
  - uid: 422
    components:
    - type: Transform
      pos: 8.5,-2.5
      parent: 2
  - uid: 423
    components:
    - type: Transform
      pos: 8.5,-1.5
      parent: 2
  - uid: 424
    components:
    - type: Transform
      pos: -3.5,-2.5
      parent: 2
  - uid: 426
    components:
    - type: Transform
      pos: 1.5,0.5
      parent: 2
  - uid: 428
    components:
    - type: Transform
      pos: -3.5,-1.5
      parent: 2
  - uid: 430
    components:
    - type: Transform
      pos: 1.5,-6.5
      parent: 2
  - uid: 477
    components:
    - type: Transform
      pos: -2.5,-20.5
      parent: 2
  - uid: 486
    components:
    - type: Transform
      pos: 3.5,0.5
      parent: 2
  - uid: 654
    components:
    - type: Transform
      pos: -0.5,-19.5
      parent: 2
  - uid: 657
    components:
    - type: Transform
      pos: 0.5,-19.5
      parent: 2
  - uid: 693
    components:
    - type: Transform
      pos: 6.5,-13.5
      parent: 2
  - uid: 745
    components:
    - type: Transform
      pos: 4.5,-10.5
      parent: 2
- proto: GyroscopeNfsd
  entities:
  - uid: 104
    components:
    - type: Transform
      rot: 1.5707963267948966 rad
      pos: -3.5,-11.5
      parent: 2
- proto: HandheldHealthAnalyzerUnpowered
  entities:
  - uid: 449
    components:
    - type: Transform
      pos: 4.5210447,-17.56762
      parent: 2
- proto: LampGold
  entities:
  - uid: 398
    components:
    - type: Transform
      pos: -2.008773,0.107667685
      parent: 2
- proto: LampInterrogator
  entities:
  - uid: 438
    components:
    - type: Transform
      pos: 5.511429,-6.1891766
      parent: 2
- proto: LockableButtonSecurity
  entities:
  - uid: 168
    components:
    - type: Transform
      rot: 1.5707963267948966 rad
      pos: 1.5,-5.5
      parent: 2
    - type: DeviceLinkSource
      linkedPorts:
        22:
        - Pressed: Toggle
        703:
        - Pressed: DoorBolt
        471:
        - Pressed: Toggle
  - uid: 588
    components:
    - type: Transform
      rot: -1.5707963267948966 rad
      pos: 6.5,-5.5
      parent: 2
    - type: DeviceLinkSource
      linkedPorts:
        216:
        - Pressed: Toggle
        3:
        - Pressed: DoorBolt
- proto: LockerNfsdEvidence
  entities:
  - uid: 31
    components:
    - type: Transform
      pos: 7.5,-10.5
      parent: 2
  - uid: 442
    components:
    - type: Transform
      pos: 8.5,-11.5
      parent: 2
  - uid: 614
    components:
    - type: Transform
      pos: 7.5,-9.5
      parent: 2
- proto: LockerNfsdSilverDetectiveFilled
  entities:
  - uid: 439
    components:
    - type: Transform
      pos: -2.5,-3.5
      parent: 2
- proto: LockerWallEVAColorNfsdFilled
  entities:
  - uid: 435
    components:
    - type: Transform
      rot: 1.5707963267948966 rad
      pos: 0.5,-10.5
      parent: 2
  - uid: 645
    components:
    - type: Transform
      rot: 1.5707963267948966 rad
      pos: 0.5,-11.5
      parent: 2
- proto: LockerWallMaterialsFuelUraniumFilled2
  entities:
  - uid: 267
    components:
    - type: Transform
      pos: -1.5,-8.5
      parent: 2
- proto: LockerWallMedical
  entities:
  - uid: 675
    components:
    - type: Transform
      pos: 5.5,-16.5
      parent: 2
- proto: LuxuryPen
  entities:
  - uid: 441
    components:
    - type: Transform
      pos: -1.6843872,-0.51166344
      parent: 2
- proto: Morgue
  entities:
  - uid: 445
    components:
    - type: Transform
      rot: -1.5707963267948966 rad
      pos: 7.5,-17.5
      parent: 2
  - uid: 446
    components:
    - type: Transform
      rot: -1.5707963267948966 rad
      pos: 7.5,-18.5
      parent: 2
- proto: NFHolopadShip
  entities:
  - uid: 743
    components:
    - type: Transform
      pos: 7.5,-1.5
      parent: 2
<<<<<<< HEAD
=======
- proto: NFWardrobePrisonFilled
  entities:
  - uid: 699
    components:
    - type: Transform
      pos: -0.5,-5.5
      parent: 2
>>>>>>> 3b71b0f8
- proto: NitrogenCanister
  entities:
  - uid: 166
    components:
    - type: Transform
      anchored: True
      pos: -2.5,-9.5
      parent: 2
    - type: Physics
      bodyType: Static
- proto: NoticeBoard
  entities:
  - uid: 688
    components:
    - type: Transform
      pos: 5.5,-13.5
      parent: 2
  - uid: 695
    components:
    - type: Transform
      rot: 3.141592653589793 rad
      pos: 4.5,-4.5
      parent: 2
- proto: OperatingTable
  entities:
  - uid: 448
    components:
    - type: Transform
      pos: 4.5,-18.5
      parent: 2
- proto: OxygenCanister
  entities:
  - uid: 371
    components:
    - type: Transform
      anchored: True
      pos: -2.5,-10.5
      parent: 2
    - type: Physics
      bodyType: Static
- proto: Paper
  entities:
  - uid: 364
    components:
    - type: Transform
      pos: -1.1268417,-0.3252251
      parent: 2
- proto: PaperBin10
  entities:
  - uid: 218
    components:
    - type: Transform
      pos: -2.5,-0.5
      parent: 2
- proto: PaperOffice
  entities:
  - uid: 427
    components:
    - type: Transform
      pos: -1.1181481,-0.45894253
      parent: 2
- proto: PortableGeneratorSuperPacmanShuttle
  entities:
  - uid: 334
    components:
    - type: Transform
      pos: -0.5,-10.5
      parent: 2
    - type: FuelGenerator
      targetPower: 21000
  - uid: 389
    components:
    - type: Transform
      pos: -0.5,-9.5
      parent: 2
    - type: FuelGenerator
      targetPower: 21000
- proto: PosterContrabandMissingGloves
  entities:
  - uid: 748
    components:
    - type: Transform
      pos: -2.5,-16.5
      parent: 2
- proto: PosterContrabandMissingSpacepen
  entities:
  - uid: 698
    components:
    - type: Transform
      rot: 3.141592653589793 rad
      pos: 1.5,-8.5
      parent: 2
- proto: PosterContrabandRevolver
  entities:
  - uid: 457
    components:
    - type: Transform
      pos: 4.5,-9.5
      parent: 2
- proto: PosterLegit12Gauge
  entities:
  - uid: 661
    components:
    - type: Transform
      pos: 7.5,-8.5
      parent: 2
- proto: PosterLegitDickGumshue
  entities:
  - uid: 754
    components:
    - type: Transform
      pos: 5.5,-8.5
      parent: 2
- proto: PosterLegitDoNotQuestion
  entities:
  - uid: 460
    components:
    - type: Transform
      pos: 6.5,-6.5
      parent: 2
- proto: PosterLegitEnlist
  entities:
  - uid: 756
    components:
    - type: Transform
      pos: 6.5,0.5
      parent: 2
- proto: PosterLegitNoERP
  entities:
  - uid: 744
    components:
    - type: Transform
      pos: -1.5,-6.5
      parent: 2
- proto: PosterLegitSecWatch
  entities:
  - uid: 463
    components:
    - type: Transform
      rot: 3.141592653589793 rad
      pos: 0.5,-4.5
      parent: 2
- proto: PosterLegitSMFires
  entities:
  - uid: 701
    components:
    - type: Transform
      rot: 3.141592653589793 rad
      pos: 0.5,-9.5
      parent: 2
- proto: PosterLegitSMPiping
  entities:
  - uid: 697
    components:
    - type: Transform
      rot: 3.141592653589793 rad
      pos: -2.5,-8.5
      parent: 2
- proto: PosterLegitSpaceCops
  entities:
  - uid: 464
    components:
    - type: Transform
      pos: 0.5,-0.5
      parent: 2
- proto: PottedPlantRandom
  entities:
  - uid: 183
    components:
    - type: Transform
      pos: 4.5,-0.5
      parent: 2
  - uid: 263
    components:
    - type: Transform
      pos: 4.5,-1.5
      parent: 2
  - uid: 365
    components:
    - type: Transform
      pos: -2.5,-2.5
      parent: 2
  - uid: 465
    components:
    - type: Transform
      pos: 7.5,-14.5
      parent: 2
  - uid: 466
    components:
    - type: Transform
      pos: -2.5,-14.5
      parent: 2
- proto: PoweredLEDSmallLight
  entities:
  - uid: 253
    components:
    - type: Transform
      rot: 3.141592653589793 rad
      pos: 6.5,-18.5
      parent: 2
  - uid: 316
    components:
    - type: Transform
      rot: 3.141592653589793 rad
      pos: 8.5,-12.5
      parent: 2
  - uid: 512
    components:
    - type: Transform
      rot: 3.141592653589793 rad
      pos: 2.5,-15.5
      parent: 2
  - uid: 694
    components:
    - type: Transform
      rot: 1.5707963267948966 rad
      pos: 5.5,-9.5
      parent: 2
- proto: Poweredlight
  entities:
  - uid: 29
    components:
    - type: Transform
      rot: -1.5707963267948966 rad
      pos: 3.5,-9.5
      parent: 2
  - uid: 220
    components:
    - type: Transform
      pos: 0.5,-17.5
      parent: 2
  - uid: 650
    components:
    - type: Transform
      rot: 3.141592653589793 rad
      pos: -1.5,-3.5
      parent: 2
  - uid: 653
    components:
    - type: Transform
      rot: 1.5707963267948966 rad
      pos: -2.5,-10.5
      parent: 2
- proto: PoweredlightRed
  entities:
  - uid: 468
    components:
    - type: Transform
      rot: 3.141592653589793 rad
      pos: 1.5,-3.5
      parent: 2
  - uid: 696
    components:
    - type: Transform
      pos: 7.5,-0.5
      parent: 2
- proto: PoweredSmallLight
  entities:
  - uid: 93
    components:
    - type: Transform
      pos: 9.5,-14.5
      parent: 2
  - uid: 108
    components:
    - type: Transform
      pos: -4.5,-14.5
      parent: 2
  - uid: 216
    components:
    - type: Transform
      rot: 3.141592653589793 rad
      pos: 4.5,-7.5
      parent: 2
  - uid: 258
    components:
    - type: Transform
      rot: 3.141592653589793 rad
      pos: 1.5,-7.5
      parent: 2
  - uid: 691
    components:
    - type: Transform
      rot: -1.5707963267948966 rad
      pos: -2.5,-19.5
      parent: 2
- proto: PoweredStrobeLightEmpty
  entities:
  - uid: 405
    components:
    - type: Transform
      rot: 3.141592653589793 rad
      pos: 5.5,-15.5
      parent: 2
    - type: ContainerContainer
      containers:
        light_bulb: !type:ContainerSlot
          showEnts: False
          occludes: True
          ent: 407
    - type: ApcPowerReceiver
      powerLoad: 0
    - type: DamageOnInteract
      isDamageActive: False
- proto: Railing
  entities:
  - uid: 384
    components:
    - type: Transform
      rot: 1.5707963267948966 rad
      pos: 4.5,-0.5
      parent: 2
  - uid: 396
    components:
    - type: Transform
      rot: -1.5707963267948966 rad
      pos: 4.5,-0.5
      parent: 2
- proto: RailingRound
  entities:
  - uid: 25
    components:
    - type: Transform
      pos: 4.5,-1.5
      parent: 2
- proto: RandomPosterLegit
  entities:
  - uid: 523
    components:
    - type: Transform
      pos: 8.5,-18.5
      parent: 2
  - uid: 632
    components:
    - type: Transform
      pos: 8.5,-10.5
      parent: 2
  - uid: 709
    components:
    - type: Transform
      pos: 3.5,-18.5
      parent: 2
  - uid: 720
    components:
    - type: Transform
      pos: -3.5,-10.5
      parent: 2
  - uid: 755
    components:
    - type: Transform
      pos: 4.5,0.5
      parent: 2
  - uid: 757
    components:
    - type: Transform
      pos: -1.5,-19.5
      parent: 2
- proto: ReinforcedPlasmaWindow
  entities:
  - uid: 182
    components:
    - type: Transform
      pos: 8.5,-2.5
      parent: 2
  - uid: 212
    components:
    - type: Transform
      pos: -1.5,-7.5
      parent: 2
  - uid: 476
    components:
    - type: Transform
      pos: 3.5,0.5
      parent: 2
  - uid: 479
    components:
    - type: Transform
      pos: -3.5,-2.5
      parent: 2
  - uid: 483
    components:
    - type: Transform
      pos: 2.5,0.5
      parent: 2
  - uid: 484
    components:
    - type: Transform
      pos: 1.5,0.5
      parent: 2
  - uid: 497
    components:
    - type: Transform
      pos: -3.5,-1.5
      parent: 2
  - uid: 498
    components:
    - type: Transform
      pos: 8.5,-14.5
      parent: 2
  - uid: 526
    components:
    - type: Transform
      pos: -3.5,-14.5
      parent: 2
  - uid: 648
    components:
    - type: Transform
      pos: 8.5,-1.5
      parent: 2
  - uid: 655
    components:
    - type: Transform
      pos: -0.5,-19.5
      parent: 2
  - uid: 662
    components:
    - type: Transform
      pos: 0.5,-19.5
      parent: 2
  - uid: 669
    components:
    - type: Transform
      pos: -2.5,-20.5
      parent: 2
- proto: ReinforcedWindow
  entities:
  - uid: 393
    components:
    - type: Transform
      pos: 1.5,-6.5
      parent: 2
  - uid: 686
    components:
    - type: Transform
      pos: 4.5,-10.5
      parent: 2
  - uid: 746
    components:
    - type: Transform
      pos: 6.5,-13.5
      parent: 2
- proto: ServiceLightBulb
  entities:
  - uid: 407
    components:
    - type: Transform
      parent: 405
    - type: Physics
      canCollide: False
- proto: ShuttersNormalOpen
  entities:
  - uid: 22
    components:
    - type: Transform
      pos: 1.5,-6.5
      parent: 2
  - uid: 294
    components:
    - type: Transform
      pos: -3.5,-1.5
      parent: 2
  - uid: 377
    components:
    - type: Transform
      pos: -3.5,-2.5
      parent: 2
  - uid: 471
    components:
    - type: Transform
      pos: -1.5,-7.5
      parent: 2
  - uid: 667
    components:
    - type: Transform
      pos: 0.5,-19.5
      parent: 2
  - uid: 668
    components:
    - type: Transform
      pos: -0.5,-19.5
      parent: 2
  - uid: 678
    components:
    - type: Transform
      pos: -2.5,-20.5
      parent: 2
- proto: SignalButton
  entities:
  - uid: 501
    components:
    - type: Transform
      rot: 3.141592653589793 rad
      pos: 5.5,-19.5
      parent: 2
    - type: DeviceLinkSource
      linkedPorts:
        405:
        - Pressed: Toggle
- proto: SignalButtonDirectional
  entities:
  - uid: 17
    components:
    - type: Transform
      rot: 1.5707963267948966 rad
      pos: 0.5,-1.5
      parent: 2
    - type: DeviceLinkSource
      linkedPorts:
        373:
        - Pressed: Toggle
        361:
        - Pressed: Toggle
        436:
        - Pressed: Toggle
  - uid: 555
    components:
    - type: Transform
      rot: -1.5707963267948966 rad
      pos: 0.5,-1.5
      parent: 2
    - type: DeviceLinkSource
      linkedPorts:
        294:
        - Pressed: Toggle
        377:
        - Pressed: Toggle
  - uid: 587
    components:
    - type: Transform
      rot: -1.5707963267948966 rad
      pos: 8.5,-0.5
      parent: 2
    - type: DeviceLinkSource
      linkedPorts:
        551:
        - Pressed: Toggle
        554:
        - Pressed: Toggle
  - uid: 677
    components:
    - type: Transform
      rot: 3.141592653589793 rad
      pos: 1.5,-19.5
      parent: 2
    - type: DeviceLinkSource
      linkedPorts:
        667:
        - Pressed: Toggle
        668:
        - Pressed: Toggle
        678:
        - Pressed: Toggle
- proto: SignConspiracyBoard
  entities:
  - uid: 228
    components:
    - type: Transform
      pos: -1.5,0.5
      parent: 2
- proto: SignDirectionalDorms
  entities:
  - uid: 625
    components:
    - type: Transform
      pos: 0.5,-16.5
      parent: 2
- proto: SignElectricalMed
  entities:
  - uid: 664
    components:
    - type: Transform
      pos: -0.5,-13.5
      parent: 2
- proto: SignMorgue
  entities:
  - uid: 510
    components:
    - type: Transform
      pos: 7.5,-16.5
      parent: 2
- proto: SignNfsdDetective
  entities:
  - uid: 509
    components:
    - type: Transform
      pos: -5.5,-15.5
      parent: 2
  - uid: 663
    components:
    - type: Transform
      pos: 10.5,-15.5
      parent: 2
  - uid: 740
    components:
    - type: Transform
      pos: 0.5,-3.5
      parent: 2
- proto: SignNfsdEvidence
  entities:
  - uid: 741
    components:
    - type: Transform
      pos: 4.5,-11.5
      parent: 2
- proto: SignNfsdInterrogation
  entities:
  - uid: 742
    components:
    - type: Transform
      pos: 3.5,-7.5
      parent: 2
- proto: SignSpace
  entities:
  - uid: 513
    components:
    - type: Transform
      pos: -4.5,-13.5
      parent: 2
  - uid: 514
    components:
    - type: Transform
      pos: 9.5,-13.5
      parent: 2
- proto: SMESBasic
  entities:
  - uid: 180
    components:
    - type: Transform
      pos: -0.5,-11.5
      parent: 2
- proto: StairDark
  entities:
  - uid: 187
    components:
    - type: Transform
      rot: -1.5707963267948966 rad
      pos: 4.5,-3.5
      parent: 2
  - uid: 586
    components:
    - type: Transform
      rot: -1.5707963267948966 rad
      pos: 4.5,-2.5
      parent: 2
- proto: SteelBench
  entities:
  - uid: 414
    components:
    - type: Transform
      rot: 1.5707963267948966 rad
      pos: 1.5,-11.5
      parent: 2
  - uid: 421
    components:
    - type: Transform
      rot: 1.5707963267948966 rad
      pos: 1.5,-10.5
      parent: 2
- proto: StructurePistolRackNfsd
  entities:
  - uid: 260
    components:
    - type: Transform
      pos: 7.5,-3.5
      parent: 2
- proto: SubstationBasic
  entities:
  - uid: 172
    components:
    - type: Transform
      pos: -0.5,-12.5
      parent: 2
- proto: SuitStorageDeputy
  entities:
  - uid: 207
    components:
    - type: Transform
      pos: 1.5,-12.5
      parent: 2
  - uid: 518
    components:
    - type: Transform
      pos: 1.5,-9.5
      parent: 2
- proto: SuitStorageWallmountEVAPrisoner
  entities:
  - uid: 622
    components:
    - type: Transform
      pos: 3.5,-8.5
      parent: 2
- proto: SurveillanceCameraRouterSecurity
  entities:
  - uid: 425
    components:
    - type: Transform
      pos: 8.5,-12.5
      parent: 2
- proto: SurveillanceCameraSecurity
  entities:
  - uid: 244
    components:
    - type: Transform
      pos: -0.5,3.5
      parent: 2
    - type: SurveillanceCamera
      setupAvailableNetworks:
      - SurveillanceCameraSecurity
      nameSet: True
      id: Port Bow
  - uid: 708
    components:
    - type: Transform
      rot: -1.5707963267948966 rad
      pos: 5.5,3.5
      parent: 2
    - type: SurveillanceCamera
      setupAvailableNetworks:
      - SurveillanceCameraSecurity
      nameSet: True
      id: Starboard Bow
  - uid: 710
    components:
    - type: Transform
      rot: 1.5707963267948966 rad
      pos: -2.5,-6.5
      parent: 2
    - type: SurveillanceCamera
      setupAvailableNetworks:
      - SurveillanceCameraSecurity
      nameSet: True
      id: Port Amidships
  - uid: 711
    components:
    - type: Transform
      rot: -1.5707963267948966 rad
      pos: 7.5,-6.5
      parent: 2
    - type: SurveillanceCamera
      setupAvailableNetworks:
      - SurveillanceCameraSecurity
      nameSet: True
      id: Starboard Amidships
  - uid: 712
    components:
    - type: Transform
      pos: 0.5,-7.5
      parent: 2
    - type: SurveillanceCamera
      setupAvailableNetworks:
      - SurveillanceCameraSecurity
      nameSet: True
      id: Holding Cell
  - uid: 713
    components:
    - type: Transform
      rot: 3.141592653589793 rad
      pos: 4.5,-5.5
      parent: 2
    - type: SurveillanceCamera
      setupAvailableNetworks:
      - SurveillanceCameraSecurity
      nameSet: True
      id: Interrogation Room
  - uid: 714
    components:
    - type: Transform
      pos: 2.5,-15.5
      parent: 2
    - type: SurveillanceCamera
      setupAvailableNetworks:
      - SurveillanceCameraSecurity
      nameSet: True
      id: Main Hall
  - uid: 716
    components:
    - type: Transform
      pos: 9.5,-16.5
      parent: 2
    - type: SurveillanceCamera
      setupAvailableNetworks:
      - SurveillanceCameraSecurity
      nameSet: True
      id: Starboard Airlock
  - uid: 717
    components:
    - type: Transform
      rot: 3.141592653589793 rad
      pos: -4.5,-14.5
      parent: 2
    - type: SurveillanceCamera
      setupAvailableNetworks:
      - SurveillanceCameraSecurity
      nameSet: True
      id: Port Airlock
  - uid: 718
    components:
    - type: Transform
      rot: 3.141592653589793 rad
      pos: -3.5,-21.5
      parent: 2
    - type: SurveillanceCamera
      setupAvailableNetworks:
      - SurveillanceCameraSecurity
      nameSet: True
      id: Port Quarter
  - uid: 719
    components:
    - type: Transform
      rot: 3.141592653589793 rad
      pos: 8.5,-21.5
      parent: 2
    - type: SurveillanceCamera
      setupAvailableNetworks:
      - SurveillanceCameraSecurity
      nameSet: True
      id: Starboard Quarter
  - uid: 721
    components:
    - type: Transform
      rot: -1.5707963267948966 rad
      pos: 4.5,-18.5
      parent: 2
    - type: SurveillanceCamera
      setupAvailableNetworks:
      - SurveillanceCameraSecurity
      nameSet: True
      id: Morgue
  - uid: 724
    components:
    - type: Transform
      pos: 7.5,-12.5
      parent: 2
    - type: SurveillanceCamera
      setupAvailableNetworks:
      - SurveillanceCameraSecurity
      nameSet: True
      id: Evidence Room
- proto: Table
  entities:
  - uid: 520
    components:
    - type: Transform
      pos: 5.5,-6.5
      parent: 2
- proto: TableGlass
  entities:
  - uid: 623
    components:
    - type: Transform
      pos: 4.5,-17.5
      parent: 2
- proto: TableReinforced
  entities:
  - uid: 197
    components:
    - type: Transform
      pos: 6.5,-0.5
      parent: 2
  - uid: 394
    components:
    - type: Transform
      pos: 5.5,-1.5
      parent: 2
  - uid: 413
    components:
    - type: Transform
      pos: 7.5,-0.5
      parent: 2
  - uid: 443
    components:
    - type: Transform
      pos: 3.5,-0.5
      parent: 2
  - uid: 444
    components:
    - type: Transform
      pos: 1.5,-0.5
      parent: 2
  - uid: 521
    components:
    - type: Transform
      pos: 2.5,-0.5
      parent: 2
  - uid: 593
    components:
    - type: Transform
      pos: 5.5,-0.5
      parent: 2
- proto: TableReinforcedGlass
  entities:
  - uid: 32
    components:
    - type: Transform
      pos: 5.5,-11.5
      parent: 2
  - uid: 213
    components:
    - type: Transform
      pos: 1.5,-3.5
      parent: 2
  - uid: 221
    components:
    - type: Transform
      pos: 7.5,-3.5
      parent: 2
  - uid: 227
    components:
    - type: Transform
      pos: 7.5,-2.5
      parent: 2
  - uid: 469
    components:
    - type: Transform
      pos: 1.5,-13.5
      parent: 2
- proto: TableWood
  entities:
  - uid: 528
    components:
    - type: Transform
      pos: -0.5,-0.5
      parent: 2
  - uid: 529
    components:
    - type: Transform
      pos: -2.5,-1.5
      parent: 2
  - uid: 530
    components:
    - type: Transform
      pos: -1.5,-0.5
      parent: 2
  - uid: 531
    components:
    - type: Transform
      pos: -2.5,-0.5
      parent: 2
  - uid: 673
    components:
    - type: Transform
      pos: -0.5,-18.5
      parent: 2
- proto: ThrusterNfsd
  entities:
  - uid: 431
    components:
    - type: Transform
      rot: 3.141592653589793 rad
      pos: 0.5,-20.5
      parent: 2
  - uid: 432
    components:
    - type: Transform
      rot: 1.5707963267948966 rad
      pos: -2.5,-7.5
      parent: 2
  - uid: 434
    components:
    - type: Transform
      rot: 3.141592653589793 rad
      pos: 4.5,-20.5
      parent: 2
  - uid: 534
    components:
    - type: Transform
      rot: -1.5707963267948966 rad
      pos: 7.5,-7.5
      parent: 2
  - uid: 535
    components:
    - type: Transform
      rot: 3.141592653589793 rad
      pos: -0.5,-20.5
      parent: 2
  - uid: 536
    components:
    - type: Transform
      pos: -1.5,2.5
      parent: 2
  - uid: 537
    components:
    - type: Transform
      pos: 6.5,2.5
      parent: 2
  - uid: 538
    components:
    - type: Transform
      rot: 3.141592653589793 rad
      pos: 5.5,-20.5
      parent: 2
  - uid: 539
    components:
    - type: Transform
      rot: 3.141592653589793 rad
      pos: 7.5,-21.5
      parent: 2
  - uid: 540
    components:
    - type: Transform
      rot: 3.141592653589793 rad
      pos: 8.5,-21.5
      parent: 2
  - uid: 541
    components:
    - type: Transform
      pos: -0.5,3.5
      parent: 2
  - uid: 542
    components:
    - type: Transform
      rot: 1.5707963267948966 rad
      pos: -2.5,-6.5
      parent: 2
  - uid: 543
    components:
    - type: Transform
      rot: 3.141592653589793 rad
      pos: -2.5,-21.5
      parent: 2
  - uid: 545
    components:
    - type: Transform
      rot: -1.5707963267948966 rad
      pos: 7.5,-5.5
      parent: 2
  - uid: 546
    components:
    - type: Transform
      pos: 7.5,1.5
      parent: 2
  - uid: 547
    components:
    - type: Transform
      rot: -1.5707963267948966 rad
      pos: 7.5,-6.5
      parent: 2
  - uid: 548
    components:
    - type: Transform
      pos: -2.5,1.5
      parent: 2
  - uid: 549
    components:
    - type: Transform
      rot: 3.141592653589793 rad
      pos: -3.5,-21.5
      parent: 2
  - uid: 552
    components:
    - type: Transform
      pos: 5.5,3.5
      parent: 2
  - uid: 553
    components:
    - type: Transform
      rot: 1.5707963267948966 rad
      pos: -2.5,-5.5
      parent: 2
- proto: TintedWindow
  entities:
  - uid: 280
    components:
    - type: Transform
      pos: 3.5,-5.5
      parent: 2
- proto: ToyFigurineDetective
  entities:
  - uid: 453
    components:
    - type: Transform
      pos: 7.6962934,-0.3761431
      parent: 2
- proto: WallReinforced
  entities:
  - uid: 18
    components:
    - type: Transform
      pos: 6.5,-20.5
      parent: 2
  - uid: 26
    components:
    - type: Transform
      pos: 5.5,1.5
      parent: 2
  - uid: 62
    components:
    - type: Transform
      pos: -2.5,-13.5
      parent: 2
  - uid: 67
    components:
    - type: Transform
      pos: 1.5,-4.5
      parent: 2
  - uid: 110
    components:
    - type: Transform
      pos: 2.5,-16.5
      parent: 2
  - uid: 199
    components:
    - type: Transform
      pos: -1.5,-6.5
      parent: 2
  - uid: 214
    components:
    - type: Transform
      pos: -1.5,-5.5
      parent: 2
  - uid: 217
    components:
    - type: Transform
      pos: 4.5,-11.5
      parent: 2
  - uid: 219
    components:
    - type: Transform
      pos: 0.5,-3.5
      parent: 2
  - uid: 230
    components:
    - type: Transform
      pos: 0.5,-1.5
      parent: 2
  - uid: 245
    components:
    - type: Transform
      pos: -0.5,-16.5
      parent: 2
  - uid: 281
    components:
    - type: Transform
      pos: -1.5,-16.5
      parent: 2
  - uid: 283
    components:
    - type: Transform
      pos: -1.5,-20.5
      parent: 2
  - uid: 450
    components:
    - type: Transform
      pos: -0.5,1.5
      parent: 2
  - uid: 451
    components:
    - type: Transform
      pos: -1.5,1.5
      parent: 2
  - uid: 452
    components:
    - type: Transform
      pos: -2.5,0.5
      parent: 2
  - uid: 454
    components:
    - type: Transform
      pos: 4.5,2.5
      parent: 2
  - uid: 456
    components:
    - type: Transform
      pos: 0.5,2.5
      parent: 2
  - uid: 458
    components:
    - type: Transform
      pos: 6.5,1.5
      parent: 2
  - uid: 459
    components:
    - type: Transform
      pos: 7.5,0.5
      parent: 2
  - uid: 461
    components:
    - type: Transform
      pos: 8.5,-0.5
      parent: 2
  - uid: 462
    components:
    - type: Transform
      pos: -3.5,-0.5
      parent: 2
  - uid: 467
    components:
    - type: Transform
      pos: -3.5,-3.5
      parent: 2
  - uid: 472
    components:
    - type: Transform
      pos: -2.5,-4.5
      parent: 2
  - uid: 478
    components:
    - type: Transform
      pos: -1.5,-8.5
      parent: 2
  - uid: 480
    components:
    - type: Transform
      pos: -2.5,-8.5
      parent: 2
  - uid: 481
    components:
    - type: Transform
      pos: 4.5,1.5
      parent: 2
  - uid: 482
    components:
    - type: Transform
      pos: 0.5,0.5
      parent: 2
  - uid: 485
    components:
    - type: Transform
      pos: 4.5,0.5
      parent: 2
  - uid: 487
    components:
    - type: Transform
      pos: 10.5,-15.5
      parent: 2
  - uid: 488
    components:
    - type: Transform
      pos: 3.5,-7.5
      parent: 2
  - uid: 491
    components:
    - type: Transform
      pos: 8.5,-3.5
      parent: 2
  - uid: 492
    components:
    - type: Transform
      pos: 7.5,-4.5
      parent: 2
  - uid: 494
    components:
    - type: Transform
      pos: 6.5,-4.5
      parent: 2
  - uid: 495
    components:
    - type: Transform
      pos: 6.5,-5.5
      parent: 2
  - uid: 496
    components:
    - type: Transform
      pos: 0.5,-16.5
      parent: 2
  - uid: 499
    components:
    - type: Transform
      pos: 6.5,-6.5
      parent: 2
  - uid: 502
    components:
    - type: Transform
      pos: 6.5,-7.5
      parent: 2
  - uid: 503
    components:
    - type: Transform
      pos: 6.5,-8.5
      parent: 2
  - uid: 504
    components:
    - type: Transform
      pos: 7.5,-8.5
      parent: 2
  - uid: 505
    components:
    - type: Transform
      pos: 2.5,-19.5
      parent: 2
  - uid: 506
    components:
    - type: Transform
      pos: 8.5,-10.5
      parent: 2
  - uid: 507
    components:
    - type: Transform
      pos: 9.5,-11.5
      parent: 2
  - uid: 508
    components:
    - type: Transform
      pos: 9.5,-13.5
      parent: 2
  - uid: 511
    components:
    - type: Transform
      pos: -5.5,-17.5
      parent: 2
  - uid: 515
    components:
    - type: Transform
      pos: -3.5,-9.5
      parent: 2
  - uid: 516
    components:
    - type: Transform
      pos: -3.5,-10.5
      parent: 2
  - uid: 517
    components:
    - type: Transform
      pos: -4.5,-11.5
      parent: 2
  - uid: 519
    components:
    - type: Transform
      pos: -4.5,-12.5
      parent: 2
  - uid: 522
    components:
    - type: Transform
      pos: -4.5,-13.5
      parent: 2
  - uid: 524
    components:
    - type: Transform
      pos: -1.5,0.5
      parent: 2
  - uid: 525
    components:
    - type: Transform
      pos: -4.5,-17.5
      parent: 2
  - uid: 532
    components:
    - type: Transform
      pos: -3.5,-19.5
      parent: 2
  - uid: 533
    components:
    - type: Transform
      pos: -3.5,-20.5
      parent: 2
  - uid: 544
    components:
    - type: Transform
      pos: 0.5,-13.5
      parent: 2
  - uid: 550
    components:
    - type: Transform
      pos: -1.5,-19.5
      parent: 2
  - uid: 556
    components:
    - type: Transform
      pos: 10.5,-13.5
      parent: 2
  - uid: 557
    components:
    - type: Transform
      pos: 1.5,-19.5
      parent: 2
  - uid: 558
    components:
    - type: Transform
      pos: -0.5,-4.5
      parent: 2
  - uid: 559
    components:
    - type: Transform
      pos: 0.5,-4.5
      parent: 2
  - uid: 560
    components:
    - type: Transform
      pos: 3.5,-19.5
      parent: 2
  - uid: 561
    components:
    - type: Transform
      pos: 3.5,-4.5
      parent: 2
  - uid: 562
    components:
    - type: Transform
      pos: 5.5,-4.5
      parent: 2
  - uid: 563
    components:
    - type: Transform
      pos: 4.5,-19.5
      parent: 2
  - uid: 564
    components:
    - type: Transform
      pos: 4.5,-4.5
      parent: 2
  - uid: 566
    components:
    - type: Transform
      pos: 1.5,-8.5
      parent: 2
  - uid: 567
    components:
    - type: Transform
      pos: 5.5,-19.5
      parent: 2
  - uid: 568
    components:
    - type: Transform
      pos: 0.5,-8.5
      parent: 2
  - uid: 569
    components:
    - type: Transform
      pos: -0.5,-8.5
      parent: 2
  - uid: 570
    components:
    - type: Transform
      pos: 0.5,-12.5
      parent: 2
  - uid: 571
    components:
    - type: Transform
      pos: 0.5,-10.5
      parent: 2
  - uid: 572
    components:
    - type: Transform
      pos: 7.5,-20.5
      parent: 2
  - uid: 573
    components:
    - type: Transform
      pos: 8.5,-20.5
      parent: 2
  - uid: 574
    components:
    - type: Transform
      pos: 8.5,-19.5
      parent: 2
  - uid: 575
    components:
    - type: Transform
      pos: 9.5,-18.5
      parent: 2
  - uid: 576
    components:
    - type: Transform
      pos: 9.5,-17.5
      parent: 2
  - uid: 577
    components:
    - type: Transform
      pos: -5.5,-13.5
      parent: 2
  - uid: 578
    components:
    - type: Transform
      pos: 5.5,-8.5
      parent: 2
  - uid: 579
    components:
    - type: Transform
      pos: -0.5,0.5
      parent: 2
  - uid: 580
    components:
    - type: Transform
      pos: 4.5,-8.5
      parent: 2
  - uid: 581
    components:
    - type: Transform
      pos: 3.5,-8.5
      parent: 2
  - uid: 582
    components:
    - type: Transform
      pos: 10.5,-17.5
      parent: 2
  - uid: 589
    components:
    - type: Transform
      pos: 0.5,-0.5
      parent: 2
  - uid: 590
    components:
    - type: Transform
      pos: 3.5,-16.5
      parent: 2
  - uid: 591
    components:
    - type: Transform
      pos: -0.5,2.5
      parent: 2
  - uid: 592
    components:
    - type: Transform
      pos: 5.5,0.5
      parent: 2
  - uid: 594
    components:
    - type: Transform
      pos: -3.5,-13.5
      parent: 2
  - uid: 595
    components:
    - type: Transform
      pos: -3.5,-17.5
      parent: 2
  - uid: 596
    components:
    - type: Transform
      pos: -3.5,-16.5
      parent: 2
  - uid: 597
    components:
    - type: Transform
      pos: 8.5,-13.5
      parent: 2
  - uid: 598
    components:
    - type: Transform
      pos: 8.5,-17.5
      parent: 2
  - uid: 599
    components:
    - type: Transform
      pos: 8.5,-16.5
      parent: 2
  - uid: 600
    components:
    - type: Transform
      pos: 3.5,-18.5
      parent: 2
  - uid: 601
    components:
    - type: Transform
      pos: -2.5,-16.5
      parent: 2
  - uid: 602
    components:
    - type: Transform
      pos: 3.5,-17.5
      parent: 2
  - uid: 603
    components:
    - type: Transform
      pos: 0.5,-11.5
      parent: 2
  - uid: 605
    components:
    - type: Transform
      pos: 0.5,-9.5
      parent: 2
  - uid: 606
    components:
    - type: Transform
      pos: 4.5,-13.5
      parent: 2
  - uid: 608
    components:
    - type: Transform
      pos: 7.5,-13.5
      parent: 2
  - uid: 609
    components:
    - type: Transform
      pos: 7.5,-16.5
      parent: 2
  - uid: 610
    components:
    - type: Transform
      pos: 5.5,-16.5
      parent: 2
  - uid: 611
    components:
    - type: Transform
      pos: 4.5,-16.5
      parent: 2
  - uid: 612
    components:
    - type: Transform
      pos: -0.5,-13.5
      parent: 2
  - uid: 613
    components:
    - type: Transform
      pos: 4.5,-9.5
      parent: 2
  - uid: 617
    components:
    - type: Transform
      pos: 6.5,0.5
      parent: 2
  - uid: 619
    components:
    - type: Transform
      rot: 1.5707963267948966 rad
      pos: 1.5,-5.5
      parent: 2
  - uid: 620
    components:
    - type: Transform
      pos: 5.5,2.5
      parent: 2
  - uid: 621
    components:
    - type: Transform
      pos: 5.5,-13.5
      parent: 2
  - uid: 624
    components:
    - type: Transform
      pos: 6.5,-19.5
      parent: 2
  - uid: 626
    components:
    - type: Transform
      pos: 0.5,1.5
      parent: 2
  - uid: 628
    components:
    - type: Transform
      pos: 8.5,-18.5
      parent: 2
  - uid: 629
    components:
    - type: Transform
      pos: 7.5,-19.5
      parent: 2
  - uid: 630
    components:
    - type: Transform
      pos: 9.5,-12.5
      parent: 2
  - uid: 651
    components:
    - type: Transform
      pos: 8.5,-9.5
      parent: 2
  - uid: 652
    components:
    - type: Transform
      pos: -4.5,-18.5
      parent: 2
  - uid: 692
    components:
    - type: Transform
      pos: -1.5,-4.5
      parent: 2
  - uid: 715
    components:
    - type: Transform
      pos: -5.5,-15.5
      parent: 2
- proto: WallReinforcedDiagonal
  entities:
  - uid: 19
    components:
    - type: Transform
      rot: 3.141592653589793 rad
      pos: -1.5,-21.5
      parent: 2
  - uid: 102
    components:
    - type: Transform
      rot: 1.5707963267948966 rad
      pos: 6.5,-21.5
      parent: 2
  - uid: 400
    components:
    - type: Transform
      rot: -1.5707963267948966 rad
      pos: 0.5,3.5
      parent: 2
  - uid: 615
    components:
    - type: Transform
      rot: 1.5707963267948966 rad
      pos: -3.5,-4.5
      parent: 2
  - uid: 616
    components:
    - type: Transform
      pos: -3.5,-8.5
      parent: 2
  - uid: 618
    components:
    - type: Transform
      pos: 4.5,3.5
      parent: 2
  - uid: 631
    components:
    - type: Transform
      rot: 1.5707963267948966 rad
      pos: -4.5,-19.5
      parent: 2
  - uid: 633
    components:
    - type: Transform
      rot: 3.141592653589793 rad
      pos: 9.5,-19.5
      parent: 2
  - uid: 634
    components:
    - type: Transform
      rot: -1.5707963267948966 rad
      pos: 10.5,-12.5
      parent: 2
  - uid: 635
    components:
    - type: Transform
      rot: 3.141592653589793 rad
      pos: 1.5,-20.5
      parent: 2
  - uid: 636
    components:
    - type: Transform
      rot: 3.141592653589793 rad
      pos: 8.5,-4.5
      parent: 2
  - uid: 637
    components:
    - type: Transform
      pos: -4.5,-10.5
      parent: 2
  - uid: 638
    components:
    - type: Transform
      rot: 3.141592653589793 rad
      pos: 10.5,-18.5
      parent: 2
  - uid: 639
    components:
    - type: Transform
      rot: -1.5707963267948966 rad
      pos: 8.5,0.5
      parent: 2
  - uid: 640
    components:
    - type: Transform
      rot: 1.5707963267948966 rad
      pos: 3.5,-20.5
      parent: 2
  - uid: 641
    components:
    - type: Transform
      rot: -1.5707963267948966 rad
      pos: 8.5,-8.5
      parent: 2
  - uid: 642
    components:
    - type: Transform
      rot: -1.5707963267948966 rad
      pos: 9.5,-10.5
      parent: 2
  - uid: 643
    components:
    - type: Transform
      pos: -5.5,-12.5
      parent: 2
  - uid: 644
    components:
    - type: Transform
      rot: 1.5707963267948966 rad
      pos: -5.5,-18.5
      parent: 2
  - uid: 726
    components:
    - type: Transform
      pos: -3.5,0.5
      parent: 2
<<<<<<< HEAD
- proto: WardrobePrisonFilled
  entities:
  - uid: 699
    components:
    - type: Transform
      pos: -0.5,-5.5
      parent: 2
=======
>>>>>>> 3b71b0f8
- proto: WarpPoint
  entities:
  - uid: 700
    components:
    - type: Transform
      pos: 2.5,-6.5
      parent: 2
- proto: WaterCooler
  entities:
  - uid: 658
    components:
    - type: Transform
      pos: -2.5,-17.5
      parent: 2
- proto: WeaponCapacitorRecharger
  entities:
  - uid: 24
    components:
    - type: Transform
      pos: 7.5,-2.5
      parent: 2
  - uid: 727
    components:
    - type: Transform
      rot: -1.5707963267948966 rad
      pos: 1.5,-13.5
      parent: 2
- proto: WindoorSecureBrigLocked
  entities:
  - uid: 703
    components:
    - type: Transform
      rot: -1.5707963267948966 rad
      pos: 1.5,-7.5
      parent: 2
- proto: WindoorSecureSecurityLocked
  entities:
  - uid: 704
    components:
    - type: Transform
      rot: 1.5707963267948966 rad
      pos: 7.5,-11.5
      parent: 2
  - uid: 705
    components:
    - type: Transform
      rot: 1.5707963267948966 rad
      pos: 7.5,-12.5
      parent: 2
- proto: Wrench
  entities:
  - uid: 753
    components:
    - type: Transform
      pos: -2.5331287,-11.488943
      parent: 2
...<|MERGE_RESOLUTION|>--- conflicted
+++ resolved
@@ -3741,8 +3741,6 @@
     - type: Transform
       pos: 7.5,-1.5
       parent: 2
-<<<<<<< HEAD
-=======
 - proto: NFWardrobePrisonFilled
   entities:
   - uid: 699
@@ -3750,7 +3748,6 @@
     - type: Transform
       pos: -0.5,-5.5
       parent: 2
->>>>>>> 3b71b0f8
 - proto: NitrogenCanister
   entities:
   - uid: 166
@@ -5529,16 +5526,6 @@
     - type: Transform
       pos: -3.5,0.5
       parent: 2
-<<<<<<< HEAD
-- proto: WardrobePrisonFilled
-  entities:
-  - uid: 699
-    components:
-    - type: Transform
-      pos: -0.5,-5.5
-      parent: 2
-=======
->>>>>>> 3b71b0f8
 - proto: WarpPoint
   entities:
   - uid: 700
