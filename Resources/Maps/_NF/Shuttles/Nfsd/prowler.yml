--- conflicted
+++ resolved
@@ -2807,8 +2807,6 @@
     - type: Transform
       pos: 2.5,7.5
       parent: 1
-<<<<<<< HEAD
-=======
 - proto: NFPrisonerClosetWallOrangeFilled
   entities:
   - uid: 346
@@ -2816,7 +2814,6 @@
     - type: Transform
       pos: 8.5,2.5
       parent: 1
->>>>>>> 3b71b0f8
 - proto: NitrogenCanister
   entities:
   - uid: 370
