--- conflicted
+++ resolved
@@ -3921,12 +3921,6 @@
       rot: -1.5707963267948966 rad
       pos: 0.5,-0.5
       parent: 1
-<<<<<<< HEAD
-    - type: DeviceNetwork
-      configurators:
-      - invalid
-=======
->>>>>>> d01816f0
     - type: AtmosPipeColor
       color: '#0055CCFF'
   - uid: 665
@@ -4012,12 +4006,6 @@
       rot: -1.5707963267948966 rad
       pos: -4.5,14.5
       parent: 1
-<<<<<<< HEAD
-    - type: DeviceNetwork
-      configurators:
-      - invalid
-=======
->>>>>>> d01816f0
     - type: AtmosPipeColor
       color: '#990000FF'
   - uid: 431
@@ -4045,12 +4033,6 @@
       rot: -1.5707963267948966 rad
       pos: 0.5,-4.5
       parent: 1
-<<<<<<< HEAD
-    - type: DeviceNetwork
-      configurators:
-      - invalid
-=======
->>>>>>> d01816f0
     - type: AtmosPipeColor
       color: '#990000FF'
   - uid: 666
