meta:
  format: 6
  postmapinit: false
tilemap:
  0: Space
  82: FloorRGlass
  97: FloorSteel
  1: FloorTechMaint
  129: Lattice
  130: Plating
entities:
- proto: ""
  entities:
  - uid: 1
    components:
    - type: MetaData
      name: Spirit
    - type: Transform
      pos: -0.484375,-0.5625
      parent: invalid
    - type: MapGrid
      chunks:
        0,0:
          ind: 0,0
          tiles: YQAAAAAAYQAAAAABYQAAAAABggAAAAAAAQAAAAAAggAAAAAAAAAAAAAAAAAAAAAAAAAAAAAAAAAAAAAAAAAAAAAAAAAAAAAAAAAAAAAAAAAAAAAAAAAAAAAAAAAAAAAAYQAAAAABYQAAAAADYQAAAAACggAAAAAAgQAAAAAAgQAAAAAAAAAAAAAAAAAAAAAAAAAAAAAAAAAAAAAAAAAAAAAAAAAAAAAAAAAAAAAAAAAAAAAAAAAAAAAAAAAAAAAAYQAAAAAAYQAAAAADggAAAAAAgQAAAAAAgQAAAAAAAAAAAAAAAAAAAAAAAAAAAAAAAAAAAAAAAAAAAAAAAAAAAAAAAAAAAAAAAAAAAAAAAAAAAAAAAAAAAAAAAAAAAAAAYQAAAAADYQAAAAADggAAAAAAgQAAAAAAAAAAAAAAAAAAAAAAAAAAAAAAAAAAAAAAAAAAAAAAAAAAAAAAAAAAAAAAAAAAAAAAAAAAAAAAAAAAAAAAAAAAAAAAAAAAAAAAYQAAAAADYQAAAAACggAAAAAAAAAAAAAAAAAAAAAAAAAAAAAAAAAAAAAAAAAAAAAAAAAAAAAAAAAAAAAAAAAAAAAAAAAAAAAAAAAAAAAAAAAAAAAAAAAAAAAAAAAAAAAAggAAAAAAggAAAAAAgQAAAAAAAAAAAAAAAAAAAAAAAAAAAAAAAAAAAAAAAAAAAAAAAAAAAAAAAAAAAAAAAAAAAAAAAAAAAAAAAAAAAAAAAAAAAAAAAAAAAAAAAAAAAAAAAAAAAAAAAAAAAAAAAAAAAAAAAAAAAAAAAAAAAAAAAAAAAAAAAAAAAAAAAAAAAAAAAAAAAAAAAAAAAAAAAAAAAAAAAAAAAAAAAAAAAAAAAAAAAAAAAAAAAAAAAAAAAAAAAAAAAAAAAAAAAAAAAAAAAAAAAAAAAAAAAAAAAAAAAAAAAAAAAAAAAAAAAAAAAAAAAAAAAAAAAAAAAAAAAAAAAAAAAAAAAAAAAAAAAAAAAAAAAAAAAAAAAAAAAAAAAAAAAAAAAAAAAAAAAAAAAAAAAAAAAAAAAAAAAAAAAAAAAAAAAAAAAAAAAAAAAAAAAAAAAAAAAAAAAAAAAAAAAAAAAAAAAAAAAAAAAAAAAAAAAAAAAAAAAAAAAAAAAAAAAAAAAAAAAAAAAAAAAAAAAAAAAAAAAAAAAAAAAAAAAAAAAAAAAAAAAAAAAAAAAAAAAAAAAAAAAAAAAAAAAAAAAAAAAAAAAAAAAAAAAAAAAAAAAAAAAAAAAAAAAAAAAAAAAAAAAAAAAAAAAAAAAAAAAAAAAAAAAAAAAAAAAAAAAAAAAAAAAAAAAAAAAAAAAAAAAAAAAAAAAAAAAAAAAAAAAAAAAAAAAAAAAAAAAAAAAAAAAAAAAAAAAAAAAAAAAAAAAAAAAAAAAAAAAAAAAAAAAAAAAAAAAAAAAAAAAAAAAAAAAAAAAAAAAAAAAAAAAAAAAAAAAAAAAAAAAAAAAAAAAAAAAAAAAAAAAAAAAAAAAAAAAAAAAAAAAAAAAAAAAAAAAAAAAAAAAAAAAAAAAAAAAAAAAAAAAAAAAAAAAAAAAAAAAAAAAAAAAAAAAAAAAAAAAAAAAAAAAAAAAAAAAAAAAAAAAAAAAAAAAAAAAAAAAAAAAAAAAAAAAAAAAAAAAAAAAAAAAAAAAAAAAAAAAAAAAAAAAAAAAAAAAAAAAAAAAAAAAAAAAAAAAAAAAAAAAAAAAAAAAAAAAAAAAAAAAAAAAAAAAAAAAAAAAAAAAAAAAAAAAAAAAAAAAAAAAAAAAAAAAAAAAAAAAAAAAAAAAAAAAAAAAAAAAAAAAAAAAAAAAAAAAAAAAAAAAAAAAAAAAAAAAAAAAAAAAAAAAAAAAAAAAAAAAAAAAAAAAAAAAAAAAAAAAAAAAAAAAAAAAAAAAAAAAAAAAAAAAAAAAAAAAAAAAAAAAAAAAAAAAAAAAAAAAAAAAAAAAAAAAAAAAAAAAAAAAAAAAAAAAAAAAAAAAAAAAAAAAAAAAAAAAAAAAAAAAAAAAAAAAAAAAAAAAAAAAAAAAAAA
          version: 6
        0,-1:
          ind: 0,-1
<<<<<<< HEAD
          tiles: AAAAAAAAAAAAAAAAAAAAAAAAAAAAAAAAAAAAAAAAAAAAAAAAAAAAAAAAAAAAAAAAAAAAAAAAAAAAAAAAAAAAAAAAAAAAAAAAAAAAAAAAAAAAAAAAAAAAAAAAAAAAAAAAAAAAAAAAAAAAAAAAAAAAAAAAAAAAAAAAAAAAAAAAAAAAAAAAAAAAAAAAAAAAAAAAAAAAAAAAAAAAAAAAAAAAAAAAAAAAAAAAAAAAAAAAAAAAAAAAAAAAAAAAAAAAAAAAAAAAAAAAAAAAAAAAAAAAAAAAAAAAAAAAAAAAAAAAAAAAAAAAAAAAAAAAAAAAAAAAAAAAAAAAAAAAAAAAAAAAAAAAAAAAAAAAAAAAAAAAAAAAAAAAAAAAAAAAAAAAAAAAAAAAAAAAAAAAAAAAAAAAAAAAAAAAAAAAAAAAAAAAAAAAAAAAAAAAAAAAAAAAAAAAAAAAAAAAAAAAAAAAAAAAAAAAAAAAAAAAAAAAAAAAAAAAAAAAAAAAAAAAAAAAAAAAAAAAAAAAAAAAAAAAAAAAAAAAAAAAAAAAAAAAAAAAAAAAAAAAAAAAAAAAAAAAAAAAAAAAAAAAAAAAAAAAAAAAAAAAAAAAAAAAAAAAAAAAAAAAAAAAAAAAAAAAAAAAAAAAAAAAAAAAAAAAAAAAAAAAAAAAAAAAAAAAAAAAAAAAAAAAAAAAAAAAAAAAAAAAAAAAAAAAAAAAAAAAAAAAAAAAAAAAAAAAAAAAAAAAAAAAAAAAAAAAAAAAAAAAAAAAAAAAAAAAAAAAAAAAAAAAAAAAAAAAAAAAAAAAAAAAAAAAAAAAAAAAAAAAAAAAAAAAAAAAAAAAAAAAAAAAAAAAAAAAAAAAAAAAAAAAAAAAAAAAAAAAAAAAAAAAAAAAAAAAAAAAAAAAAAAAAAAAAAAAAAAAAAAAAAAAAAAAAAAAAAAAAAAAAAAAAAAAAAAAAAAAAAAAAAAAAAAAAAAAAAAAAAAAAAAAAAAAAAAAAAAAAAAAAAAAAAAAAAAAAAAAAAAAAAAAAAAAAAAAAAAAAAAAAAAAAAAAAAAAAAAAAAAAAAAAAAAAAAAAAAAAAAAAAAAAAAAAAAAAAAAAAAAAAAAAAAAAAAAAAAAAAAAAAAAAAAAAAAAAAAAAAAAAAAAAAAAAAAAAAAAAAAAAAAAAAAAAAAAAAAAAAAAAAAAAAAAAAAAAAAAAAAAAAAAAAAAAAAAAAAAAAAAAAAAAAAAAAAAAAAAAAAAAAAAAAAAAAAAAAAAAAAAAAAAAAAAAAAAAAAAAAAAAAAAAAAAAAAAAAAAAAAAAAAAAAAAAAAAAAAAAAAAAAAAAAAAAAAAAAAAAAAAAAAAAAAAAAAAAAAAAAAAAAAAAAAAAAAAAAAAAAAAAAAAAAAAAAAAAAAAAAAAAAAAAAAAAAQAAAAAAAQAAAAAAggAAAAAAAAAAAAAAAAAAAAAAAAAAAAAAAAAAAAAAAAAAAAAAAAAAAAAAAAAAAAAAAAAAAAAAAAAAAAAAAAAAAAAAAAAAAAAAAAAAAAAAAAAAAAAAYQAAAAABYQAAAAAAggAAAAAAgQAAAAAAgQAAAAAAAAAAAAAAAAAAAAAAAAAAAAAAAAAAAAAAAAAAAAAAAAAAAAAAAAAAAAAAAAAAAAAAAAAAAAAAAAAAAAAAAAAAAAAAAQAAAAAAAQAAAAAAggAAAAAAggAAAAAAggAAAAAAgQAAAAAAAAAAAAAAAAAAAAAAAAAAAAAAAAAAAAAAAAAAAAAAAAAAAAAAAAAAAAAAAAAAAAAAAAAAAAAAAAAAAAAAYQAAAAACYQAAAAABYQAAAAACAQAAAAAAAQAAAAAAAQAAAAAAAAAAAAAAAAAAAAAAAAAAAAAAAAAAAAAAAAAAAAAAAAAAAAAAAAAAAAAAAAAAAAAAAAAAAAAAAAAAAAAAYQAAAAABYQAAAAAAYQAAAAADYQAAAAACAQAAAAAAgQAAAAAAAAAAAAAAAAAAAAAAAAAAAAAAAAAAAAAAAAAAAAAAAAAAAAAAAAAAAAAAAAAAAAAAAAAAAAAAAAAAAAAA
          version: 6
        -1,0:
          ind: -1,0
          tiles: AAAAAAAAAAAAAAAAAAAAAAAAAAAAAAAAAAAAAAAAAAAAAAAAAAAAAAAAAAAAAAAAAAAAAAAAAAAAAAAAAAAAAAAAAAAAAAAAAAAAAAAAAAAAAAAAggAAAAAAAQAAAAAAAAAAAAAAAAAAAAAAAAAAAAAAAAAAAAAAAAAAAAAAAAAAAAAAAAAAAAAAAAAAAAAAAAAAAAAAAAAAAAAAAAAAAAAAAAAAAAAAAAAAAAAAAAAAAAAAgQAAAAAAggAAAAAAAAAAAAAAAAAAAAAAAAAAAAAAAAAAAAAAAAAAAAAAAAAAAAAAAAAAAAAAAAAAAAAAAAAAAAAAAAAAAAAAAAAAAAAAAAAAAAAAAAAAAAAAAAAAAAAAgQAAAAAAUgAAAAACAAAAAAAAAAAAAAAAAAAAAAAAAAAAAAAAAAAAAAAAAAAAAAAAAAAAAAAAAAAAAAAAAAAAAAAAAAAAAAAAAAAAAAAAAAAAAAAAAAAAAAAAAAAAAAAAAAAAAAAAUgAAAAADAAAAAAAAAAAAAAAAAAAAAAAAAAAAAAAAAAAAAAAAAAAAAAAAAAAAAAAAAAAAAAAAAAAAAAAAAAAAAAAAAAAAAAAAAAAAAAAAAAAAAAAAAAAAAAAAAAAAAAAAUgAAAAACAAAAAAAAAAAAAAAAAAAAAAAAAAAAAAAAAAAAAAAAAAAAAAAAAAAAAAAAAAAAAAAAAAAAAAAAAAAAAAAAAAAAAAAAAAAAAAAAAAAAAAAAAAAAAAAAAAAAAAAAgQAAAAAAAAAAAAAAAAAAAAAAAAAAAAAAAAAAAAAAAAAAAAAAAAAAAAAAAAAAAAAAAAAAAAAAAAAAAAAAAAAAAAAAAAAAAAAAAAAAAAAAAAAAAAAAAAAAAAAAAAAAAAAAAAAAAAAAAAAAAAAAAAAAAAAAAAAAAAAAAAAAAAAAAAAAAAAAAAAAAAAAAAAAAAAAAAAAAAAAAAAAAAAAAAAAAAAAAAAAAAAAAAAAAAAAAAAAAAAAAAAAAAAAAAAAAAAAAAAAAAAAAAAAAAAAAAAAAAAAAAAAAAAAAAAAAAAAAAAAAAAAAAAAAAAAAAAAAAAAAAAAAAAAAAAAAAAAAAAAAAAAAAAAAAAAAAAAAAAAAAAAAAAAAAAAAAAAAAAAAAAAAAAAAAAAAAAAAAAAAAAAAAAAAAAAAAAAAAAAAAAAAAAAAAAAAAAAAAAAAAAAAAAAAAAAAAAAAAAAAAAAAAAAAAAAAAAAAAAAAAAAAAAAAAAAAAAAAAAAAAAAAAAAAAAAAAAAAAAAAAAAAAAAAAAAAAAAAAAAAAAAAAAAAAAAAAAAAAAAAAAAAAAAAAAAAAAAAAAAAAAAAAAAAAAAAAAAAAAAAAAAAAAAAAAAAAAAAAAAAAAAAAAAAAAAAAAAAAAAAAAAAAAAAAAAAAAAAAAAAAAAAAAAAAAAAAAAAAAAAAAAAAAAAAAAAAAAAAAAAAAAAAAAAAAAAAAAAAAAAAAAAAAAAAAAAAAAAAAAAAAAAAAAAAAAAAAAAAAAAAAAAAAAAAAAAAAAAAAAAAAAAAAAAAAAAAAAAAAAAAAAAAAAAAAAAAAAAAAAAAAAAAAAAAAAAAAAAAAAAAAAAAAAAAAAAAAAAAAAAAAAAAAAAAAAAAAAAAAAAAAAAAAAAAAAAAAAAAAAAAAAAAAAAAAAAAAAAAAAAAAAAAAAAAAAAAAAAAAAAAAAAAAAAAAAAAAAAAAAAAAAAAAAAAAAAAAAAAAAAAAAAAAAAAAAAAAAAAAAAAAAAAAAAAAAAAAAAAAAAAAAAAAAAAAAAAAAAAAAAAAAAAAAAAAAAAAAAAAAAAAAAAAAAAAAAAAAAAAAAAAAAAAAAAAAAAAAAAAAAAAAAAAAAAAAAAAAAAAAAAAAAAAAAAAAAAAAAAAAAAAAAAAAAAAAAAAAAAAAAAAAAAAAAAAAAAAAAAAAAAAAAAAAAAAAAAAAAAAAAAAAAAAAAAAAAAAAAAAAAAAAAAAAAAAAAAAAAAAAAAAAAAAAAAAAAAAAAAAAAAAAAAAAAAAAAAAAAAAAAAAAAAAA
=======
          tiles: AAAAAAAAAAAAAAAAAAAAAAAAAAAAAAAAAAAAAAAAAAAAAAAAAAAAAAAAAAAAAAAAAAAAAAAAAAAAAAAAAAAAAAAAAAAAAAAAAAAAAAAAAAAAAAAAAAAAAAAAAAAAAAAAAAAAAAAAAAAAAAAAAAAAAAAAAAAAAAAAAAAAAAAAAAAAAAAAAAAAAAAAAAAAAAAAAAAAAAAAAAAAAAAAAAAAAAAAAAAAAAAAAAAAAAAAAAAAAAAAAAAAAAAAAAAAAAAAAAAAAAAAAAAAAAAAAAAAAAAAAAAAAAAAAAAAAAAAAAAAAAAAAAAAAAAAAAAAAAAAAAAAAAAAAAAAAAAAAAAAAAAAAAAAAAAAAAAAAAAAAAAAAAAAAAAAAAAAAAAAAAAAAAAAAAAAAAAAAAAAAAAAAAAAAAAAAAAAAAAAAAAAAAAAAAAAAAAAAAAAAAAAAAAAAAAAAAAAAAAAAAAAAAAAAAAAAAAAAAAAAAAAAAAAAAAAAAAAAAAAAAAAAAAAAAAAAAAAAAAAAAAAAAAAAAAAAAAAAAAAAAAAAAAAAAAAAAAAAAAAAAAAAAAAAAAAAAAAAAAAAAAAAAAAAAAAAAAAAAAAAAAAAAAAAAAAAAAAAAAAAAAAAAAAAAAAAAAAAAAAAAAAAAAAAAAAAAAAAAAAAAAAAAAAAAAAAAAAAAAAAAAAAAAAAAAAAAAAAAAAAAAAAAAAAAAAAAAAAAAAAAAAAAAAAAAAAAAAAAAAAAAAAAAAAAAAAAAAAAAAAAAAAAAAAAAAAAAAAAAAAAAAAAAAAAAAAAAAAAAAAAAAAAAAAAAAAAAAAAAAAAAAAAAAAAAAAAAAAAAAAAAAAAAAAAAAAAAAAAAAAAAAAAAAAAAAAAAAAAAAAAAAAAAAAAAAAAAAAAAAAAAAAAAAAAAAAAAAAAAAAAAAAAAAAAAAAAAAAAAAAAAAAAAAAAAAAAAAAAAAAAAAAAAAAAAAAAAAAAAAAAAAAAAAAAAAAAAAAAAAAAAAAAAAAAAAAAAAAAAAAAAAAAAAAAAAAAAAAAAAAAAAAAAAAAAAAAAAAAAAAAAAAAAAAAAAAAAAAAAAAAAAAAAAAAAAAAAAAAAAAAAAAAAAAAAAAAAAAAAAAAAAAAAAAAAAAAAAAAAAAAAAAAAAAAAAAAAAAAAAAAAAAAAAAAAAAAAAAAAAAAAAAAAAAAAAAAAAAAAAAAAAAAAAAAAAAAAAAAAAAAAAAAAAAAAAAAAAAAAAAAAAAAAAAAAAAAAAAAAAAAAAAAAAAAAAAAAAAAAAAAAAAAAAAAAAAAAAAAAAAAAAAAAAAAAAAAAAAAAAAAAAAAAAAAAAAAAAAAAAAAAAAAAAAAAAAAAAAAAAAAAAAAAAAAAAAAAAAAAAAAAAAAAAAAAAAAAAAAAAAAAAAAAAAQAAAAAAAQAAAAAAggAAAAAAAAAAAAAAAAAAAAAAAAAAAAAAAAAAAAAAAAAAAAAAAAAAAAAAAAAAAAAAAAAAAAAAAAAAAAAAAAAAAAAAAAAAAAAAAAAAAAAAAAAAAAAAYQAAAAABYQAAAAAAggAAAAAAgQAAAAAAgQAAAAAAAAAAAAAAAAAAAAAAAAAAAAAAAAAAAAAAAAAAAAAAAAAAAAAAAAAAAAAAAAAAAAAAAAAAAAAAAAAAAAAAAAAAAAAAAQAAAAAAAQAAAAAAggAAAAAAggAAAAAAggAAAAAAgQAAAAAAAAAAAAAAAAAAAAAAAAAAAAAAAAAAAAAAAAAAAAAAAAAAAAAAAAAAAAAAAAAAAAAAAAAAAAAAAAAAAAAAYQAAAAACYQAAAAABYQAAAAACggAAAAAAAQAAAAAAggAAAAAAAAAAAAAAAAAAAAAAAAAAAAAAAAAAAAAAAAAAAAAAAAAAAAAAAAAAAAAAAAAAAAAAAAAAAAAAAAAAAAAAYQAAAAABYQAAAAAAYQAAAAADAQAAAAAAAQAAAAAAggAAAAAAAAAAAAAAAAAAAAAAAAAAAAAAAAAAAAAAAAAAAAAAAAAAAAAAAAAAAAAAAAAAAAAAAAAAAAAAAAAAAAAA
          version: 6
        -1,0:
          ind: -1,0
          tiles: AAAAAAAAAAAAAAAAAAAAAAAAAAAAAAAAAAAAAAAAAAAAAAAAAAAAAAAAAAAAAAAAAAAAAAAAAAAAAAAAAAAAAAAAAAAAAAAAAAAAAAAAAAAAAAAAggAAAAAAAQAAAAAAAAAAAAAAAAAAAAAAAAAAAAAAAAAAAAAAAAAAAAAAAAAAAAAAAAAAAAAAAAAAAAAAAAAAAAAAAAAAAAAAAAAAAAAAAAAAAAAAAAAAAAAAAAAAAAAAgQAAAAAAggAAAAAAAAAAAAAAAAAAAAAAAAAAAAAAAAAAAAAAAAAAAAAAAAAAAAAAAAAAAAAAAAAAAAAAAAAAAAAAAAAAAAAAAAAAAAAAAAAAAAAAAAAAAAAAAAAAAAAAgQAAAAAAggAAAAAAAAAAAAAAAAAAAAAAAAAAAAAAAAAAAAAAAAAAAAAAAAAAAAAAAAAAAAAAAAAAAAAAAAAAAAAAAAAAAAAAAAAAAAAAAAAAAAAAAAAAAAAAAAAAAAAAAAAAAAAAggAAAAAAAAAAAAAAAAAAAAAAAAAAAAAAAAAAAAAAAAAAAAAAAAAAAAAAAAAAAAAAAAAAAAAAAAAAAAAAAAAAAAAAAAAAAAAAAAAAAAAAAAAAAAAAAAAAAAAAAAAAAAAAggAAAAAAAAAAAAAAAAAAAAAAAAAAAAAAAAAAAAAAAAAAAAAAAAAAAAAAAAAAAAAAAAAAAAAAAAAAAAAAAAAAAAAAAAAAAAAAAAAAAAAAAAAAAAAAAAAAAAAAAAAAAAAAgQAAAAAAAAAAAAAAAAAAAAAAAAAAAAAAAAAAAAAAAAAAAAAAAAAAAAAAAAAAAAAAAAAAAAAAAAAAAAAAAAAAAAAAAAAAAAAAAAAAAAAAAAAAAAAAAAAAAAAAAAAAAAAAAAAAAAAAAAAAAAAAAAAAAAAAAAAAAAAAAAAAAAAAAAAAAAAAAAAAAAAAAAAAAAAAAAAAAAAAAAAAAAAAAAAAAAAAAAAAAAAAAAAAAAAAAAAAAAAAAAAAAAAAAAAAAAAAAAAAAAAAAAAAAAAAAAAAAAAAAAAAAAAAAAAAAAAAAAAAAAAAAAAAAAAAAAAAAAAAAAAAAAAAAAAAAAAAAAAAAAAAAAAAAAAAAAAAAAAAAAAAAAAAAAAAAAAAAAAAAAAAAAAAAAAAAAAAAAAAAAAAAAAAAAAAAAAAAAAAAAAAAAAAAAAAAAAAAAAAAAAAAAAAAAAAAAAAAAAAAAAAAAAAAAAAAAAAAAAAAAAAAAAAAAAAAAAAAAAAAAAAAAAAAAAAAAAAAAAAAAAAAAAAAAAAAAAAAAAAAAAAAAAAAAAAAAAAAAAAAAAAAAAAAAAAAAAAAAAAAAAAAAAAAAAAAAAAAAAAAAAAAAAAAAAAAAAAAAAAAAAAAAAAAAAAAAAAAAAAAAAAAAAAAAAAAAAAAAAAAAAAAAAAAAAAAAAAAAAAAAAAAAAAAAAAAAAAAAAAAAAAAAAAAAAAAAAAAAAAAAAAAAAAAAAAAAAAAAAAAAAAAAAAAAAAAAAAAAAAAAAAAAAAAAAAAAAAAAAAAAAAAAAAAAAAAAAAAAAAAAAAAAAAAAAAAAAAAAAAAAAAAAAAAAAAAAAAAAAAAAAAAAAAAAAAAAAAAAAAAAAAAAAAAAAAAAAAAAAAAAAAAAAAAAAAAAAAAAAAAAAAAAAAAAAAAAAAAAAAAAAAAAAAAAAAAAAAAAAAAAAAAAAAAAAAAAAAAAAAAAAAAAAAAAAAAAAAAAAAAAAAAAAAAAAAAAAAAAAAAAAAAAAAAAAAAAAAAAAAAAAAAAAAAAAAAAAAAAAAAAAAAAAAAAAAAAAAAAAAAAAAAAAAAAAAAAAAAAAAAAAAAAAAAAAAAAAAAAAAAAAAAAAAAAAAAAAAAAAAAAAAAAAAAAAAAAAAAAAAAAAAAAAAAAAAAAAAAAAAAAAAAAAAAAAAAAAAAAAAAAAAAAAAAAAAAAAAAAAAAAAAAAAAAAAAAAAAAAAAAAAAAAAAAAAAAAAAAAAAAAAAAAAAAAAAAAAAAAAAAAAAAAAAAAAAAAAAAAAAAAAAAAAA
>>>>>>> d01816f0
          version: 6
        -1,-1:
          ind: -1,-1
          tiles: AAAAAAAAAAAAAAAAAAAAAAAAAAAAAAAAAAAAAAAAAAAAAAAAAAAAAAAAAAAAAAAAAAAAAAAAAAAAAAAAAAAAAAAAAAAAAAAAAAAAAAAAAAAAAAAAAAAAAAAAAAAAAAAAAAAAAAAAAAAAAAAAAAAAAAAAAAAAAAAAAAAAAAAAAAAAAAAAAAAAAAAAAAAAAAAAAAAAAAAAAAAAAAAAAAAAAAAAAAAAAAAAAAAAAAAAAAAAAAAAAAAAAAAAAAAAAAAAAAAAAAAAAAAAAAAAAAAAAAAAAAAAAAAAAAAAAAAAAAAAAAAAAAAAAAAAAAAAAAAAAAAAAAAAAAAAAAAAAAAAAAAAAAAAAAAAAAAAAAAAAAAAAAAAAAAAAAAAAAAAAAAAAAAAAAAAAAAAAAAAAAAAAAAAAAAAAAAAAAAAAAAAAAAAAAAAAAAAAAAAAAAAAAAAAAAAAAAAAAAAAAAAAAAAAAAAAAAAAAAAAAAAAAAAAAAAAAAAAAAAAAAAAAAAAAAAAAAAAAAAAAAAAAAAAAAAAAAAAAAAAAAAAAAAAAAAAAAAAAAAAAAAAAAAAAAAAAAAAAAAAAAAAAAAAAAAAAAAAAAAAAAAAAAAAAAAAAAAAAAAAAAAAAAAAAAAAAAAAAAAAAAAAAAAAAAAAAAAAAAAAAAAAAAAAAAAAAAAAAAAAAAAAAAAAAAAAAAAAAAAAAAAAAAAAAAAAAAAAAAAAAAAAAAAAAAAAAAAAAAAAAAAAAAAAAAAAAAAAAAAAAAAAAAAAAAAAAAAAAAAAAAAAAAAAAAAAAAAAAAAAAAAAAAAAAAAAAAAAAAAAAAAAAAAAAAAAAAAAAAAAAAAAAAAAAAAAAAAAAAAAAAAAAAAAAAAAAAAAAAAAAAAAAAAAAAAAAAAAAAAAAAAAAAAAAAAAAAAAAAAAAAAAAAAAAAAAAAAAAAAAAAAAAAAAAAAAAAAAAAAAAAAAAAAAAAAAAAAAAAAAAAAAAAAAAAAAAAAAAAAAAAAAAAAAAAAAAAAAAAAAAAAAAAAAAAAAAAAAAAAAAAAAAAAAAAAAAAAAAAAAAAAAAAAAAAAAAAAAAAAAAAAAAAAAAAAAAAAAAAAAAAAAAAAAAAAAAAAAAAAAAAAAAAAAAAAAAAAAAAAAAAAAAAAAAAAAAAAAAAAAAAAAAAAAAAAAAAAAAAAAAAAAAAAAAAAAAAAAAAAAAAAAAAAAAAAAAAAAAAAAAAAAAAAAAAAAAAAAAAAAAAAAAAAAAAAAAAAAAAAAAAAAAAAAAAAAAAAAAAAAAAAAAAAAAAAAAAAAAAAAAAAAAAAAAAAAAAAAAAAAAAAAAAAAAAAAAAAAAAAAAAAAAAAAAAAAAAAAAAAAAAAAAAAAAAAAAAAAAAAAAAAAAAAAAAAAAAAAAAAAAAAAAAAAAAAAAAAAAAAAAAAAAAAAAAAAAAAAAAAAAAAAAAAAAAAAAAAAAAAAAAAAAAAAAAAAAAAAAAAAAAAAAAAAAAAAAAAAAAAAAAAAAAAAAAAAAAAAAAAgQAAAAAAggAAAAAAAAAAAAAAAAAAAAAAAAAAAAAAAAAAAAAAAAAAAAAAAAAAAAAAAAAAAAAAAAAAAAAAAAAAAAAAAAAAAAAAAAAAAAAAAAAAAAAAAAAAAAAAAAAAAAAAggAAAAAAAQAAAAAAAAAAAAAAAAAAAAAAAAAAAAAAAAAAAAAAAAAAAAAAAAAAAAAAAAAAAAAAAAAAAAAAAAAAAAAAAAAAAAAAAAAAAAAAAAAAAAAAAAAAAAAAAAAAAAAAggAAAAAAggAAAAAAAAAAAAAAAAAAAAAAAAAAAAAAAAAAAAAAAAAAAAAAAAAAAAAAAAAAAAAAAAAAAAAAAAAAAAAAAAAAAAAAAAAAAAAAAAAAAAAAAAAAAAAAAAAAAAAAggAAAAAAAQAAAAAAAAAAAAAAAAAAAAAAAAAAAAAAAAAAAAAAAAAAAAAAAAAAAAAAAAAAAAAAAAAAAAAAAAAAAAAAAAAAAAAAAAAAAAAAAAAAAAAAAAAAAAAAAAAAAAAAggAAAAAAAQAAAAAA
          version: 6
    - type: Broadphase
    - type: Physics
      bodyStatus: InAir
      angularDamping: 0.05
      linearDamping: 0.05
      fixedRotation: False
      bodyType: Dynamic
    - type: Fixtures
      fixtures: {}
    - type: OccluderTree
    - type: SpreaderGrid
    - type: Shuttle
    - type: GridPathfinding
    - type: Gravity
      gravityShakeSound: !type:SoundPathSpecifier
        path: /Audio/Effects/alert.ogg
    - type: DecalGrid
      chunkCollection:
        version: 2
        nodes:
        - node:
            color: '#FFFFFFFF'
            id: Arrows
          decals:
            65: 0.9996078,-3.9058871
            66: -0.00019025803,-3.9058871
        - node:
            color: '#FFFFFFFF'
            id: Bot
          decals:
            46: -1,0
            64: -1,-4
        - node:
            color: '#52B4E996'
            id: BrickTileWhiteCornerNe
          decals:
            9: 1,4
            10: 2,1
        - node:
            color: '#52B4E996'
            id: BrickTileWhiteCornerNw
          decals:
            8: 0,4
        - node:
            color: '#52B4E999'
            id: BrickTileWhiteCornerSe
          decals:
            73: 2,-2
        - node:
            color: '#52B4E999'
            id: BrickTileWhiteCornerSw
          decals:
            38: 0,-2
        - node:
            color: '#52B4E9B2'
            id: BrickTileWhiteEndE
          decals:
            60: 1,-4
        - node:
            color: '#52B4E9B2'
            id: BrickTileWhiteEndW
          decals:
            61: 0,-4
        - node:
            color: '#52B4E996'
            id: BrickTileWhiteInnerNe
          decals:
            19: 1,1
        - node:
            color: '#52B4E996'
            id: BrickTileWhiteLineE
          decals:
            16: 1,2
            17: 1,3
        - node:
<<<<<<< HEAD
=======
            color: '#52B4E999'
            id: BrickTileWhiteLineE
          decals:
            74: 2,-1
        - node:
>>>>>>> d01816f0
            color: '#52B4E996'
            id: BrickTileWhiteLineS
          decals:
            13: 1,-2
        - node:
            color: '#52B4E996'
            id: BrickTileWhiteLineW
          decals:
            2: 0,1
            3: 0,2
            4: 0,3
        - node:
            color: '#52B4E999'
            id: BrickTileWhiteLineW
          decals:
            39: 0,0
            40: 0,-1
        - node:
            color: '#FFFFFFFF'
            id: Caution
          decals:
            1: 4.0138063,-0.95962167
        - node:
            color: '#1861D5FF'
            id: DeliveryGreyscale
          decals:
            44: -1,-2
        - node:
            color: '#951710FF'
            id: DeliveryGreyscale
<<<<<<< HEAD
          decals:
            45: -1,-1
        - node:
            color: '#FFFFFFFF'
            id: WarnLineE
=======
>>>>>>> d01816f0
          decals:
            45: -1,-1
        - node:
            color: '#FFFFFFFF'
            id: WarnLineE
          decals:
<<<<<<< HEAD
            55: 1,-3
            62: 0,-3
            67: -0.017379105,-4.094527
            68: 0.9812224,-4.094527
=======
            75: 2.119596,-0.9988848
>>>>>>> d01816f0
        - node:
            color: '#FFFFFFFF'
            id: WarnLineN
          decals:
            55: 1,-3
            62: 0,-3
            67: -0.017379105,-4.094527
            68: 0.9812224,-4.094527
        - node:
            color: '#FFFFFFFF'
            id: WarnLineW
          decals:
            0: 4.0138063,-0.94399667
            53: 1,-3
            63: 0,-3
        - node:
            color: '#52B4E9FF'
            id: corgi
          decals:
            69: 0,4
    - type: GridAtmosphere
      version: 2
      data:
        tiles:
          0,0:
            0: 13175
<<<<<<< HEAD
            1: 34944
          0,-1:
            0: 32563
=======
            1: 34816
          0,-1:
            0: 63283
>>>>>>> d01816f0
            1: 8
          -1,0:
            0: 8
            1: 1088
          0,1:
            0: 3
            1: 64
          -1,1:
            1: 128
          1,0:
            0: 1
<<<<<<< HEAD
            1: 306
          1,-1:
            0: 4352
            1: 8225
=======
            1: 304
          1,-1:
            0: 4352
            1: 33
>>>>>>> d01816f0
          0,-2:
            0: 12288
          -1,-1:
            0: 34824
          -1,-2:
            1: 16384
        uniqueMixes:
        - volume: 2500
          temperature: 293.15
          moles:
          - 21.824879
          - 82.10312
          - 0
          - 0
          - 0
          - 0
          - 0
          - 0
          - 0
          - 0
          - 0
          - 0
        - volume: 2500
          immutable: True
          moles:
          - 0
          - 0
          - 0
          - 0
          - 0
          - 0
          - 0
          - 0
          - 0
          - 0
          - 0
          - 0
        chunkSize: 4
    - type: GasTileOverlay
    - type: RadiationGridResistance
    - type: BecomesStation
      id: Spirit
- proto: AirAlarm
  entities:
  - uid: 140
    components:
    - type: Transform
      pos: 2.5,2.5
      parent: 1
    - type: DeviceList
      devices:
      - 132
<<<<<<< HEAD
      - 136
      - 97
=======
      - 97
      - 136
>>>>>>> d01816f0
- proto: AirlockExternalGlass
  entities:
  - uid: 8
    components:
    - type: Transform
      pos: 0.5,-2.5
      parent: 1
  - uid: 12
    components:
    - type: Transform
<<<<<<< HEAD
      rot: -1.5707963267948966 rad
      pos: 3.5,-1.5
=======
      rot: 1.5707963267948966 rad
      pos: 3.5,-0.5
>>>>>>> d01816f0
      parent: 1
  - uid: 17
    components:
    - type: Transform
      rot: -1.5707963267948966 rad
      pos: 4.5,0.5
      parent: 1
  - uid: 92
    components:
    - type: Transform
      pos: 1.5,-2.5
      parent: 1
- proto: AirlockGlassShuttle
  entities:
  - uid: 4
    components:
    - type: Transform
      pos: 0.5,-4.5
      parent: 1
  - uid: 11
    components:
    - type: Transform
      pos: 1.5,-4.5
      parent: 1
- proto: APCBasic
  entities:
  - uid: 80
    components:
    - type: Transform
      rot: 3.141592653589793 rad
      pos: -0.5,-2.5
      parent: 1
- proto: AtmosDeviceFanDirectional
  entities:
  - uid: 25
    components:
    - type: Transform
      pos: 1.5,-4.5
      parent: 1
  - uid: 46
    components:
    - type: Transform
      rot: 3.141592653589793 rad
      pos: 4.5,0.5
      parent: 1
  - uid: 93
    components:
    - type: Transform
      pos: 0.5,-4.5
      parent: 1
- proto: BoxFolderWhite
  entities:
  - uid: 130
    components:
    - type: Transform
      pos: 1.523678,4.3012867
      parent: 1
- proto: CableApcExtension
  entities:
  - uid: 3
    components:
    - type: Transform
      pos: -0.5,-0.5
      parent: 1
  - uid: 14
    components:
    - type: Transform
      pos: 4.5,-0.5
      parent: 1
  - uid: 16
    components:
    - type: Transform
      pos: 0.5,0.5
      parent: 1
  - uid: 36
    components:
    - type: Transform
      pos: 1.5,-0.5
      parent: 1
  - uid: 39
    components:
    - type: Transform
      pos: 0.5,-0.5
      parent: 1
  - uid: 40
    components:
    - type: Transform
      pos: 0.5,2.5
      parent: 1
  - uid: 47
    components:
    - type: Transform
      pos: 0.5,3.5
      parent: 1
  - uid: 61
    components:
    - type: Transform
      pos: 2.5,-0.5
      parent: 1
  - uid: 62
    components:
    - type: Transform
      pos: 2.5,-1.5
      parent: 1
  - uid: 64
    components:
    - type: Transform
      pos: 0.5,1.5
      parent: 1
  - uid: 103
    components:
    - type: Transform
      pos: -0.5,-1.5
      parent: 1
  - uid: 104
    components:
    - type: Transform
      pos: 3.5,-1.5
      parent: 1
  - uid: 107
    components:
    - type: Transform
      pos: -0.5,-2.5
      parent: 1
  - uid: 118
    components:
    - type: Transform
      pos: -0.5,-2.5
      parent: 1
  - uid: 119
    components:
    - type: Transform
      pos: -0.5,-3.5
      parent: 1
  - uid: 137
    components:
    - type: Transform
      pos: 4.5,-1.5
      parent: 1
- proto: CableHV
  entities:
  - uid: 105
    components:
    - type: Transform
      pos: -0.5,0.5
      parent: 1
  - uid: 125
    components:
    - type: Transform
      pos: -1.5,0.5
      parent: 1
- proto: CableMV
  entities:
  - uid: 24
    components:
    - type: Transform
      pos: -0.5,-1.5
      parent: 1
  - uid: 50
    components:
    - type: Transform
      pos: -0.5,-0.5
      parent: 1
  - uid: 51
    components:
    - type: Transform
      pos: -0.5,0.5
      parent: 1
  - uid: 102
    components:
    - type: Transform
      pos: -0.5,-2.5
      parent: 1
  - uid: 126
    components:
    - type: Transform
      pos: -1.5,0.5
      parent: 1
- proto: Catwalk
  entities:
  - uid: 129
    components:
    - type: Transform
      rot: 1.5707963267948966 rad
      pos: 4.5,1.5
      parent: 1
  - uid: 135
    components:
    - type: Transform
      rot: 1.5707963267948966 rad
      pos: 4.5,2.5
      parent: 1
- proto: ChairPilotSeat
  entities:
  - uid: 96
    components:
    - type: Transform
      rot: 3.141592653589793 rad
      pos: 0.5,3.5
      parent: 1
- proto: ClothingBeltUtilityEngineering
  entities:
  - uid: 56
    components:
    - type: Transform
      pos: -0.48931122,0.7998483
      parent: 1
- proto: ComputerTabletopShuttle
  entities:
  - uid: 88
    components:
    - type: Transform
      pos: 0.5,4.5
      parent: 1
- proto: ComputerTabletopStationRecords
  entities:
  - uid: 43
    components:
    - type: Transform
      rot: -1.5707963267948966 rad
      pos: 1.5,3.5
      parent: 1
- proto: ComputerWallmountWithdrawBankATM
  entities:
  - uid: 86
    components:
    - type: Transform
      rot: -1.5707963267948966 rad
      pos: 2.5,-3.5
      parent: 1
    - type: ContainerContainer
      containers:
        board: !type:Container
          showEnts: False
          occludes: True
          ents: []
        bank-ATM-cashSlot: !type:ContainerSlot
          showEnts: False
          occludes: True
          ent: null
<<<<<<< HEAD
    - type: Physics
      canCollide: False
=======
>>>>>>> d01816f0
    - type: ItemSlots
- proto: DefibrillatorCabinetFilled
  entities:
  - uid: 87
    components:
    - type: Transform
      rot: 3.141592653589793 rad
      pos: 2.5,-2.5
      parent: 1
- proto: EmergencyLight
  entities:
  - uid: 84
    components:
    - type: Transform
      rot: -1.5707963267948966 rad
      pos: 4.5,-0.5
      parent: 1
  - uid: 133
    components:
    - type: Transform
      rot: -1.5707963267948966 rad
      pos: 1.5,2.5
      parent: 1
  - uid: 134
    components:
    - type: Transform
      rot: 1.5707963267948966 rad
      pos: -0.5,-3.5
      parent: 1
- proto: EmergencyRollerBed
  entities:
  - uid: 22
    components:
    - type: Transform
      pos: 2.5386147,0.59892374
      parent: 1
  - uid: 131
    components:
    - type: Transform
      pos: 2.482428,-1.479209
      parent: 1
- proto: ExteriorLightTube
  entities:
  - uid: 6
    components:
    - type: Transform
      parent: 5
    - type: Physics
      canCollide: False
- proto: ExtinguisherCabinetFilled
  entities:
<<<<<<< HEAD
  - uid: 89
    components:
    - type: Transform
      rot: 3.141592653589793 rad
      pos: 4.5,-2.5
=======
  - uid: 142
    components:
    - type: Transform
      pos: 3.5,-1.5
>>>>>>> d01816f0
      parent: 1
- proto: FaxMachineShip
  entities:
  - uid: 44
    components:
    - type: Transform
      pos: 1.5,4.5
      parent: 1
- proto: GasMixerOnFlipped
  entities:
  - uid: 73
    components:
    - type: Transform
      pos: 0.5,-0.5
      parent: 1
    - type: GasMixer
      inletTwoConcentration: 0.79
      inletOneConcentration: 0.21
    - type: AtmosPipeColor
      color: '#0055CCFF'
- proto: GasPassiveVent
  entities:
  - uid: 60
    components:
    - type: Transform
      rot: -1.5707963267948966 rad
      pos: 4.5,1.5
      parent: 1
    - type: AtmosPipeColor
      color: '#990000FF'
- proto: GasPipeBend
  entities:
  - uid: 48
    components:
    - type: Transform
      rot: -1.5707963267948966 rad
      pos: 0.5,-1.5
      parent: 1
    - type: AtmosPipeColor
      color: '#0055CCFF'
  - uid: 65
    components:
    - type: Transform
      rot: 3.141592653589793 rad
      pos: 1.5,1.5
      parent: 1
    - type: AtmosPipeColor
      color: '#990000FF'
  - uid: 115
    components:
    - type: Transform
      pos: 0.5,0.5
      parent: 1
    - type: AtmosPipeColor
      color: '#0055CCFF'
- proto: GasPipeStraight
  entities:
  - uid: 70
    components:
    - type: Transform
      rot: 1.5707963267948966 rad
      pos: 3.5,1.5
      parent: 1
    - type: AtmosPipeColor
      color: '#990000FF'
- proto: GasPipeTJunction
  entities:
  - uid: 138
    components:
    - type: Transform
      pos: 2.5,1.5
      parent: 1
    - type: AtmosPipeColor
      color: '#990000FF'
- proto: GasPort
  entities:
  - uid: 2
    components:
    - type: Transform
      rot: 1.5707963267948966 rad
      pos: -0.5,-1.5
      parent: 1
    - type: AtmosPipeColor
      color: '#0055CCFF'
  - uid: 74
    components:
    - type: Transform
      rot: 1.5707963267948966 rad
      pos: -0.5,-0.5
      parent: 1
    - type: AtmosPipeColor
      color: '#0055CCFF'
- proto: GasVentPump
  entities:
  - uid: 97
    components:
    - type: Transform
      rot: 1.5707963267948966 rad
      pos: -0.5,0.5
      parent: 1
    - type: DeviceNetwork
      deviceLists:
<<<<<<< HEAD
      - 57
=======
      - 140
>>>>>>> d01816f0
    - type: AtmosPipeColor
      color: '#0055CCFF'
- proto: GasVentScrubber
  entities:
  - uid: 132
    components:
    - type: Transform
      pos: 1.5,2.5
      parent: 1
    - type: DeviceNetwork
      deviceLists:
      - 140
    - type: AtmosPipeColor
      color: '#990000FF'
  - uid: 136
    components:
    - type: Transform
      rot: 3.141592653589793 rad
      pos: 2.5,0.5
      parent: 1
    - type: DeviceNetwork
      deviceLists:
      - 140
    - type: AtmosPipeColor
      color: '#990000FF'
- proto: GravityGeneratorMini
  entities:
  - uid: 13
    components:
    - type: Transform
      pos: 4.5,-1.5
      parent: 1
- proto: Grille
  entities:
  - uid: 7
    components:
    - type: Transform
      pos: -0.5,3.5
      parent: 1
  - uid: 10
    components:
    - type: Transform
      pos: 2.5,3.5
      parent: 1
  - uid: 15
    components:
    - type: Transform
      pos: -0.5,2.5
      parent: 1
  - uid: 72
    components:
    - type: Transform
      pos: 2.5,4.5
      parent: 1
  - uid: 75
    components:
    - type: Transform
      pos: 2.5,4.5
      parent: 1
  - uid: 82
    components:
    - type: Transform
      pos: -0.5,4.5
      parent: 1
  - uid: 90
    components:
    - type: Transform
      pos: 1.5,5.5
      parent: 1
  - uid: 123
    components:
    - type: Transform
      pos: 0.5,5.5
      parent: 1
- proto: GrilleDiagonal
  entities:
  - uid: 122
    components:
    - type: Transform
      rot: -1.5707963267948966 rad
      pos: 2.5,5.5
      parent: 1
  - uid: 124
    components:
    - type: Transform
      pos: -0.5,5.5
      parent: 1
- proto: HandheldCrewMonitor
  entities:
  - uid: 143
    components:
    - type: Transform
      pos: 1.6052063,2.7571776
      parent: 1
- proto: HandheldHealthAnalyzerUnpowered
  entities:
  - uid: 141
    components:
    - type: Transform
      pos: 1.4177063,4.198888
      parent: 1
- proto: HospitalCurtainsOpen
  entities:
<<<<<<< HEAD
  - uid: 69
    components:
    - type: Transform
      pos: 2.5,-0.5
=======
  - uid: 94
    components:
    - type: Transform
      rot: 1.5707963267948966 rad
      pos: 2.5,-1.5
>>>>>>> d01816f0
      parent: 1
  - uid: 128
    components:
    - type: Transform
      rot: 3.141592653589793 rad
      pos: 2.5,0.5
      parent: 1
<<<<<<< HEAD
- proto: LockerWallEVAColorParamedicFilled
  entities:
  - uid: 55
    components:
    - type: Transform
=======
- proto: LockerMedicalFilled
  entities:
  - uid: 66
    components:
    - type: Transform
      pos: 1.5,1.5
      parent: 1
- proto: LockerWallEVAColorParamedicFilled
  entities:
  - uid: 55
    components:
    - type: Transform
>>>>>>> d01816f0
      rot: -1.5707963267948966 rad
      pos: 5.5,-0.5
      parent: 1
- proto: LockerWallMaterialsBasic10Filled
  entities:
  - uid: 113
    components:
    - type: Transform
      rot: -1.5707963267948966 rad
      pos: 5.5,-1.5
      parent: 1
- proto: LockerWallMaterialsFuelPlasmaFilled
  entities:
  - uid: 49
    components:
    - type: Transform
      pos: -0.5,1.5
      parent: 1
- proto: MedicalTechFab
  entities:
  - uid: 69
    components:
    - type: Transform
      pos: 2.5,1.5
      parent: 1
    - type: ContainerContainer
      containers:
        machine_board: !type:Container
          showEnts: False
          occludes: True
          ents: []
        machine_parts: !type:Container
          showEnts: False
          occludes: True
          ents: []
        blueprint: !type:Container
          showEnts: False
          occludes: True
          ents: []
- proto: NFPosterContrabandFsbSpirit
  entities:
  - uid: 89
    components:
    - type: Transform
      rot: 1.5707963267948966 rad
      pos: -1.5,-0.5
      parent: 1
<<<<<<< HEAD
=======
- proto: NFSignDock
  entities:
  - uid: 108
    components:
    - type: Transform
      rot: 1.5707963267948966 rad
      pos: -0.5,-4.5
      parent: 1
- proto: NFSignEms1
  entities:
  - uid: 57
    components:
    - type: Transform
      rot: 1.5707963267948966 rad
      pos: 3.5,1.5
      parent: 1
- proto: NFSignEms2
  entities:
  - uid: 110
    components:
    - type: Transform
      rot: 1.5707963267948966 rad
      pos: 2.5,-4.5
      parent: 1
>>>>>>> d01816f0
- proto: NitrogenCanister
  entities:
  - uid: 101
    components:
    - type: Transform
      anchored: True
      pos: -0.5,-0.5
      parent: 1
    - type: Physics
      bodyType: Static
- proto: OxygenCanister
  entities:
  - uid: 83
    components:
    - type: Transform
      anchored: True
      pos: -0.5,-1.5
      parent: 1
    - type: Physics
      bodyType: Static
    - type: Lock
      locked: False
- proto: PortableGeneratorPacmanShuttle
  entities:
  - uid: 99
    components:
    - type: Transform
      pos: -0.5,0.5
      parent: 1
    - type: FuelGenerator
      targetPower: 9000
<<<<<<< HEAD
      on: False      
    - type: Physics
      bodyType: Static
=======
>>>>>>> d01816f0
- proto: PowerCellRecharger
  entities:
  - uid: 139
    components:
    - type: Transform
      pos: 1.5,2.5
      parent: 1
- proto: PoweredlightEmpty
  entities:
  - uid: 5
    components:
    - type: Transform
      rot: 1.5707963267948966 rad
      pos: 4.5,1.5
      parent: 1
    - type: PointLight
      energy: 1.5
      color: '#D2DFFFFF'
      radius: 20
      enabled: True
    - type: ContainerContainer
      containers:
        light_bulb: !type:ContainerSlot
          showEnts: False
          occludes: True
          ent: 6
    - type: ApcPowerReceiver
      powerLoad: 100
- proto: PoweredlightLED
  entities:
  - uid: 112
    components:
    - type: Transform
      rot: 1.5707963267948966 rad
      pos: 0.5,1.5
      parent: 1
- proto: PoweredSmallLight
  entities:
  - uid: 59
    components:
    - type: Transform
      rot: 3.141592653589793 rad
      pos: -0.5,-3.5
      parent: 1
- proto: ShuttleWindow
  entities:
  - uid: 32
    components:
    - type: Transform
      rot: -1.5707963267948966 rad
      pos: 2.5,4.5
      parent: 1
  - uid: 34
    components:
    - type: Transform
      rot: -1.5707963267948966 rad
      pos: 0.5,5.5
      parent: 1
  - uid: 37
    components:
    - type: Transform
      rot: -1.5707963267948966 rad
      pos: -0.5,3.5
      parent: 1
  - uid: 53
    components:
    - type: Transform
      rot: -1.5707963267948966 rad
      pos: -0.5,4.5
      parent: 1
  - uid: 78
    components:
    - type: Transform
      rot: -1.5707963267948966 rad
      pos: -0.5,2.5
      parent: 1
  - uid: 95
    components:
    - type: Transform
      rot: -1.5707963267948966 rad
      pos: 1.5,5.5
      parent: 1
  - uid: 109
    components:
    - type: Transform
      rot: -1.5707963267948966 rad
      pos: 2.5,3.5
      parent: 1
- proto: ShuttleWindowDiagonal
  entities:
  - uid: 33
    components:
    - type: Transform
      rot: -1.5707963267948966 rad
      pos: 2.5,5.5
      parent: 1
  - uid: 35
    components:
    - type: Transform
      pos: -0.5,5.5
      parent: 1
<<<<<<< HEAD
- proto: SignMedical
  entities:
  - uid: 108
    components:
    - type: Transform
      pos: 2.5,-4.5
      parent: 1
  - uid: 110
    components:
    - type: Transform
      rot: 3.141592653589793 rad
      pos: -0.5,-4.5
      parent: 1
=======
>>>>>>> d01816f0
- proto: SmallGyroscope
  entities:
  - uid: 9
    components:
    - type: Transform
      pos: -0.5,-3.5
      parent: 1
- proto: SmallThruster
  entities:
  - uid: 27
    components:
    - type: Transform
      rot: 1.5707963267948966 rad
      pos: -1.5,2.5
      parent: 1
  - uid: 52
    components:
    - type: Transform
      rot: -1.5707963267948966 rad
      pos: 3.5,3.5
      parent: 1
- proto: SpawnPointLatejoin
  entities:
  - uid: 71
    components:
    - type: Transform
      rot: -1.5707963267948966 rad
      pos: 0.5,-0.5
      parent: 1
- proto: SubstationWallBasic
  entities:
  - uid: 100
    components:
    - type: Transform
      rot: 3.141592653589793 rad
      pos: -1.5,0.5
      parent: 1
- proto: TableReinforced
  entities:
  - uid: 63
    components:
    - type: Transform
      rot: -1.5707963267948966 rad
      pos: 1.5,4.5
      parent: 1
  - uid: 67
    components:
    - type: Transform
      pos: 1.5,3.5
      parent: 1
  - uid: 68
    components:
    - type: Transform
      pos: 1.5,2.5
      parent: 1
  - uid: 121
    components:
    - type: Transform
      rot: -1.5707963267948966 rad
      pos: 0.5,4.5
      parent: 1
- proto: Thruster
  entities:
  - uid: 41
    components:
    - type: Transform
      rot: 3.141592653589793 rad
      pos: 3.5,-3.5
      parent: 1
  - uid: 42
    components:
    - type: Transform
      rot: 3.141592653589793 rad
      pos: 4.5,-3.5
      parent: 1
  - uid: 120
    components:
    - type: Transform
      pos: 5.5,1.5
      parent: 1
- proto: VendingMachineWallMedical
  entities:
  - uid: 81
    components:
    - type: Transform
      rot: -1.5707963267948966 rad
      pos: 3.5,0.5
      parent: 1
- proto: WallShuttle
  entities:
  - uid: 18
    components:
    - type: Transform
      rot: -1.5707963267948966 rad
      pos: -1.5,0.5
      parent: 1
  - uid: 19
    components:
    - type: Transform
      rot: -1.5707963267948966 rad
      pos: 3.5,-2.5
      parent: 1
  - uid: 20
    components:
    - type: Transform
      rot: -1.5707963267948966 rad
      pos: -1.5,-3.5
      parent: 1
  - uid: 21
    components:
    - type: Transform
      rot: -1.5707963267948966 rad
      pos: -1.5,-0.5
      parent: 1
  - uid: 23
    components:
    - type: Transform
      rot: -1.5707963267948966 rad
      pos: -1.5,-2.5
      parent: 1
  - uid: 26
    components:
    - type: Transform
      rot: -1.5707963267948966 rad
      pos: 4.5,-2.5
      parent: 1
  - uid: 28
    components:
    - type: Transform
      rot: -1.5707963267948966 rad
      pos: 5.5,-0.5
      parent: 1
  - uid: 30
    components:
    - type: Transform
      pos: 2.5,2.5
      parent: 1
  - uid: 45
    components:
    - type: Transform
      pos: 2.5,-4.5
      parent: 1
  - uid: 54
    components:
    - type: Transform
      pos: 2.5,-2.5
      parent: 1
  - uid: 76
    components:
    - type: Transform
      pos: -0.5,-2.5
      parent: 1
  - uid: 77
    components:
    - type: Transform
      pos: 3.5,1.5
      parent: 1
  - uid: 79
    components:
    - type: Transform
      pos: -0.5,1.5
      parent: 1
  - uid: 85
    components:
    - type: Transform
      pos: 5.5,0.5
      parent: 1
  - uid: 98
    components:
    - type: Transform
      pos: -0.5,-4.5
      parent: 1
  - uid: 111
    components:
    - type: Transform
      rot: 1.5707963267948966 rad
      pos: 3.5,-1.5
      parent: 1
  - uid: 114
    components:
    - type: Transform
      pos: 3.5,0.5
      parent: 1
  - uid: 116
    components:
    - type: Transform
      rot: -1.5707963267948966 rad
      pos: 5.5,-1.5
      parent: 1
  - uid: 117
    components:
    - type: Transform
      rot: -1.5707963267948966 rad
      pos: 2.5,-3.5
      parent: 1
  - uid: 127
    components:
    - type: Transform
      rot: -1.5707963267948966 rad
      pos: -1.5,-1.5
      parent: 1
- proto: WallShuttleDiagonal
  entities:
  - uid: 29
    components:
    - type: Transform
      rot: -1.5707963267948966 rad
      pos: 3.5,2.5
      parent: 1
  - uid: 31
    components:
    - type: Transform
      pos: -1.5,1.5
      parent: 1
  - uid: 38
    components:
    - type: Transform
      rot: 3.141592653589793 rad
      pos: 5.5,-2.5
      parent: 1
  - uid: 91
    components:
    - type: Transform
      rot: 1.5707963267948966 rad
      pos: -1.5,-4.5
      parent: 1
- proto: WarpPointShip
  entities:
  - uid: 106
    components:
    - type: Transform
      pos: 1.5,-0.5
      parent: 1
- proto: WindowFrostedDirectional
  entities:
  - uid: 58
    components:
    - type: Transform
      rot: 3.141592653589793 rad
      pos: 2.5,0.5
      parent: 1
...<|MERGE_RESOLUTION|>--- conflicted
+++ resolved
@@ -26,19 +26,11 @@
           version: 6
         0,-1:
           ind: 0,-1
-<<<<<<< HEAD
-          tiles: AAAAAAAAAAAAAAAAAAAAAAAAAAAAAAAAAAAAAAAAAAAAAAAAAAAAAAAAAAAAAAAAAAAAAAAAAAAAAAAAAAAAAAAAAAAAAAAAAAAAAAAAAAAAAAAAAAAAAAAAAAAAAAAAAAAAAAAAAAAAAAAAAAAAAAAAAAAAAAAAAAAAAAAAAAAAAAAAAAAAAAAAAAAAAAAAAAAAAAAAAAAAAAAAAAAAAAAAAAAAAAAAAAAAAAAAAAAAAAAAAAAAAAAAAAAAAAAAAAAAAAAAAAAAAAAAAAAAAAAAAAAAAAAAAAAAAAAAAAAAAAAAAAAAAAAAAAAAAAAAAAAAAAAAAAAAAAAAAAAAAAAAAAAAAAAAAAAAAAAAAAAAAAAAAAAAAAAAAAAAAAAAAAAAAAAAAAAAAAAAAAAAAAAAAAAAAAAAAAAAAAAAAAAAAAAAAAAAAAAAAAAAAAAAAAAAAAAAAAAAAAAAAAAAAAAAAAAAAAAAAAAAAAAAAAAAAAAAAAAAAAAAAAAAAAAAAAAAAAAAAAAAAAAAAAAAAAAAAAAAAAAAAAAAAAAAAAAAAAAAAAAAAAAAAAAAAAAAAAAAAAAAAAAAAAAAAAAAAAAAAAAAAAAAAAAAAAAAAAAAAAAAAAAAAAAAAAAAAAAAAAAAAAAAAAAAAAAAAAAAAAAAAAAAAAAAAAAAAAAAAAAAAAAAAAAAAAAAAAAAAAAAAAAAAAAAAAAAAAAAAAAAAAAAAAAAAAAAAAAAAAAAAAAAAAAAAAAAAAAAAAAAAAAAAAAAAAAAAAAAAAAAAAAAAAAAAAAAAAAAAAAAAAAAAAAAAAAAAAAAAAAAAAAAAAAAAAAAAAAAAAAAAAAAAAAAAAAAAAAAAAAAAAAAAAAAAAAAAAAAAAAAAAAAAAAAAAAAAAAAAAAAAAAAAAAAAAAAAAAAAAAAAAAAAAAAAAAAAAAAAAAAAAAAAAAAAAAAAAAAAAAAAAAAAAAAAAAAAAAAAAAAAAAAAAAAAAAAAAAAAAAAAAAAAAAAAAAAAAAAAAAAAAAAAAAAAAAAAAAAAAAAAAAAAAAAAAAAAAAAAAAAAAAAAAAAAAAAAAAAAAAAAAAAAAAAAAAAAAAAAAAAAAAAAAAAAAAAAAAAAAAAAAAAAAAAAAAAAAAAAAAAAAAAAAAAAAAAAAAAAAAAAAAAAAAAAAAAAAAAAAAAAAAAAAAAAAAAAAAAAAAAAAAAAAAAAAAAAAAAAAAAAAAAAAAAAAAAAAAAAAAAAAAAAAAAAAAAAAAAAAAAAAAAAAAAAAAAAAAAAAAAAAAAAAAAAAAAAAAAAAAAAAAAAAAAAAAAAAAAAAAAAAAAAAAAAAAAAAAAAAAAAAAAAAAAAAAAAAAAAAAAAAAAAAAAAAAAAAAAAAAAAAAAAAAAAAAAAAAAAAAAAAAAAQAAAAAAAQAAAAAAggAAAAAAAAAAAAAAAAAAAAAAAAAAAAAAAAAAAAAAAAAAAAAAAAAAAAAAAAAAAAAAAAAAAAAAAAAAAAAAAAAAAAAAAAAAAAAAAAAAAAAAAAAAAAAAYQAAAAABYQAAAAAAggAAAAAAgQAAAAAAgQAAAAAAAAAAAAAAAAAAAAAAAAAAAAAAAAAAAAAAAAAAAAAAAAAAAAAAAAAAAAAAAAAAAAAAAAAAAAAAAAAAAAAAAAAAAAAAAQAAAAAAAQAAAAAAggAAAAAAggAAAAAAggAAAAAAgQAAAAAAAAAAAAAAAAAAAAAAAAAAAAAAAAAAAAAAAAAAAAAAAAAAAAAAAAAAAAAAAAAAAAAAAAAAAAAAAAAAAAAAYQAAAAACYQAAAAABYQAAAAACAQAAAAAAAQAAAAAAAQAAAAAAAAAAAAAAAAAAAAAAAAAAAAAAAAAAAAAAAAAAAAAAAAAAAAAAAAAAAAAAAAAAAAAAAAAAAAAAAAAAAAAAYQAAAAABYQAAAAAAYQAAAAADYQAAAAACAQAAAAAAgQAAAAAAAAAAAAAAAAAAAAAAAAAAAAAAAAAAAAAAAAAAAAAAAAAAAAAAAAAAAAAAAAAAAAAAAAAAAAAAAAAAAAAA
-          version: 6
-        -1,0:
-          ind: -1,0
-          tiles: AAAAAAAAAAAAAAAAAAAAAAAAAAAAAAAAAAAAAAAAAAAAAAAAAAAAAAAAAAAAAAAAAAAAAAAAAAAAAAAAAAAAAAAAAAAAAAAAAAAAAAAAAAAAAAAAggAAAAAAAQAAAAAAAAAAAAAAAAAAAAAAAAAAAAAAAAAAAAAAAAAAAAAAAAAAAAAAAAAAAAAAAAAAAAAAAAAAAAAAAAAAAAAAAAAAAAAAAAAAAAAAAAAAAAAAAAAAAAAAgQAAAAAAggAAAAAAAAAAAAAAAAAAAAAAAAAAAAAAAAAAAAAAAAAAAAAAAAAAAAAAAAAAAAAAAAAAAAAAAAAAAAAAAAAAAAAAAAAAAAAAAAAAAAAAAAAAAAAAAAAAAAAAgQAAAAAAUgAAAAACAAAAAAAAAAAAAAAAAAAAAAAAAAAAAAAAAAAAAAAAAAAAAAAAAAAAAAAAAAAAAAAAAAAAAAAAAAAAAAAAAAAAAAAAAAAAAAAAAAAAAAAAAAAAAAAAAAAAAAAAUgAAAAADAAAAAAAAAAAAAAAAAAAAAAAAAAAAAAAAAAAAAAAAAAAAAAAAAAAAAAAAAAAAAAAAAAAAAAAAAAAAAAAAAAAAAAAAAAAAAAAAAAAAAAAAAAAAAAAAAAAAAAAAUgAAAAACAAAAAAAAAAAAAAAAAAAAAAAAAAAAAAAAAAAAAAAAAAAAAAAAAAAAAAAAAAAAAAAAAAAAAAAAAAAAAAAAAAAAAAAAAAAAAAAAAAAAAAAAAAAAAAAAAAAAAAAAgQAAAAAAAAAAAAAAAAAAAAAAAAAAAAAAAAAAAAAAAAAAAAAAAAAAAAAAAAAAAAAAAAAAAAAAAAAAAAAAAAAAAAAAAAAAAAAAAAAAAAAAAAAAAAAAAAAAAAAAAAAAAAAAAAAAAAAAAAAAAAAAAAAAAAAAAAAAAAAAAAAAAAAAAAAAAAAAAAAAAAAAAAAAAAAAAAAAAAAAAAAAAAAAAAAAAAAAAAAAAAAAAAAAAAAAAAAAAAAAAAAAAAAAAAAAAAAAAAAAAAAAAAAAAAAAAAAAAAAAAAAAAAAAAAAAAAAAAAAAAAAAAAAAAAAAAAAAAAAAAAAAAAAAAAAAAAAAAAAAAAAAAAAAAAAAAAAAAAAAAAAAAAAAAAAAAAAAAAAAAAAAAAAAAAAAAAAAAAAAAAAAAAAAAAAAAAAAAAAAAAAAAAAAAAAAAAAAAAAAAAAAAAAAAAAAAAAAAAAAAAAAAAAAAAAAAAAAAAAAAAAAAAAAAAAAAAAAAAAAAAAAAAAAAAAAAAAAAAAAAAAAAAAAAAAAAAAAAAAAAAAAAAAAAAAAAAAAAAAAAAAAAAAAAAAAAAAAAAAAAAAAAAAAAAAAAAAAAAAAAAAAAAAAAAAAAAAAAAAAAAAAAAAAAAAAAAAAAAAAAAAAAAAAAAAAAAAAAAAAAAAAAAAAAAAAAAAAAAAAAAAAAAAAAAAAAAAAAAAAAAAAAAAAAAAAAAAAAAAAAAAAAAAAAAAAAAAAAAAAAAAAAAAAAAAAAAAAAAAAAAAAAAAAAAAAAAAAAAAAAAAAAAAAAAAAAAAAAAAAAAAAAAAAAAAAAAAAAAAAAAAAAAAAAAAAAAAAAAAAAAAAAAAAAAAAAAAAAAAAAAAAAAAAAAAAAAAAAAAAAAAAAAAAAAAAAAAAAAAAAAAAAAAAAAAAAAAAAAAAAAAAAAAAAAAAAAAAAAAAAAAAAAAAAAAAAAAAAAAAAAAAAAAAAAAAAAAAAAAAAAAAAAAAAAAAAAAAAAAAAAAAAAAAAAAAAAAAAAAAAAAAAAAAAAAAAAAAAAAAAAAAAAAAAAAAAAAAAAAAAAAAAAAAAAAAAAAAAAAAAAAAAAAAAAAAAAAAAAAAAAAAAAAAAAAAAAAAAAAAAAAAAAAAAAAAAAAAAAAAAAAAAAAAAAAAAAAAAAAAAAAAAAAAAAAAAAAAAAAAAAAAAAAAAAAAAAAAAAAAAAAAAAAAAAAAAAAAAAAAAAAAAAAAAAAAAAAAAAAAAAAAAAAAAAAAAAAAAAAAAAAAAAAAAAAAAAAAAAAAAAAAAAAA
-=======
           tiles: AAAAAAAAAAAAAAAAAAAAAAAAAAAAAAAAAAAAAAAAAAAAAAAAAAAAAAAAAAAAAAAAAAAAAAAAAAAAAAAAAAAAAAAAAAAAAAAAAAAAAAAAAAAAAAAAAAAAAAAAAAAAAAAAAAAAAAAAAAAAAAAAAAAAAAAAAAAAAAAAAAAAAAAAAAAAAAAAAAAAAAAAAAAAAAAAAAAAAAAAAAAAAAAAAAAAAAAAAAAAAAAAAAAAAAAAAAAAAAAAAAAAAAAAAAAAAAAAAAAAAAAAAAAAAAAAAAAAAAAAAAAAAAAAAAAAAAAAAAAAAAAAAAAAAAAAAAAAAAAAAAAAAAAAAAAAAAAAAAAAAAAAAAAAAAAAAAAAAAAAAAAAAAAAAAAAAAAAAAAAAAAAAAAAAAAAAAAAAAAAAAAAAAAAAAAAAAAAAAAAAAAAAAAAAAAAAAAAAAAAAAAAAAAAAAAAAAAAAAAAAAAAAAAAAAAAAAAAAAAAAAAAAAAAAAAAAAAAAAAAAAAAAAAAAAAAAAAAAAAAAAAAAAAAAAAAAAAAAAAAAAAAAAAAAAAAAAAAAAAAAAAAAAAAAAAAAAAAAAAAAAAAAAAAAAAAAAAAAAAAAAAAAAAAAAAAAAAAAAAAAAAAAAAAAAAAAAAAAAAAAAAAAAAAAAAAAAAAAAAAAAAAAAAAAAAAAAAAAAAAAAAAAAAAAAAAAAAAAAAAAAAAAAAAAAAAAAAAAAAAAAAAAAAAAAAAAAAAAAAAAAAAAAAAAAAAAAAAAAAAAAAAAAAAAAAAAAAAAAAAAAAAAAAAAAAAAAAAAAAAAAAAAAAAAAAAAAAAAAAAAAAAAAAAAAAAAAAAAAAAAAAAAAAAAAAAAAAAAAAAAAAAAAAAAAAAAAAAAAAAAAAAAAAAAAAAAAAAAAAAAAAAAAAAAAAAAAAAAAAAAAAAAAAAAAAAAAAAAAAAAAAAAAAAAAAAAAAAAAAAAAAAAAAAAAAAAAAAAAAAAAAAAAAAAAAAAAAAAAAAAAAAAAAAAAAAAAAAAAAAAAAAAAAAAAAAAAAAAAAAAAAAAAAAAAAAAAAAAAAAAAAAAAAAAAAAAAAAAAAAAAAAAAAAAAAAAAAAAAAAAAAAAAAAAAAAAAAAAAAAAAAAAAAAAAAAAAAAAAAAAAAAAAAAAAAAAAAAAAAAAAAAAAAAAAAAAAAAAAAAAAAAAAAAAAAAAAAAAAAAAAAAAAAAAAAAAAAAAAAAAAAAAAAAAAAAAAAAAAAAAAAAAAAAAAAAAAAAAAAAAAAAAAAAAAAAAAAAAAAAAAAAAAAAAAAAAAAAAAAAAAAAAAAAAAAAAAAAAAAAAAAAAAAAAAAAAAAAAAAAAAAAAAAAAAAAAAAAAAAAAAAAAAAAAAAAAAAAAAAAAAAAAAAAAAAAAAAAAAAAAAAAAAAAAQAAAAAAAQAAAAAAggAAAAAAAAAAAAAAAAAAAAAAAAAAAAAAAAAAAAAAAAAAAAAAAAAAAAAAAAAAAAAAAAAAAAAAAAAAAAAAAAAAAAAAAAAAAAAAAAAAAAAAAAAAAAAAYQAAAAABYQAAAAAAggAAAAAAgQAAAAAAgQAAAAAAAAAAAAAAAAAAAAAAAAAAAAAAAAAAAAAAAAAAAAAAAAAAAAAAAAAAAAAAAAAAAAAAAAAAAAAAAAAAAAAAAAAAAAAAAQAAAAAAAQAAAAAAggAAAAAAggAAAAAAggAAAAAAgQAAAAAAAAAAAAAAAAAAAAAAAAAAAAAAAAAAAAAAAAAAAAAAAAAAAAAAAAAAAAAAAAAAAAAAAAAAAAAAAAAAAAAAYQAAAAACYQAAAAABYQAAAAACggAAAAAAAQAAAAAAggAAAAAAAAAAAAAAAAAAAAAAAAAAAAAAAAAAAAAAAAAAAAAAAAAAAAAAAAAAAAAAAAAAAAAAAAAAAAAAAAAAAAAAYQAAAAABYQAAAAAAYQAAAAADAQAAAAAAAQAAAAAAggAAAAAAAAAAAAAAAAAAAAAAAAAAAAAAAAAAAAAAAAAAAAAAAAAAAAAAAAAAAAAAAAAAAAAAAAAAAAAAAAAAAAAA
           version: 6
         -1,0:
           ind: -1,0
           tiles: AAAAAAAAAAAAAAAAAAAAAAAAAAAAAAAAAAAAAAAAAAAAAAAAAAAAAAAAAAAAAAAAAAAAAAAAAAAAAAAAAAAAAAAAAAAAAAAAAAAAAAAAAAAAAAAAggAAAAAAAQAAAAAAAAAAAAAAAAAAAAAAAAAAAAAAAAAAAAAAAAAAAAAAAAAAAAAAAAAAAAAAAAAAAAAAAAAAAAAAAAAAAAAAAAAAAAAAAAAAAAAAAAAAAAAAAAAAAAAAgQAAAAAAggAAAAAAAAAAAAAAAAAAAAAAAAAAAAAAAAAAAAAAAAAAAAAAAAAAAAAAAAAAAAAAAAAAAAAAAAAAAAAAAAAAAAAAAAAAAAAAAAAAAAAAAAAAAAAAAAAAAAAAgQAAAAAAggAAAAAAAAAAAAAAAAAAAAAAAAAAAAAAAAAAAAAAAAAAAAAAAAAAAAAAAAAAAAAAAAAAAAAAAAAAAAAAAAAAAAAAAAAAAAAAAAAAAAAAAAAAAAAAAAAAAAAAAAAAAAAAggAAAAAAAAAAAAAAAAAAAAAAAAAAAAAAAAAAAAAAAAAAAAAAAAAAAAAAAAAAAAAAAAAAAAAAAAAAAAAAAAAAAAAAAAAAAAAAAAAAAAAAAAAAAAAAAAAAAAAAAAAAAAAAggAAAAAAAAAAAAAAAAAAAAAAAAAAAAAAAAAAAAAAAAAAAAAAAAAAAAAAAAAAAAAAAAAAAAAAAAAAAAAAAAAAAAAAAAAAAAAAAAAAAAAAAAAAAAAAAAAAAAAAAAAAAAAAgQAAAAAAAAAAAAAAAAAAAAAAAAAAAAAAAAAAAAAAAAAAAAAAAAAAAAAAAAAAAAAAAAAAAAAAAAAAAAAAAAAAAAAAAAAAAAAAAAAAAAAAAAAAAAAAAAAAAAAAAAAAAAAAAAAAAAAAAAAAAAAAAAAAAAAAAAAAAAAAAAAAAAAAAAAAAAAAAAAAAAAAAAAAAAAAAAAAAAAAAAAAAAAAAAAAAAAAAAAAAAAAAAAAAAAAAAAAAAAAAAAAAAAAAAAAAAAAAAAAAAAAAAAAAAAAAAAAAAAAAAAAAAAAAAAAAAAAAAAAAAAAAAAAAAAAAAAAAAAAAAAAAAAAAAAAAAAAAAAAAAAAAAAAAAAAAAAAAAAAAAAAAAAAAAAAAAAAAAAAAAAAAAAAAAAAAAAAAAAAAAAAAAAAAAAAAAAAAAAAAAAAAAAAAAAAAAAAAAAAAAAAAAAAAAAAAAAAAAAAAAAAAAAAAAAAAAAAAAAAAAAAAAAAAAAAAAAAAAAAAAAAAAAAAAAAAAAAAAAAAAAAAAAAAAAAAAAAAAAAAAAAAAAAAAAAAAAAAAAAAAAAAAAAAAAAAAAAAAAAAAAAAAAAAAAAAAAAAAAAAAAAAAAAAAAAAAAAAAAAAAAAAAAAAAAAAAAAAAAAAAAAAAAAAAAAAAAAAAAAAAAAAAAAAAAAAAAAAAAAAAAAAAAAAAAAAAAAAAAAAAAAAAAAAAAAAAAAAAAAAAAAAAAAAAAAAAAAAAAAAAAAAAAAAAAAAAAAAAAAAAAAAAAAAAAAAAAAAAAAAAAAAAAAAAAAAAAAAAAAAAAAAAAAAAAAAAAAAAAAAAAAAAAAAAAAAAAAAAAAAAAAAAAAAAAAAAAAAAAAAAAAAAAAAAAAAAAAAAAAAAAAAAAAAAAAAAAAAAAAAAAAAAAAAAAAAAAAAAAAAAAAAAAAAAAAAAAAAAAAAAAAAAAAAAAAAAAAAAAAAAAAAAAAAAAAAAAAAAAAAAAAAAAAAAAAAAAAAAAAAAAAAAAAAAAAAAAAAAAAAAAAAAAAAAAAAAAAAAAAAAAAAAAAAAAAAAAAAAAAAAAAAAAAAAAAAAAAAAAAAAAAAAAAAAAAAAAAAAAAAAAAAAAAAAAAAAAAAAAAAAAAAAAAAAAAAAAAAAAAAAAAAAAAAAAAAAAAAAAAAAAAAAAAAAAAAAAAAAAAAAAAAAAAAAAAAAAAAAAAAAAAAAAAAAAAAAAAAAAAAAAAAAAAAAAAAAAAAAAAAAAAAAAAAAAAAAAAAAAAAAAAAAAAAAAAAAAAAAAAAAAAAAAA
->>>>>>> d01816f0
           version: 6
         -1,-1:
           ind: -1,-1
@@ -119,14 +111,11 @@
             16: 1,2
             17: 1,3
         - node:
-<<<<<<< HEAD
-=======
             color: '#52B4E999'
             id: BrickTileWhiteLineE
           decals:
             74: 2,-1
         - node:
->>>>>>> d01816f0
             color: '#52B4E996'
             id: BrickTileWhiteLineS
           decals:
@@ -157,28 +146,13 @@
         - node:
             color: '#951710FF'
             id: DeliveryGreyscale
-<<<<<<< HEAD
           decals:
             45: -1,-1
         - node:
             color: '#FFFFFFFF'
             id: WarnLineE
-=======
->>>>>>> d01816f0
-          decals:
-            45: -1,-1
-        - node:
-            color: '#FFFFFFFF'
-            id: WarnLineE
-          decals:
-<<<<<<< HEAD
-            55: 1,-3
-            62: 0,-3
-            67: -0.017379105,-4.094527
-            68: 0.9812224,-4.094527
-=======
+          decals:
             75: 2.119596,-0.9988848
->>>>>>> d01816f0
         - node:
             color: '#FFFFFFFF'
             id: WarnLineN
@@ -205,15 +179,9 @@
         tiles:
           0,0:
             0: 13175
-<<<<<<< HEAD
-            1: 34944
-          0,-1:
-            0: 32563
-=======
             1: 34816
           0,-1:
             0: 63283
->>>>>>> d01816f0
             1: 8
           -1,0:
             0: 8
@@ -225,17 +193,10 @@
             1: 128
           1,0:
             0: 1
-<<<<<<< HEAD
-            1: 306
-          1,-1:
-            0: 4352
-            1: 8225
-=======
             1: 304
           1,-1:
             0: 4352
             1: 33
->>>>>>> d01816f0
           0,-2:
             0: 12288
           -1,-1:
@@ -288,13 +249,8 @@
     - type: DeviceList
       devices:
       - 132
-<<<<<<< HEAD
-      - 136
-      - 97
-=======
       - 97
       - 136
->>>>>>> d01816f0
 - proto: AirlockExternalGlass
   entities:
   - uid: 8
@@ -305,13 +261,8 @@
   - uid: 12
     components:
     - type: Transform
-<<<<<<< HEAD
-      rot: -1.5707963267948966 rad
-      pos: 3.5,-1.5
-=======
       rot: 1.5707963267948966 rad
       pos: 3.5,-0.5
->>>>>>> d01816f0
       parent: 1
   - uid: 17
     components:
@@ -552,11 +503,6 @@
           showEnts: False
           occludes: True
           ent: null
-<<<<<<< HEAD
-    - type: Physics
-      canCollide: False
-=======
->>>>>>> d01816f0
     - type: ItemSlots
 - proto: DefibrillatorCabinetFilled
   entities:
@@ -608,18 +554,10 @@
       canCollide: False
 - proto: ExtinguisherCabinetFilled
   entities:
-<<<<<<< HEAD
-  - uid: 89
-    components:
-    - type: Transform
-      rot: 3.141592653589793 rad
-      pos: 4.5,-2.5
-=======
   - uid: 142
     components:
     - type: Transform
       pos: 3.5,-1.5
->>>>>>> d01816f0
       parent: 1
 - proto: FaxMachineShip
   entities:
@@ -722,11 +660,7 @@
       parent: 1
     - type: DeviceNetwork
       deviceLists:
-<<<<<<< HEAD
-      - 57
-=======
       - 140
->>>>>>> d01816f0
     - type: AtmosPipeColor
       color: '#0055CCFF'
 - proto: GasVentScrubber
@@ -830,18 +764,11 @@
       parent: 1
 - proto: HospitalCurtainsOpen
   entities:
-<<<<<<< HEAD
-  - uid: 69
-    components:
-    - type: Transform
-      pos: 2.5,-0.5
-=======
   - uid: 94
     components:
     - type: Transform
       rot: 1.5707963267948966 rad
       pos: 2.5,-1.5
->>>>>>> d01816f0
       parent: 1
   - uid: 128
     components:
@@ -849,26 +776,18 @@
       rot: 3.141592653589793 rad
       pos: 2.5,0.5
       parent: 1
-<<<<<<< HEAD
+- proto: LockerMedicalFilled
+  entities:
+  - uid: 66
+    components:
+    - type: Transform
+      pos: 1.5,1.5
+      parent: 1
 - proto: LockerWallEVAColorParamedicFilled
   entities:
   - uid: 55
     components:
     - type: Transform
-=======
-- proto: LockerMedicalFilled
-  entities:
-  - uid: 66
-    components:
-    - type: Transform
-      pos: 1.5,1.5
-      parent: 1
-- proto: LockerWallEVAColorParamedicFilled
-  entities:
-  - uid: 55
-    components:
-    - type: Transform
->>>>>>> d01816f0
       rot: -1.5707963267948966 rad
       pos: 5.5,-0.5
       parent: 1
@@ -916,8 +835,6 @@
       rot: 1.5707963267948966 rad
       pos: -1.5,-0.5
       parent: 1
-<<<<<<< HEAD
-=======
 - proto: NFSignDock
   entities:
   - uid: 108
@@ -942,7 +859,6 @@
       rot: 1.5707963267948966 rad
       pos: 2.5,-4.5
       parent: 1
->>>>>>> d01816f0
 - proto: NitrogenCanister
   entities:
   - uid: 101
@@ -974,12 +890,6 @@
       parent: 1
     - type: FuelGenerator
       targetPower: 9000
-<<<<<<< HEAD
-      on: False      
-    - type: Physics
-      bodyType: Static
-=======
->>>>>>> d01816f0
 - proto: PowerCellRecharger
   entities:
   - uid: 139
@@ -1081,22 +991,6 @@
     - type: Transform
       pos: -0.5,5.5
       parent: 1
-<<<<<<< HEAD
-- proto: SignMedical
-  entities:
-  - uid: 108
-    components:
-    - type: Transform
-      pos: 2.5,-4.5
-      parent: 1
-  - uid: 110
-    components:
-    - type: Transform
-      rot: 3.141592653589793 rad
-      pos: -0.5,-4.5
-      parent: 1
-=======
->>>>>>> d01816f0
 - proto: SmallGyroscope
   entities:
   - uid: 9
