--- conflicted
+++ resolved
@@ -584,15 +584,13 @@
   type: State
   key: MouseRight
   canFocus: true
-<<<<<<< HEAD
 # region Frontier
 - function: SwapHandsPrevious
   type: State
   key: X
   mod1: Shift
 # endregion Frontier
-=======
+
 - function: OfferItem # Corvax-Frontier
   type: State
-  key: F
->>>>>>> 7e675dd3
+  key: F