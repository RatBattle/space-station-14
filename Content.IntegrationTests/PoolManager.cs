--- conflicted
+++ resolved
@@ -46,18 +46,11 @@
 
     private static readonly (string cvar, string value)[] TestCvars =
     {
-<<<<<<< HEAD
-        (CCVars.DatabaseSynchronous.Name, "true"),
-        (CCVars.DatabaseSqliteDelay.Name, "0"),
-        (CCVars.HolidaysEnabled.Name, "false"),
-        (CCVars.GameMap.Name, "Empty"),
-=======
         // @formatter:off
         (CCVars.DatabaseSynchronous.Name,     "true"),
         (CCVars.DatabaseSqliteDelay.Name,     "0"),
         (CCVars.HolidaysEnabled.Name,         "false"),
         (CCVars.GameMap.Name,                 TestMap),
->>>>>>> 947832c6
         (CCVars.AdminLogsQueueSendDelay.Name, "0"),
         (CVars.NetPVS.Name,                   "false"),
         (CCVars.NPCMaxUpdates.Name,           "999999"),
