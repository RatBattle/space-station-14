--- conflicted
+++ resolved
@@ -146,13 +146,8 @@
         expedition.Difficulty = _missionParams.Difficulty;
         expedition.Rewards = mission.Rewards;
 
-<<<<<<< HEAD
         // On Frontier, we cant share our locations it breaks ftl in a bad bad way
         /*var ftlUid = _entManager.CreateEntityUninitialized("FTLPoint", new EntityCoordinates(mapUid, Vector2.Zero));
-=======
-        // Don't want consoles to have the incorrect name until refreshed.
-        var ftlUid = _entManager.CreateEntityUninitialized("FTLPoint", new EntityCoordinates(mapUid, grid.TileSizeHalfVector));
->>>>>>> d7a6baf0
         _entManager.GetComponent<MetaDataComponent>(ftlUid).EntityName = SharedSalvageSystem.GetFTLName(_prototypeManager.Index<DatasetPrototype>("names_borer"), _missionParams.Seed);
         _entManager.InitializeAndStartEntity(ftlUid);*/
 
