using Content.Server.Administration.Logs;
using Content.Server.Body.Systems;
using Content.Server.Construction;
using Content.Server.Explosion.EntitySystems;
using Content.Server.DeviceLinking.Events;
using Content.Server.DeviceLinking.Systems;
using Content.Server.Hands.Systems;
using Content.Server.Kitchen.Components;
using Content.Server.Power.Components;
using Content.Server.Power.EntitySystems;
using Content.Server.Temperature.Components;
using Content.Server.Temperature.Systems;
using Content.Shared.Body.Components;
using Content.Shared.Body.Part;
using Content.Shared.Chemistry.Components.SolutionManager;
using Content.Shared.Chemistry.EntitySystems;
using Content.Shared.Construction.EntitySystems;
using Content.Shared.Database;
using Content.Shared.Destructible;
using Content.Shared.FixedPoint;
using Content.Shared.Interaction;
using Content.Shared.Interaction.Events;
using Robust.Shared.Random;
using Robust.Shared.Audio;
using Content.Server.Lightning;
using Content.Shared.Item;
using Content.Shared.Kitchen;
using Content.Shared.Kitchen.Components;
using Content.Shared.Popups;
using Content.Shared.Power;
using Content.Shared.Tag;
using Robust.Server.GameObjects;
using Robust.Shared.Audio.Systems;
using Robust.Shared.Containers;
using Robust.Shared.Player;
using System.Linq;
using Robust.Shared.Prototypes;
using Robust.Shared.Timing;
using Content.Shared.Stacks;
using Content.Server.Construction.Components;
using Content.Shared.Chat;
using Content.Shared.Damage;
using Robust.Shared.Utility;
<<<<<<< HEAD
=======
using Content.Shared._NF.Kitchen.Components; // Frontier
>>>>>>> d01816f0

namespace Content.Server.Kitchen.EntitySystems
{
    public sealed partial class MicrowaveSystem : EntitySystem // Frontier: add partial
    {
        [Dependency] private readonly BodySystem _bodySystem = default!;
        [Dependency] private readonly DeviceLinkSystem _deviceLink = default!;
        [Dependency] private readonly SharedPopupSystem _popupSystem = default!;
        [Dependency] private readonly PowerReceiverSystem _power = default!;
        [Dependency] private readonly RecipeManager _recipeManager = default!;
        [Dependency] private readonly SharedAppearanceSystem _appearance = default!;
        [Dependency] private readonly SharedAudioSystem _audio = default!;
        [Dependency] private readonly LightningSystem _lightning = default!;
        [Dependency] private readonly IRobustRandom _random = default!;
        [Dependency] private readonly IGameTiming _gameTiming = default!;
        [Dependency] private readonly ExplosionSystem _explosion = default!;
        [Dependency] private readonly SharedContainerSystem _container = default!;
        [Dependency] private readonly SharedSolutionContainerSystem _solutionContainer = default!;
        [Dependency] private readonly TagSystem _tag = default!;
        [Dependency] private readonly TemperatureSystem _temperature = default!;
        [Dependency] private readonly UserInterfaceSystem _userInterface = default!;
        [Dependency] private readonly HandsSystem _handsSystem = default!;
        [Dependency] private readonly SharedItemSystem _item = default!;
        [Dependency] private readonly SharedStackSystem _stack = default!;
        [Dependency] private readonly IPrototypeManager _prototype = default!;
        [Dependency] private readonly IAdminLogManager _adminLogger = default!;
        [Dependency] private readonly SharedSuicideSystem _suicide = default!;

        [ValidatePrototypeId<EntityPrototype>]
        private const string MalfunctionSpark = "Spark";

        public override void Initialize()
        {
            base.Initialize();

            SubscribeLocalEvent<MicrowaveComponent, ComponentInit>(OnInit);
            SubscribeLocalEvent<MicrowaveComponent, MapInitEvent>(OnMapInit);
            SubscribeLocalEvent<MicrowaveComponent, SolutionContainerChangedEvent>(OnSolutionChange);
            SubscribeLocalEvent<MicrowaveComponent, EntInsertedIntoContainerMessage>(OnContentUpdate);
            SubscribeLocalEvent<MicrowaveComponent, EntRemovedFromContainerMessage>(OnContentUpdate);
            SubscribeLocalEvent<MicrowaveComponent, InteractUsingEvent>(OnInteractUsing, after: new[] { typeof(AnchorableSystem) });
            SubscribeLocalEvent<MicrowaveComponent, ContainerIsInsertingAttemptEvent>(OnInsertAttempt);
            SubscribeLocalEvent<MicrowaveComponent, BreakageEventArgs>(OnBreak);
            SubscribeLocalEvent<MicrowaveComponent, PowerChangedEvent>(OnPowerChanged);
            SubscribeLocalEvent<MicrowaveComponent, AnchorStateChangedEvent>(OnAnchorChanged);

            SubscribeLocalEvent<MicrowaveComponent, SuicideByEnvironmentEvent>(OnSuicideByEnvironment);

            SubscribeLocalEvent<MicrowaveComponent, SignalReceivedEvent>(OnSignalReceived);

            SubscribeLocalEvent<MicrowaveComponent, MicrowaveStartCookMessage>((u, c, m) => Wzhzhzh(u, c, m.Actor));
            SubscribeLocalEvent<MicrowaveComponent, MicrowaveEjectMessage>(OnEjectMessage);
            SubscribeLocalEvent<MicrowaveComponent, MicrowaveEjectSolidIndexedMessage>(OnEjectIndex);
            SubscribeLocalEvent<MicrowaveComponent, MicrowaveSelectCookTimeMessage>(OnSelectTime);

            SubscribeLocalEvent<ActiveMicrowaveComponent, ComponentStartup>(OnCookStart);
            SubscribeLocalEvent<ActiveMicrowaveComponent, ComponentShutdown>(OnCookStop);
            SubscribeLocalEvent<ActiveMicrowaveComponent, EntInsertedIntoContainerMessage>(OnActiveMicrowaveInsert);
            SubscribeLocalEvent<ActiveMicrowaveComponent, EntRemovedFromContainerMessage>(OnActiveMicrowaveRemove);

            SubscribeLocalEvent<ActivelyMicrowavedComponent, OnConstructionTemperatureEvent>(OnConstructionTemp);
<<<<<<< HEAD
            SubscribeLocalEvent<FoodRecipeProviderComponent, GetSecretRecipesEvent>(OnGetSecretRecipes);
            
            SubscribeLocalEvent<MicrowaveComponent, RefreshPartsEvent>(OnRefreshParts); // Frontier
            SubscribeLocalEvent<MicrowaveComponent, UpgradeExamineEvent>(OnUpgradeExamine); // Frontier
=======

            SubscribeLocalEvent<FoodRecipeProviderComponent, GetSecretRecipesEvent>(OnGetSecretRecipes);

            SubscribeLocalEvent<MicrowaveComponent, RefreshPartsEvent>(OnRefreshParts); // Frontier
            SubscribeLocalEvent<MicrowaveComponent, UpgradeExamineEvent>(OnUpgradeExamine); // Frontier

            SubscribeLocalEvent<MicrowaveComponent, AssemblerStartCookMessage>(TryStartAssembly); // Frontier
>>>>>>> d01816f0
        }

        private void OnCookStart(Entity<ActiveMicrowaveComponent> ent, ref ComponentStartup args)
        {
            if (!TryComp<MicrowaveComponent>(ent, out var microwaveComponent))
                return;
            SetAppearance(ent.Owner, MicrowaveVisualState.Cooking, microwaveComponent);

            microwaveComponent.PlayingStream =
                _audio.PlayPvs(microwaveComponent.LoopingSound, ent, AudioParams.Default.WithLoop(true).WithMaxDistance(5))?.Entity;
        }

        private void OnCookStop(Entity<ActiveMicrowaveComponent> ent, ref ComponentShutdown args)
        {
            if (!TryComp<MicrowaveComponent>(ent, out var microwaveComponent))
                return;

            SetAppearance(ent.Owner, MicrowaveVisualState.Idle, microwaveComponent);
            microwaveComponent.PlayingStream = _audio.Stop(microwaveComponent.PlayingStream);
        }

        private void OnActiveMicrowaveInsert(Entity<ActiveMicrowaveComponent> ent, ref EntInsertedIntoContainerMessage args)
        {
            AddComp<ActivelyMicrowavedComponent>(args.Entity);
        }

        private void OnActiveMicrowaveRemove(Entity<ActiveMicrowaveComponent> ent, ref EntRemovedFromContainerMessage args)
        {
            EntityManager.RemoveComponentDeferred<ActivelyMicrowavedComponent>(args.Entity);
        }

        private void OnConstructionTemp(Entity<ActivelyMicrowavedComponent> ent, ref OnConstructionTemperatureEvent args)
        {
            args.Result = HandleResult.False;
            return;
        }

        /// <summary>
        ///     Adds temperature to every item in the microwave,
        ///     based on the time it took to microwave.
        /// </summary>
        /// <param name="component">The microwave that is heating up.</param>
        /// <param name="time">The time on the microwave, in seconds.</param>
        private void AddTemperature(MicrowaveComponent component, float time)
        {
            // Frontier: temperature requires heat or irradiation
            if (!component.CanHeat && !component.CanIrradiate)
                return;
            // End Frontier

            var heatToAdd = time * component.BaseHeatMultiplier;
            foreach (var entity in component.Storage.ContainedEntities)
            {
                if (TryComp<TemperatureComponent>(entity, out var tempComp))
                    _temperature.ChangeHeat(entity, heatToAdd * component.ObjectHeatMultiplier, false, tempComp);

                if (!TryComp<SolutionContainerManagerComponent>(entity, out var solutions))
                    continue;
                foreach (var (_, soln) in _solutionContainer.EnumerateSolutions((entity, solutions)))
                {
                    var solution = soln.Comp.Solution;
                    if (solution.Temperature > component.TemperatureUpperThreshold)
                        continue;

                    _solutionContainer.AddThermalEnergy(soln, heatToAdd);
                }
            }
        }

        private void SubtractContents(MicrowaveComponent component, FoodRecipePrototype recipe)
        {
            // TODO Turn recipe.IngredientsReagents into a ReagentQuantity[]

            var totalReagentsToRemove = new Dictionary<string, FixedPoint2>(recipe.IngredientsReagents);

            // this is spaghetti ngl
            foreach (var item in component.Storage.ContainedEntities)
            {
                if (!TryComp<SolutionContainerManagerComponent>(item, out var solMan))
                    continue;

                // go over every solution
                foreach (var (_, soln) in _solutionContainer.EnumerateSolutions((item, solMan)))
                {
                    var solution = soln.Comp.Solution;
                    foreach (var (reagent, _) in recipe.IngredientsReagents)
                    {
                        // removed everything
                        if (!totalReagentsToRemove.ContainsKey(reagent))
                            continue;

                        var quant = solution.GetTotalPrototypeQuantity(reagent);

                        if (quant >= totalReagentsToRemove[reagent])
                        {
                            quant = totalReagentsToRemove[reagent];
                            totalReagentsToRemove.Remove(reagent);
                        }
                        else
                        {
                            totalReagentsToRemove[reagent] -= quant;
                        }

                        _solutionContainer.RemoveReagent(soln, reagent, quant);
                    }
                }
            }

            foreach (var recipeSolid in recipe.IngredientsSolids)
            {
                for (var i = 0; i < recipeSolid.Value; i++)
                {
                    foreach (var item in component.Storage.ContainedEntities)
                    {
                        string? itemID = null;

                        // If an entity has a stack component, use the stacktype instead of prototype id
                        if (TryComp<StackComponent>(item, out var stackComp))
                        {
                            itemID = _prototype.Index<StackPrototype>(stackComp.StackTypeId).Spawn;
                        }
                        else
                        {
                            var metaData = MetaData(item);
                            if (metaData.EntityPrototype == null)
                            {
                                continue;
                            }
                            itemID = metaData.EntityPrototype.ID;
                        }

                        if (itemID != recipeSolid.Key)
                        {
                            continue;
                        }

                        if (stackComp is not null)
                        {
                            if (stackComp.Count == 1)
                            {
                                _container.Remove(item, component.Storage);
                            }
                            _stack.Use(item, 1, stackComp);
                            break;
                        }
                        else
                        {
                            _container.Remove(item, component.Storage);
                            Del(item);
                            break;
                        }
                    }
                }
            }
        }

        private void OnInit(Entity<MicrowaveComponent> ent, ref ComponentInit args)
        {
            // this really does have to be in ComponentInit
            ent.Comp.Storage = _container.EnsureContainer<Container>(ent, ent.Comp.ContainerId);
            ent.Comp.FinalCookTimeMultiplier = ent.Comp.CookTimeMultiplier; // Frontier: initial cook time consistency (assumes stock components)
        }

        private void OnMapInit(Entity<MicrowaveComponent> ent, ref MapInitEvent args)
        {
            _deviceLink.EnsureSinkPorts(ent, ent.Comp.OnPort);
        }

        /// <summary>
        /// Kills the user by microwaving their head
        /// TODO: Make this not awful, it keeps any items attached to your head still on and you can revive someone and cogni them so you have some dumb headless fuck running around. I've seen it happen.
        /// </summary>
        private void OnSuicideByEnvironment(Entity<MicrowaveComponent> ent, ref SuicideByEnvironmentEvent args)
        {
            if (args.Handled)
                return;

            // The act of getting your head microwaved doesn't actually kill you
            if (!TryComp<DamageableComponent>(args.Victim, out var damageableComponent))
                return;

<<<<<<< HEAD
=======
            // Frontier: suicide requires heat or irradiation
            if (!ent.Comp.CanHeat && !ent.Comp.CanIrradiate)
                return;
            // Frontier

>>>>>>> d01816f0
            // The application of lethal damage is what kills you...
            _suicide.ApplyLethalDamage((args.Victim, damageableComponent), "Heat");

            var victim = args.Victim;
            var headCount = 0;

            if (TryComp<BodyComponent>(victim, out var body))
            {
                var headSlots = _bodySystem.GetBodyChildrenOfType(victim, BodyPartType.Head, body);

                foreach (var part in headSlots)
                {
                    _container.Insert(part.Id, ent.Comp.Storage);
                    headCount++;
                }
            }

            var othersMessage = headCount > 1
                ? Loc.GetString("microwave-component-suicide-multi-head-others-message", ("victim", victim))
                : Loc.GetString("microwave-component-suicide-others-message", ("victim", victim));

            var selfMessage = headCount > 1
                ? Loc.GetString("microwave-component-suicide-multi-head-message")
                : Loc.GetString("microwave-component-suicide-message");

            _popupSystem.PopupEntity(othersMessage, victim, Filter.PvsExcept(victim), true);
            _popupSystem.PopupEntity(selfMessage, victim, victim);

            _audio.PlayPvs(ent.Comp.ClickSound, ent.Owner, AudioParams.Default.WithVolume(-2));
            ent.Comp.CurrentCookTimerTime = 10;
            Wzhzhzh(ent.Owner, ent.Comp, args.Victim);
            UpdateUserInterfaceState(ent.Owner, ent.Comp);
            args.Handled = true;
        }

        private void OnSolutionChange(Entity<MicrowaveComponent> ent, ref SolutionContainerChangedEvent args)
        {
            UpdateUserInterfaceState(ent, ent.Comp);
        }

        private void OnContentUpdate(EntityUid uid, MicrowaveComponent component, ContainerModifiedMessage args) // For some reason ContainerModifiedMessage just can't be used at all with Entity<T>. TODO: replace with Entity<T> syntax once that's possible
        {
            if (component.Storage != args.Container)
                return;

            UpdateUserInterfaceState(uid, component);
        }

        private void OnInsertAttempt(Entity<MicrowaveComponent> ent, ref ContainerIsInsertingAttemptEvent args)
        {
            if (args.Container.ID != ent.Comp.ContainerId)
                return;

            if (ent.Comp.Broken)
            {
                args.Cancel();
                return;
            }

            if (TryComp<ItemComponent>(args.EntityUid, out var item))
            {
                if (_item.GetSizePrototype(item.Size) > _item.GetSizePrototype(ent.Comp.MaxItemSize))
                {
                    args.Cancel();
                    return;
                }
            }
            else
            {
                args.Cancel();
                return;
            }

            if (ent.Comp.Storage.Count >= ent.Comp.Capacity)
                args.Cancel();
        }

        private void OnInteractUsing(Entity<MicrowaveComponent> ent, ref InteractUsingEvent args)
        {
            if (args.Handled)
                return;
            if (!(TryComp<ApcPowerReceiverComponent>(ent, out var apc) && apc.Powered))
            {
                _popupSystem.PopupEntity(Loc.GetString("microwave-component-interact-using-no-power"), ent, args.User);
                return;
            }

            if (ent.Comp.Broken)
            {
                _popupSystem.PopupEntity(Loc.GetString("microwave-component-interact-using-broken"), ent, args.User);
                return;
            }

            if (TryComp<ItemComponent>(args.Used, out var item))
            {
                // check if size of an item you're trying to put in is too big
                if (_item.GetSizePrototype(item.Size) > _item.GetSizePrototype(ent.Comp.MaxItemSize))
                {
                    _popupSystem.PopupEntity(Loc.GetString(ent.Comp.TooBigPopup, ("item", args.Used)), ent, args.User); // Frontier: "microwave-component-interact-item-too-big"<ent.Comp.TooBigPopup
                    return;
                }
            }
            else
            {
                // check if thing you're trying to put in isn't an item
                _popupSystem.PopupEntity(Loc.GetString("microwave-component-interact-using-transfer-fail"), ent, args.User);
                return;
            }

            if (ent.Comp.Storage.Count >= ent.Comp.Capacity)
            {
                _popupSystem.PopupEntity(Loc.GetString("microwave-component-interact-full"), ent, args.User);
                return;
            }

            args.Handled = true;
            _handsSystem.TryDropIntoContainer(args.User, args.Used, ent.Comp.Storage);
            UpdateUserInterfaceState(ent, ent.Comp);
        }

        private void OnBreak(Entity<MicrowaveComponent> ent, ref BreakageEventArgs args)
        {
            ent.Comp.Broken = true;
            SetAppearance(ent, MicrowaveVisualState.Broken, ent.Comp);
            StopCooking(ent);
            _container.EmptyContainer(ent.Comp.Storage);
            UpdateUserInterfaceState(ent, ent.Comp);
        }

        private void OnPowerChanged(Entity<MicrowaveComponent> ent, ref PowerChangedEvent args)
        {
            if (!args.Powered)
            {
                SetAppearance(ent, MicrowaveVisualState.Idle, ent.Comp);
                StopCooking(ent);
            }
            UpdateUserInterfaceState(ent, ent.Comp);
        }

        private void OnAnchorChanged(EntityUid uid, MicrowaveComponent component, ref AnchorStateChangedEvent args)
        {
            if (!args.Anchored)
                _container.EmptyContainer(component.Storage);
        }

        private void OnRefreshParts(Entity<MicrowaveComponent> ent, ref RefreshPartsEvent args)
        {
            var cookRating = args.PartRatings[ent.Comp.MachinePartCookTimeMultiplier];
            ent.Comp.FinalCookTimeMultiplier = ent.Comp.CookTimeMultiplier * MathF.Pow(ent.Comp.CookTimeScalingConstant, cookRating - 1); // Frontier: apply base cooktimemultiplier as a coefficient (syndie microwave)
        }

        private void OnUpgradeExamine(Entity<MicrowaveComponent> ent, ref UpgradeExamineEvent args)
        {
            args.AddPercentageUpgrade("microwave-component-upgrade-cook-time", ent.Comp.FinalCookTimeMultiplier);
        }

        private void OnSignalReceived(Entity<MicrowaveComponent> ent, ref SignalReceivedEvent args)
        {
            if (args.Port != ent.Comp.OnPort)
                return;

            if (ent.Comp.Broken || !_power.IsPowered(ent))
                return;

            Wzhzhzh(ent.Owner, ent.Comp, null);
        }

        public void UpdateUserInterfaceState(EntityUid uid, MicrowaveComponent component)
        {
            _userInterface.SetUiState(uid, component.Key, new MicrowaveUpdateUserInterfaceState(
                GetNetEntityArray(component.Storage.ContainedEntities.ToArray()),
                HasComp<ActiveMicrowaveComponent>(uid),
                component.CurrentCookTimeButtonIndex,
                component.CurrentCookTimerTime,
                component.CurrentCookTimeEnd
            ));
        }

        public void SetAppearance(EntityUid uid, MicrowaveVisualState state, MicrowaveComponent? component = null, AppearanceComponent? appearanceComponent = null)
        {
            if (!Resolve(uid, ref component, ref appearanceComponent, false))
                return;
            var display = component.Broken ? MicrowaveVisualState.Broken : state;
            _appearance.SetData(uid, PowerDeviceVisuals.VisualState, display, appearanceComponent);
        }

        public static bool HasContents(MicrowaveComponent component)
        {
            return component.Storage.ContainedEntities.Any();
        }

        /// <summary>
        /// Explodes the microwave internally, turning it into a broken state, destroying its board, and spitting out its machine parts
        /// </summary>
        /// <param name="ent"></param>
        public void Explode(Entity<MicrowaveComponent> ent)
        {
            ent.Comp.Broken = true; // Make broken so we stop processing stuff
            _explosion.TriggerExplosive(ent);
            if (TryComp<MachineComponent>(ent, out var machine))
            {
                _container.CleanContainer(machine.BoardContainer);
                _container.EmptyContainer(machine.PartContainer);
            }

            _adminLogger.Add(LogType.Action, LogImpact.Medium,
                $"{ToPrettyString(ent)} exploded from unsafe cooking!");
        }
        /// <summary>
        /// Handles the attempted cooking of unsafe objects
        /// </summary>
        /// <remarks>
        /// Returns false if the microwave didn't explode, true if it exploded.
        /// </remarks>
        private void RollMalfunction(Entity<ActiveMicrowaveComponent, MicrowaveComponent> ent)
        {
            if (ent.Comp1.MalfunctionTime == TimeSpan.Zero)
                return;

            if (ent.Comp1.MalfunctionTime > _gameTiming.CurTime)
                return;

            ent.Comp1.MalfunctionTime = _gameTiming.CurTime + TimeSpan.FromSeconds(ent.Comp2.MalfunctionInterval);
            if (_random.Prob(ent.Comp2.ExplosionChance))
            {
                Explode((ent, ent.Comp2));
                return;  // microwave is fucked, stop the cooking.
            }

            if (_random.Prob(ent.Comp2.LightningChance))
                _lightning.ShootRandomLightnings(ent, 1.0f, 2, MalfunctionSpark, triggerLightningEvents: false);
        }

        /// <summary>
        /// Starts Cooking
        /// </summary>
        /// <remarks>
        /// It does not make a "wzhzhzh" sound, it makes a "mmmmmmmm" sound!
        /// -emo
        /// </remarks>
        public void Wzhzhzh(EntityUid uid, MicrowaveComponent component, EntityUid? user)
        {
            if (!HasContents(component) || HasComp<ActiveMicrowaveComponent>(uid) || !(TryComp<ApcPowerReceiverComponent>(uid, out var apc) && apc.Powered))
                return;

            var solidsDict = new Dictionary<string, int>();
            var reagentDict = new Dictionary<string, FixedPoint2>();
            var malfunctioning = false;
            // TODO use lists of Reagent quantities instead of reagent prototype ids.
            foreach (var item in component.Storage.ContainedEntities.ToArray())
            {
                // special behavior when being microwaved ;)
                var ev = new BeingMicrowavedEvent(uid, user, component.CanHeat, component.CanIrradiate); // Frontier: add CanHeat, CanIrradiate
                RaiseLocalEvent(item, ev);

                if (ev.Handled)
                {
                    UpdateUserInterfaceState(uid, component);
                    return;
                }

                if (_tag.HasTag(item, "Metal") && component.CanIrradiate) // Frontier: add && !component.DisableMetalMalfunctions
                {
                    malfunctioning = true;
                }

                if (_tag.HasTag(item, "Plastic") && (component.CanHeat || component.CanIrradiate)) // Frontier: add && !component.DisableRuiningPlastic
                {
                    var junk = Spawn(component.BadRecipeEntityId, Transform(uid).Coordinates);
                    _container.Insert(junk, component.Storage);
                    Del(item);
                    continue;
                }

                AddComp<ActivelyMicrowavedComponent>(item);

                string? solidID = null;
                int amountToAdd = 1;

                // If a microwave recipe uses a stacked item, use the default stack prototype id instead of prototype id
                if (TryComp<StackComponent>(item, out var stackComp))
                {
                    solidID = _prototype.Index<StackPrototype>(stackComp.StackTypeId).Spawn;
                    amountToAdd = stackComp.Count;
                }
                else
                {
                    var metaData = MetaData(item); //this simply begs for cooking refactor
                    if (metaData.EntityPrototype is not null)
                        solidID = metaData.EntityPrototype.ID;
                }

                if (solidID is null)
                {
                    continue;
                }


                if (solidsDict.ContainsKey(solidID))
                {
                    solidsDict[solidID] += amountToAdd;
                }
                else
                {
                    solidsDict.Add(solidID, amountToAdd);
                }

                if (!TryComp<SolutionContainerManagerComponent>(item, out var solMan))
                    continue;

                foreach (var (_, soln) in _solutionContainer.EnumerateSolutions((item, solMan)))
                {
                    var solution = soln.Comp.Solution;
                    foreach (var (reagent, quantity) in solution.Contents)
                    {
                        if (reagentDict.ContainsKey(reagent.Prototype))
                            reagentDict[reagent.Prototype] += quantity;
                        else
                            reagentDict.Add(reagent.Prototype, quantity);
                    }
                }
            }

            // Check recipes
            var getRecipesEv = new GetSecretRecipesEvent();
            RaiseLocalEvent(uid, ref getRecipesEv);

            List<FoodRecipePrototype> recipes = getRecipesEv.Recipes;
            recipes.AddRange(_recipeManager.Recipes);
            var portionedRecipe = recipes.Select(r =>
                CanSatisfyRecipe(component, r, solidsDict, reagentDict)).FirstOrDefault(r => r.Item2 > 0);

            _audio.PlayPvs(component.StartCookingSound, uid);
            var activeComp = AddComp<ActiveMicrowaveComponent>(uid); //microwave is now cooking
            activeComp.CookTimeRemaining = component.CurrentCookTimerTime * component.FinalCookTimeMultiplier; // Frontier: CookTimeMultiplier<FinalCookTimeMultiplier
            activeComp.TotalTime = component.CurrentCookTimerTime; //this doesn't scale so that we can have the "actual" time
            activeComp.PortionedRecipe = portionedRecipe;
            //Scale tiems with cook times
            component.CurrentCookTimeEnd = _gameTiming.CurTime + TimeSpan.FromSeconds(component.CurrentCookTimerTime * component.FinalCookTimeMultiplier); // Frontier: CookTimeMultiplier<FinalCookTimeMultiplier
            if (malfunctioning)
                activeComp.MalfunctionTime = _gameTiming.CurTime + TimeSpan.FromSeconds(component.MalfunctionInterval);
            UpdateUserInterfaceState(uid, component);
        }

        private void StopCooking(Entity<MicrowaveComponent> ent)
        {
            RemCompDeferred<ActiveMicrowaveComponent>(ent);
            foreach (var solid in ent.Comp.Storage.ContainedEntities)
            {
                RemCompDeferred<ActivelyMicrowavedComponent>(solid);
            }
        }

        public static (FoodRecipePrototype, int) CanSatisfyRecipe(MicrowaveComponent component, FoodRecipePrototype recipe, Dictionary<string, int> solids, Dictionary<string, FixedPoint2> reagents)
        {
            var portions = 0;

            if (component.CurrentCookTimerTime % recipe.CookTime != 0)
            {
                //can't be a multiple of this recipe
                return (recipe, 0);
            }

            // Frontier: microwave recipe machine types
            if ((recipe.RecipeType & component.ValidRecipeTypes) == 0)
            {
                return (recipe, 0);
            }
            // End Frontier

            foreach (var solid in recipe.IngredientsSolids)
            {
                if (!solids.ContainsKey(solid.Key))
                    return (recipe, 0);

                if (solids[solid.Key] < solid.Value)
                    return (recipe, 0);

                portions = portions == 0
                    ? solids[solid.Key] / solid.Value.Int()
                    : Math.Min(portions, solids[solid.Key] / solid.Value.Int());
            }

            foreach (var reagent in recipe.IngredientsReagents)
            {
                // TODO Turn recipe.IngredientsReagents into a ReagentQuantity[]
                if (!reagents.ContainsKey(reagent.Key))
                    return (recipe, 0);

                if (reagents[reagent.Key] < reagent.Value)
                    return (recipe, 0);

                portions = portions == 0
                    ? reagents[reagent.Key].Int() / reagent.Value.Int()
                    : Math.Min(portions, reagents[reagent.Key].Int() / reagent.Value.Int());
            }

            //cook only as many of those portions as time allows
            return (recipe, (int) Math.Min(portions, component.CurrentCookTimerTime / recipe.CookTime));
        }

        public override void Update(float frameTime)
        {
            base.Update(frameTime);

            var query = EntityQueryEnumerator<ActiveMicrowaveComponent, MicrowaveComponent>();
            while (query.MoveNext(out var uid, out var active, out var microwave))
            {

                active.CookTimeRemaining -= frameTime;

                RollMalfunction((uid, active, microwave));

                //check if there's still cook time left
                if (active.CookTimeRemaining > 0)
                {
                    AddTemperature(microwave, frameTime);
                    continue;
                }

                //this means the microwave has finished cooking.
                AddTemperature(microwave, Math.Max(frameTime + active.CookTimeRemaining, 0)); //Though there's still a little bit more heat to pump out

                if (active.PortionedRecipe.Item1 != null)
                {
                    var coords = Transform(uid).Coordinates;
                    for (var i = 0; i < active.PortionedRecipe.Item2; i++)
                    {
                        SubtractContents(microwave, active.PortionedRecipe.Item1);
                        // Frontier: ResultCount - support multiple results per recipe
                        for (var r = 0; r < active.PortionedRecipe.Item1.ResultCount; r++)
                        {
                            Spawn(active.PortionedRecipe.Item1.Result, coords);
                        }
                        // End Frontier
                    }
                }

                _container.EmptyContainer(microwave.Storage);
                microwave.CurrentCookTimeEnd = TimeSpan.Zero;
                UpdateUserInterfaceState(uid, microwave);
                _audio.PlayPvs(microwave.FoodDoneSound, uid);
                StopCooking((uid, microwave));
            }
        }

        /// <summary>
        /// This event tries to get secret recipes that the microwave might be capable of.
        /// Currently, we only check the microwave itself, but in the future, the user might be able to learn recipes.
        /// </summary>
        private void OnGetSecretRecipes(Entity<FoodRecipeProviderComponent> ent, ref GetSecretRecipesEvent args)
        {
            foreach (ProtoId<FoodRecipePrototype> recipeId in ent.Comp.ProvidedRecipes)
            {
                if (_prototype.TryIndex(recipeId, out var recipeProto))
                {
                    args.Recipes.Add(recipeProto);
                }
            }
        }

        #region ui
        private void OnEjectMessage(Entity<MicrowaveComponent> ent, ref MicrowaveEjectMessage args)
        {
            if (!HasContents(ent.Comp) || HasComp<ActiveMicrowaveComponent>(ent))
                return;

            _container.EmptyContainer(ent.Comp.Storage);
            _audio.PlayPvs(ent.Comp.ClickSound, ent, AudioParams.Default.WithVolume(-2));
            UpdateUserInterfaceState(ent, ent.Comp);
        }

        private void OnEjectIndex(Entity<MicrowaveComponent> ent, ref MicrowaveEjectSolidIndexedMessage args)
        {
            if (!HasContents(ent.Comp) || HasComp<ActiveMicrowaveComponent>(ent))
                return;

            _container.Remove(EntityManager.GetEntity(args.EntityID), ent.Comp.Storage);
            UpdateUserInterfaceState(ent, ent.Comp);
        }

        private void OnSelectTime(Entity<MicrowaveComponent> ent, ref MicrowaveSelectCookTimeMessage args)
        {
            if (!HasContents(ent.Comp) || HasComp<ActiveMicrowaveComponent>(ent) || !(TryComp<ApcPowerReceiverComponent>(ent, out var apc) && apc.Powered))
                return;

            // some validation to prevent trollage
            if (args.NewCookTime % 5 != 0 || args.NewCookTime > ent.Comp.MaxCookTime)
                return;

            ent.Comp.CurrentCookTimeButtonIndex = args.ButtonIndex;
            ent.Comp.CurrentCookTimerTime = args.NewCookTime;
            ent.Comp.CurrentCookTimeEnd = TimeSpan.Zero;
            _audio.PlayPvs(ent.Comp.ClickSound, ent, AudioParams.Default.WithVolume(-2));
            UpdateUserInterfaceState(ent, ent.Comp);
        }
        #endregion
    }
}<|MERGE_RESOLUTION|>--- conflicted
+++ resolved
@@ -41,10 +41,7 @@
 using Content.Shared.Chat;
 using Content.Shared.Damage;
 using Robust.Shared.Utility;
-<<<<<<< HEAD
-=======
 using Content.Shared._NF.Kitchen.Components; // Frontier
->>>>>>> d01816f0
 
 namespace Content.Server.Kitchen.EntitySystems
 {
@@ -106,20 +103,13 @@
             SubscribeLocalEvent<ActiveMicrowaveComponent, EntRemovedFromContainerMessage>(OnActiveMicrowaveRemove);
 
             SubscribeLocalEvent<ActivelyMicrowavedComponent, OnConstructionTemperatureEvent>(OnConstructionTemp);
-<<<<<<< HEAD
+
             SubscribeLocalEvent<FoodRecipeProviderComponent, GetSecretRecipesEvent>(OnGetSecretRecipes);
-            
+
             SubscribeLocalEvent<MicrowaveComponent, RefreshPartsEvent>(OnRefreshParts); // Frontier
             SubscribeLocalEvent<MicrowaveComponent, UpgradeExamineEvent>(OnUpgradeExamine); // Frontier
-=======
-
-            SubscribeLocalEvent<FoodRecipeProviderComponent, GetSecretRecipesEvent>(OnGetSecretRecipes);
-
-            SubscribeLocalEvent<MicrowaveComponent, RefreshPartsEvent>(OnRefreshParts); // Frontier
-            SubscribeLocalEvent<MicrowaveComponent, UpgradeExamineEvent>(OnUpgradeExamine); // Frontier
 
             SubscribeLocalEvent<MicrowaveComponent, AssemblerStartCookMessage>(TryStartAssembly); // Frontier
->>>>>>> d01816f0
         }
 
         private void OnCookStart(Entity<ActiveMicrowaveComponent> ent, ref ComponentStartup args)
@@ -301,14 +291,11 @@
             if (!TryComp<DamageableComponent>(args.Victim, out var damageableComponent))
                 return;
 
-<<<<<<< HEAD
-=======
             // Frontier: suicide requires heat or irradiation
             if (!ent.Comp.CanHeat && !ent.Comp.CanIrradiate)
                 return;
             // Frontier
 
->>>>>>> d01816f0
             // The application of lethal damage is what kills you...
             _suicide.ApplyLethalDamage((args.Victim, damageableComponent), "Heat");
 
