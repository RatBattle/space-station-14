--- conflicted
+++ resolved
@@ -68,15 +68,6 @@
 
         if (TryComp<AmeFuelContainerComponent>(controller.JarSlot.ContainedEntity, out var fuelJar))
         {
-<<<<<<< HEAD
-            var availableInject = Math.Min(controller.InjectionAmount, fuelJar.FuelAmount);
-            var powerOutput = group.InjectFuel(availableInject, out var overloading);
-            if (TryComp<PowerSupplierComponent>(uid, out var powerOutlet))
-                powerOutlet.MaxSupply = powerOutput;
-            fuelJar.FuelAmount -= availableInject;
-            _audioSystem.PlayPvs(controller.InjectSound, uid, AudioParams.Default.WithVolume(overloading ? 5f : -5f));
-            UpdateUi(uid, controller);
-=======
             // if the jar is empty shut down the AME
             if (fuelJar.FuelAmount <= 0)
             {
@@ -91,10 +82,9 @@
                 fuelJar.FuelAmount -= availableInject;
                 // only play audio if we actually had an injection
                 if (availableInject > 0)
-                    _audioSystem.PlayPvs(controller.InjectSound, uid, AudioParams.Default.WithVolume(overloading ? 10f : 0f));
+                    _audioSystem.PlayPvs(controller.InjectSound, uid, AudioParams.Default.WithVolume(overloading ? 5f : -5f));
                 UpdateUi(uid, controller);
             }
->>>>>>> 535b013f
         }
 
         controller.Stability = group.GetTotalStability();
