--- conflicted
+++ resolved
@@ -17,7 +17,8 @@
 using Robust.Shared.Random;
 using Robust.Shared.Replays;
 using Robust.Shared.Utility;
-using Content.Shared.IdentityManagement; // Frontier
+using Content.Shared.IdentityManagement;
+using Content.Server.VoiceMask; // Frontier
 
 namespace Content.Server.Radio.EntitySystems;
 
@@ -93,41 +94,18 @@
         if (!_messages.Add(message))
             return;
 
-<<<<<<< HEAD
-        var name = MetaData(messageSource).EntityName; // Frontier - code block to allow multi masks.
-        var mode = "Unknown";
-
-        if (TryComp(messageSource, out VoiceMaskComponent? mask) && mask.Enabled)
-        {
-            switch (mask.Mode)
-            {
-                case Mode.Real:
-                    mode = Identity.Name(messageSource, EntityManager);
-                    break;
-                case Mode.Fake:
-                    mode = mask.VoiceName;
-                    break;
-                case Mode.Unknown:
-                    break;
-                default:
-                    throw new ArgumentOutOfRangeException($"No implemented mask radio behavior for {mask.Mode}!");
-            }
-            name = mode;
-        } // Frontier - code block to allow multi masks.
+        var evt = new TransformSpeakerNameEvent(messageSource, MetaData(messageSource).EntityName);
+        RaiseLocalEvent(messageSource, evt);
 
         // Frontier: add name transform event
-        var transformEv = new RadioTransformMessageEvent(channel, radioSource, name, message, messageSource);
+        // FRONTIER MERGE: use TransformSpeakerNameEvent above on the intercom, make sure it happens after the voice mask component
+        var transformEv = new RadioTransformMessageEvent(channel, radioSource, evt.VoiceName, message, messageSource);
         RaiseLocalEvent(radioSource, ref transformEv);
-        name = transformEv.Name;
         message = transformEv.Message;
         messageSource = transformEv.MessageSource;
         // End Frontier
-=======
-        var evt = new TransformSpeakerNameEvent(messageSource, MetaData(messageSource).EntityName);
-        RaiseLocalEvent(messageSource, evt);
->>>>>>> d4da9923
-
-        var name = evt.VoiceName;
+
+        var name = transformEv.Name; // Frontier: evt.VoiceName<transformEv.Name
         name = FormattedMessage.EscapeText(name);
 
         SpeechVerbPrototype speech;
