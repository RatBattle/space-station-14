--- conflicted
+++ resolved
@@ -212,11 +212,7 @@
         if (TryComp<UnrevivableComponent>(target, out var unrevivableComp) && unrevivableComp.Analyzable)
             unrevivable = true;
 
-<<<<<<< HEAD
-        if (HasComp<UncloneableComponent>(target)) // Frontier
-=======
         if (TryComp<UncloneableComponent>(target, out var uncloneableComp) && uncloneableComp.Analyzable) // Frontier
->>>>>>> 3b71b0f8
             uncloneable = true; // Frontier
 
         _uiSystem.ServerSendUiMessage(healthAnalyzer, HealthAnalyzerUiKey.Key, new HealthAnalyzerScannedUserMessage(
