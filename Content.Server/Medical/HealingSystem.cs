using Content.Server.Administration.Logs;
using Content.Server.Body.Components;
using Content.Server.Body.Systems;
using Content.Server.Medical.Components;
using Content.Server.Popups;
using Content.Server.Stack;
using Content.Shared.Chemistry.EntitySystems;
using Content.Shared.Audio;
using Content.Shared.Damage;
using Content.Shared.Database;
using Content.Shared.DoAfter;
using Content.Shared.FixedPoint;
using Content.Shared.IdentityManagement;
using Content.Shared.Interaction;
using Content.Shared.Interaction.Events;
using Content.Shared.Medical;
using Content.Shared.Mobs;
using Content.Shared.Mobs.Components;
using Content.Shared.Mobs.Systems;
using Content.Shared.Popups;
using Content.Shared.Stacks;
using Robust.Shared.Audio.Systems;
using Robust.Shared.Random;

namespace Content.Server.Medical;

public sealed class HealingSystem : EntitySystem
{
    [Dependency] private readonly SharedAudioSystem _audio = default!;
    [Dependency] private readonly IAdminLogManager _adminLogger = default!;
    [Dependency] private readonly DamageableSystem _damageable = default!;
    [Dependency] private readonly BloodstreamSystem _bloodstreamSystem = default!;
    [Dependency] private readonly SharedDoAfterSystem _doAfter = default!;
    [Dependency] private readonly IRobustRandom _random = default!;
    [Dependency] private readonly StackSystem _stacks = default!;
    [Dependency] private readonly SharedInteractionSystem _interactionSystem = default!;
    [Dependency] private readonly MobThresholdSystem _mobThresholdSystem = default!;
    [Dependency] private readonly PopupSystem _popupSystem = default!;
    [Dependency] private readonly SharedSolutionContainerSystem _solutionContainerSystem = default!;

    public override void Initialize()
    {
        base.Initialize();
        SubscribeLocalEvent<HealingComponent, UseInHandEvent>(OnHealingUse);
        SubscribeLocalEvent<HealingComponent, AfterInteractEvent>(OnHealingAfterInteract);
        SubscribeLocalEvent<DamageableComponent, HealingDoAfterEvent>(OnDoAfter);
    }

    private void OnDoAfter(Entity<DamageableComponent> entity, ref HealingDoAfterEvent args)
    {
        var dontRepeat = false;

        if (!TryComp(args.Used, out HealingComponent? healing))
            return;

        if (args.Handled || args.Cancelled)
            return;

        if (healing.DamageContainers is not null &&
            entity.Comp.DamageContainerID is not null &&
            !healing.DamageContainers.Contains(entity.Comp.DamageContainerID))
        {
            return;
        }

        // Heal some bloodloss damage.
        if (healing.BloodlossModifier != 0)
        {
            if (!TryComp<BloodstreamComponent>(entity, out var bloodstream))
                return;
            var isBleeding = bloodstream.BleedAmount > 0;
            _bloodstreamSystem.TryModifyBleedAmount(entity.Owner, healing.BloodlossModifier);
            if (isBleeding != bloodstream.BleedAmount > 0)
            {
                var popup = (args.User == entity.Owner)
                    ? Loc.GetString("medical-item-stop-bleeding-self")
                    : Loc.GetString("medical-item-stop-bleeding", ("target", Identity.Entity(entity.Owner, EntityManager)));
                _popupSystem.PopupEntity(popup, entity, args.User);
            }
        }

        // Restores missing blood
        if (healing.ModifyBloodLevel != 0)
            _bloodstreamSystem.TryModifyBloodLevel(entity.Owner, healing.ModifyBloodLevel);

        var healed = _damageable.TryChangeDamage(entity.Owner, healing.Damage, true, origin: args.Args.User);

        if (healed == null && healing.BloodlossModifier != 0)
            return;

        var total = healed?.GetTotal() ?? FixedPoint2.Zero;

        // Re-verify that we can heal the damage.

        if (TryComp<StackComponent>(args.Used.Value, out var stackComp))
        {
            _stacks.Use(args.Used.Value, 1, stackComp);

            if (_stacks.GetCount(args.Used.Value, stackComp) <= 0)
                dontRepeat = true;
        }
        else
        {
            QueueDel(args.Used.Value);
        }

        if (entity.Owner != args.User)
        {
            _adminLogger.Add(LogType.Healed,
                $"{EntityManager.ToPrettyString(args.User):user} healed {EntityManager.ToPrettyString(entity.Owner):target} for {total:damage} damage");
        }
        else
        {
            _adminLogger.Add(LogType.Healed,
                $"{EntityManager.ToPrettyString(args.User):user} healed themselves for {total:damage} damage");
        }

        _audio.PlayPvs(healing.HealingEndSound, entity.Owner, AudioHelpers.WithVariation(0.125f, _random).WithVolume(1f));

        // Logic to determine the whether or not to repeat the healing action
<<<<<<< HEAD
        args.Repeat = (HasDamage(entity.Owner, entity.Comp, healing) && !dontRepeat); // Frontier: add entity.Owner
=======
        args.Repeat = (HasDamage(entity, healing) && !dontRepeat);
>>>>>>> 7f8f1bfb
        if (!args.Repeat && !dontRepeat)
            _popupSystem.PopupEntity(Loc.GetString("medical-item-finished-using", ("item", args.Used)), entity.Owner, args.User);
        args.Handled = true;
    }

<<<<<<< HEAD
    private bool HasDamage(EntityUid target, DamageableComponent component, HealingComponent healing)
=======
    private bool HasDamage(Entity<DamageableComponent> ent, HealingComponent healing)
>>>>>>> 7f8f1bfb
    {
        var damageableDict = ent.Comp.Damage.DamageDict;
        var healingDict = healing.Damage.DamageDict;
        foreach (var type in healingDict)
        {
            if (damageableDict[type.Key].Value > 0)
            {
                return true;
            }
        }

<<<<<<< HEAD
        // Frontier: check if this healing item can restore the target's blood or staunch their bleeding
        var hasBloodstream = TryComp<BloodstreamComponent>(target, out var bloodstream);

        if (healing.ModifyBloodLevel > 0
            && hasBloodstream
            && _solutionContainerSystem.ResolveSolution(target, bloodstream!.BloodSolutionName, ref bloodstream.BloodSolution, out var bloodSolution)
            && bloodSolution.Volume < bloodSolution.MaxVolume)
        {
            return true;
        }

        if (healing.BloodlossModifier < 0
            && hasBloodstream
            && bloodstream!.BleedAmount > 0)
        {
            return true;
        }
        // End Frontier
=======
        if (TryComp<BloodstreamComponent>(ent, out var bloodstream))
        {
            // Is ent missing blood that we can restore?
            if (healing.ModifyBloodLevel > 0
                && _solutionContainerSystem.ResolveSolution(ent.Owner, bloodstream.BloodSolutionName, ref bloodstream.BloodSolution, out var bloodSolution)
                && bloodSolution.Volume < bloodSolution.MaxVolume)
            {
                return true;
            }

            // Is ent bleeding and can we stop it?
            if (healing.BloodlossModifier < 0 && bloodstream.BleedAmount > 0)
            {
                return true;
            }
        }
>>>>>>> 7f8f1bfb

        return false;
    }

    private void OnHealingUse(Entity<HealingComponent> entity, ref UseInHandEvent args)
    {
        if (args.Handled)
            return;

        if (TryHeal(entity, args.User, args.User, entity.Comp))
            args.Handled = true;
    }

    private void OnHealingAfterInteract(Entity<HealingComponent> entity, ref AfterInteractEvent args)
    {
        if (args.Handled || !args.CanReach || args.Target == null)
            return;

        if (TryHeal(entity, args.User, args.Target.Value, entity.Comp))
            args.Handled = true;
    }

    private bool TryHeal(EntityUid uid, EntityUid user, EntityUid target, HealingComponent component)
    {
        if (!TryComp<DamageableComponent>(target, out var targetDamage))
            return false;

        if (component.DamageContainers is not null &&
            targetDamage.DamageContainerID is not null &&
            !component.DamageContainers.Contains(targetDamage.DamageContainerID))
        {
            return false;
        }

        if (user != target && !_interactionSystem.InRangeUnobstructed(user, target, popup: true))
            return false;

        if (TryComp<StackComponent>(uid, out var stack) && stack.Count < 1)
            return false;

<<<<<<< HEAD
        // Frontier: extra conditions moved into HasDamage
        // var anythingToDo =
        // HasDamage(targetDamage, component) ||
        // component.ModifyBloodLevel > 0 // Special case if healing item can restore lost blood...
        //     && TryComp<BloodstreamComponent>(target, out var bloodstream)
        //     && _solutionContainerSystem.ResolveSolution(target, bloodstream.BloodSolutionName, ref bloodstream.BloodSolution, out var bloodSolution)
        //     && bloodSolution.Volume < bloodSolution.MaxVolume; // ...and there is lost blood to restore.
        // End Frontier

        if (!HasDamage(target, targetDamage, component)) // Frontier: anythingToDo<!HasDamage
=======
        if (!HasDamage((target, targetDamage), component))
>>>>>>> 7f8f1bfb
        {
            _popupSystem.PopupEntity(Loc.GetString("medical-item-cant-use", ("item", uid)), uid, user);
            return false;
        }

        _audio.PlayPvs(component.HealingBeginSound, uid,
                AudioHelpers.WithVariation(0.125f, _random).WithVolume(1f));

        var isNotSelf = user != target;

        if (isNotSelf)
        {
            var msg = Loc.GetString("medical-item-popup-target", ("user", Identity.Entity(user, EntityManager)), ("item", uid));
            _popupSystem.PopupEntity(msg, target, target, PopupType.Medium);
        }

        var delay = isNotSelf
            ? component.Delay
            : component.Delay * GetScaledHealingPenalty(user, component);

        var doAfterEventArgs =
            new DoAfterArgs(EntityManager, user, delay, new HealingDoAfterEvent(), target, target: target, used: uid)
            {
                // Didn't break on damage as they may be trying to prevent it and
                // not being able to heal your own ticking damage would be frustrating.
                NeedHand = true,
                BreakOnMove = true,
                BreakOnWeightlessMove = false,
            };

        _doAfter.TryStartDoAfter(doAfterEventArgs);
        return true;
    }

    /// <summary>
    /// Scales the self-heal penalty based on the amount of damage taken
    /// </summary>
    /// <param name="uid"></param>
    /// <param name="component"></param>
    /// <returns></returns>
    public float GetScaledHealingPenalty(EntityUid uid, HealingComponent component)
    {
        var output = component.Delay;
        if (!TryComp<MobThresholdsComponent>(uid, out var mobThreshold) ||
            !TryComp<DamageableComponent>(uid, out var damageable))
            return output;
        if (!_mobThresholdSystem.TryGetThresholdForState(uid, MobState.Critical, out var amount, mobThreshold))
            return 1;

        var percentDamage = (float) (damageable.TotalDamage / amount);
        //basically make it scale from 1 to the multiplier.
        var modifier = percentDamage * (component.SelfHealPenaltyMultiplier - 1) + 1;
        return Math.Max(modifier, 1);
    }
}<|MERGE_RESOLUTION|>--- conflicted
+++ resolved
@@ -118,21 +118,13 @@
         _audio.PlayPvs(healing.HealingEndSound, entity.Owner, AudioHelpers.WithVariation(0.125f, _random).WithVolume(1f));
 
         // Logic to determine the whether or not to repeat the healing action
-<<<<<<< HEAD
-        args.Repeat = (HasDamage(entity.Owner, entity.Comp, healing) && !dontRepeat); // Frontier: add entity.Owner
-=======
         args.Repeat = (HasDamage(entity, healing) && !dontRepeat);
->>>>>>> 7f8f1bfb
         if (!args.Repeat && !dontRepeat)
             _popupSystem.PopupEntity(Loc.GetString("medical-item-finished-using", ("item", args.Used)), entity.Owner, args.User);
         args.Handled = true;
     }
 
-<<<<<<< HEAD
-    private bool HasDamage(EntityUid target, DamageableComponent component, HealingComponent healing)
-=======
     private bool HasDamage(Entity<DamageableComponent> ent, HealingComponent healing)
->>>>>>> 7f8f1bfb
     {
         var damageableDict = ent.Comp.Damage.DamageDict;
         var healingDict = healing.Damage.DamageDict;
@@ -144,26 +136,6 @@
             }
         }
 
-<<<<<<< HEAD
-        // Frontier: check if this healing item can restore the target's blood or staunch their bleeding
-        var hasBloodstream = TryComp<BloodstreamComponent>(target, out var bloodstream);
-
-        if (healing.ModifyBloodLevel > 0
-            && hasBloodstream
-            && _solutionContainerSystem.ResolveSolution(target, bloodstream!.BloodSolutionName, ref bloodstream.BloodSolution, out var bloodSolution)
-            && bloodSolution.Volume < bloodSolution.MaxVolume)
-        {
-            return true;
-        }
-
-        if (healing.BloodlossModifier < 0
-            && hasBloodstream
-            && bloodstream!.BleedAmount > 0)
-        {
-            return true;
-        }
-        // End Frontier
-=======
         if (TryComp<BloodstreamComponent>(ent, out var bloodstream))
         {
             // Is ent missing blood that we can restore?
@@ -180,7 +152,6 @@
                 return true;
             }
         }
->>>>>>> 7f8f1bfb
 
         return false;
     }
@@ -221,20 +192,7 @@
         if (TryComp<StackComponent>(uid, out var stack) && stack.Count < 1)
             return false;
 
-<<<<<<< HEAD
-        // Frontier: extra conditions moved into HasDamage
-        // var anythingToDo =
-        // HasDamage(targetDamage, component) ||
-        // component.ModifyBloodLevel > 0 // Special case if healing item can restore lost blood...
-        //     && TryComp<BloodstreamComponent>(target, out var bloodstream)
-        //     && _solutionContainerSystem.ResolveSolution(target, bloodstream.BloodSolutionName, ref bloodstream.BloodSolution, out var bloodSolution)
-        //     && bloodSolution.Volume < bloodSolution.MaxVolume; // ...and there is lost blood to restore.
-        // End Frontier
-
-        if (!HasDamage(target, targetDamage, component)) // Frontier: anythingToDo<!HasDamage
-=======
         if (!HasDamage((target, targetDamage), component))
->>>>>>> 7f8f1bfb
         {
             _popupSystem.PopupEntity(Loc.GetString("medical-item-cant-use", ("item", uid)), uid, user);
             return false;
