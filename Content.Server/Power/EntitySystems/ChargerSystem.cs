using Content.Server.Power.Components;
using Content.Server.Emp;
using Content.Server.PowerCell;
using Content.Shared.Examine;
using Content.Shared.Power;
using Content.Shared.PowerCell.Components;
using Content.Shared.Emp;
using JetBrains.Annotations;
using Robust.Shared.Containers;
using System.Diagnostics.CodeAnalysis;
using Content.Shared.Storage.Components;
using Robust.Server.Containers;
using Content.Shared.Whitelist;

namespace Content.Server.Power.EntitySystems;

[UsedImplicitly]
internal sealed class ChargerSystem : EntitySystem
{
    [Dependency] private readonly ContainerSystem _container = default!;
    [Dependency] private readonly PowerCellSystem _powerCell = default!;
    [Dependency] private readonly BatterySystem _battery = default!;
    [Dependency] private readonly SharedAppearanceSystem _appearance = default!;
    [Dependency] private readonly EntityWhitelistSystem _whitelistSystem = default!;

    public override void Initialize()
    {
        SubscribeLocalEvent<ChargerComponent, ComponentStartup>(OnStartup);
        SubscribeLocalEvent<ChargerComponent, PowerChangedEvent>(OnPowerChanged);
        SubscribeLocalEvent<ChargerComponent, EntInsertedIntoContainerMessage>(OnInserted);
        SubscribeLocalEvent<ChargerComponent, EntRemovedFromContainerMessage>(OnRemoved);
        SubscribeLocalEvent<ChargerComponent, ContainerIsInsertingAttemptEvent>(OnInsertAttempt);
        SubscribeLocalEvent<ChargerComponent, InsertIntoEntityStorageAttemptEvent>(OnEntityStorageInsertAttempt);
        SubscribeLocalEvent<ChargerComponent, ExaminedEvent>(OnChargerExamine);

        SubscribeLocalEvent<ChargerComponent, ChargerUpdateStatusEvent>(OnUpdateStatus); // Frontier: Upstream - #28984

        SubscribeLocalEvent<ChargerComponent, EmpPulseEvent>(OnEmpPulse);
        SubscribeLocalEvent<ChargerComponent, EmpDisabledRemoved>(OnEmpDisabledRemoved); // Frontier: Upstream - #28984
    }

    private void OnStartup(EntityUid uid, ChargerComponent component, ComponentStartup args)
    {
        UpdateStatus(uid, component);
    }

    private void OnChargerExamine(EntityUid uid, ChargerComponent component, ExaminedEvent args)
    {
        using (args.PushGroup(nameof(ChargerComponent)))
        {
            // rate at which the charger charges
            args.PushMarkup(Loc.GetString("charger-examine", ("color", "yellow"), ("chargeRate", (int) component.ChargeRate)));

            // try to get contents of the charger
            if (!_container.TryGetContainer(uid, component.SlotId, out var container))
                return;

            if (HasComp<PowerCellSlotComponent>(uid))
                return;

            // if charger is empty and not a power cell type charger, add empty message
            // power cells have their own empty message by default, for things like flash lights
            if (container.ContainedEntities.Count == 0)
            {
                args.PushMarkup(Loc.GetString("charger-empty"));
            }
            else
            {
                // add how much each item is charged it
                foreach (var contained in container.ContainedEntities)
                {
                    if (!TryComp<BatteryComponent>(contained, out var battery))
                        continue;

                    var chargePercentage = (battery.CurrentCharge / battery.MaxCharge) * 100;
                    args.PushMarkup(Loc.GetString("charger-content", ("chargePercentage", (int) chargePercentage)));
                }
            }
        }
    }

    private void StartChargingBattery(EntityUid uid, ChargerComponent component, EntityUid target) // Frontier: Upstream - #28984
    {
        bool charge = true;

        if (HasComp<EmpDisabledComponent>(uid))
            charge = false;
        else
        if (!TryComp<BatteryComponent>(target, out var battery))
            charge = false;
        else
        if (Math.Abs(battery.MaxCharge - battery.CurrentCharge) < 0.01)
            charge = false;

        // wrap functionality in an if statement instead of returning...
        if (charge)
        {
            var charging = EnsureComp<ChargingComponent>(target);
            charging.ChargerUid = uid;
            charging.ChargerComponent = component;
        }

        // ...so the status always updates (for insertin a power cell)
        UpdateStatus(uid, component);
    }

    private void StopChargingBattery(EntityUid uid, ChargerComponent component, EntityUid target) // Frontier: Upstream - #28984
    {
        RemComp<ChargingComponent>(target);
        UpdateStatus(uid, component);
    }

    public override void Update(float frameTime)
    {
        var query = EntityQueryEnumerator<ChargingComponent>(); // Frontier: Upstream - #28984
        while (query.MoveNext(out var uid, out var charging)) // Frontier: Upstream - #28984
        {
<<<<<<< HEAD
            if (!HasComp<ChargerComponent>(charging.ChargerUid)) // Frontier: Upstream - #28984
                continue;

            if (charging.ChargerComponent.Status == CellChargerStatus.Off || charging.ChargerComponent.Status == CellChargerStatus.Empty) // Frontier: Upstream - #28984
                continue;

            // Frontier: Upstream - #28984 Start
            //foreach (var contained in container.ContainedEntities)
            //{
            //    TransferPower(uid, contained, charger, frameTime);
            //}

            if (HasComp<EmpDisabledComponent>(charging.ChargerUid))
                continue;

            if (!TryComp<BatteryComponent>(uid, out var battery))
                continue;

            if (Math.Abs(battery.MaxCharge - battery.CurrentCharge) < 0.01)
                StopChargingBattery(charging.ChargerUid, charging.ChargerComponent, uid);
            TransferPower(charging.ChargerUid, uid, charging.ChargerComponent, frameTime);
=======
            if (!TryComp<ChargerComponent>(charging.ChargerUid, out var charger)) // Frontier: Upstream - #28984
                continue;

            if (charging.ChargerComponent.Status == CellChargerStatus.Off || charging.ChargerComponent.Status == CellChargerStatus.Empty) // Frontier: Upstream - #28984
                continue;

            // Frontier: Upstream - #28984 Start
            //foreach (var contained in container.ContainedEntities)
            //{
            //    TransferPower(uid, contained, charger, frameTime);
            //}

            if (HasComp<EmpDisabledComponent>(charging.ChargerUid))
                continue;

            if (!TryComp<BatteryComponent>(uid, out var battery))
                continue;

            if (Math.Abs(battery.MaxCharge - battery.CurrentCharge) < 0.01)
                StopChargingBattery(charging.ChargerUid, charging.ChargerComponent, uid);

            // Frontier: we already have the battery separated (it is what charges)
            //           so we will charge the battery ourselves, instead of finding it
            //           again through TransferPower
            _battery.TrySetCharge(uid, battery.CurrentCharge + charger.ChargeRate * frameTime, battery); // Frontier: Upstream - #28984
            // Just so the sprite won't be set to 99.99999% visibility
            if (battery.MaxCharge - battery.CurrentCharge < 0.01)
            {
                _battery.TrySetCharge(uid, battery.MaxCharge, battery); // Frontier: Upstream - #28984
            }

            UpdateStatus(uid, charger);

            //TransferPower(charging.ChargerUid, uid, charging.ChargerComponent, frameTime);
>>>>>>> d01816f0
            // Frontier: Upstream - #28984 End
        }
    }

    private void OnPowerChanged(EntityUid uid, ChargerComponent component, ref PowerChangedEvent args)
    {
        UpdateStatus(uid, component);
    }

    private void OnInserted(EntityUid uid, ChargerComponent component, EntInsertedIntoContainerMessage args)
    {
        if (!component.Initialized)
            return;

        if (args.Container.ID != component.SlotId)
            return;

<<<<<<< HEAD
        StartChargingBattery(uid, component, args.Entity); // Frontier: Upstream - #28984
=======
        if (!SearchForBattery(args.Entity, out var batteryEntity, out _)) // Frontier: fixing #28984
            return; // Frontier

        StartChargingBattery(uid, component, batteryEntity.Value); // Frontier: Upstream - #28984
>>>>>>> d01816f0
    }

    private void OnRemoved(EntityUid uid, ChargerComponent component, EntRemovedFromContainerMessage args)
    {
        if (args.Container.ID != component.SlotId)
            return;

<<<<<<< HEAD
        StopChargingBattery(uid, component, args.Entity); // Frontier: Upstream - #28984
=======
        if (!SearchForBattery(args.Entity, out var batteryEntity, out _)) // Frontier: fixing #28984
            return; // Frontier

        StopChargingBattery(uid, component, batteryEntity.Value); // Frontier: Upstream - #28984
>>>>>>> d01816f0
    }

    /// <summary>
    ///     Verify that the entity being inserted is actually rechargeable.
    /// </summary>
    private void OnInsertAttempt(EntityUid uid, ChargerComponent component, ContainerIsInsertingAttemptEvent args)
    {
        if (!component.Initialized)
            return;

        if (args.Container.ID != component.SlotId)
            return;

        if (!TryComp<PowerCellSlotComponent>(args.EntityUid, out var cellSlot))
            return;

        if (!cellSlot.FitsInCharger)
            args.Cancel();
    }

    private void OnEntityStorageInsertAttempt(EntityUid uid, ChargerComponent component, ref InsertIntoEntityStorageAttemptEvent args)
    {
        if (!component.Initialized || args.Cancelled)
            return;

        if (!TryComp<PowerCellSlotComponent>(uid, out var cellSlot))
            return;

        if (!cellSlot.FitsInCharger)
            args.Cancelled = true;
    }

    private void OnUpdateStatus(EntityUid uid, ChargerComponent component, ref ChargerUpdateStatusEvent args) // Frontier: Upstream - #28984 End
    {
        UpdateStatus(uid, component);
    }

    private void UpdateStatus(EntityUid uid, ChargerComponent component)
    {
        var status = GetStatus(uid, component);
        TryComp(uid, out AppearanceComponent? appearance);

        if (!_container.TryGetContainer(uid, component.SlotId, out var container))
            return;

        _appearance.SetData(uid, CellVisual.Occupied, container.ContainedEntities.Count != 0, appearance);
        if (component.Status == status || !TryComp(uid, out ApcPowerReceiverComponent? receiver))
            return;

        //if (component.Status == CellChargerStatus.Charging) // Frontier: Upstream - #28984
        //{
        //    AddComp<ActiveChargerComponent>(uid);
        //}
        //else
        //{
        //    RemComp<ActiveChargerComponent>(uid);
        //}

        component.Status = status;

        switch (component.Status)
        {
            case CellChargerStatus.Off:
                receiver.Load = 1;
                _appearance.SetData(uid, CellVisual.Light, CellChargerStatus.Off, appearance);
                break;
            case CellChargerStatus.Empty:
                receiver.Load = 1;
                _appearance.SetData(uid, CellVisual.Light, CellChargerStatus.Empty, appearance);
                break;
            case CellChargerStatus.Charging:
                receiver.Load = component.ChargeRate; //does not scale with multiple slotted batteries
                _appearance.SetData(uid, CellVisual.Light, CellChargerStatus.Charging, appearance);
                break;
            case CellChargerStatus.Charged:
                receiver.Load = 1;
                _appearance.SetData(uid, CellVisual.Light, CellChargerStatus.Charged, appearance);
                break;
            default:
                throw new ArgumentOutOfRangeException();
        }
    }

    private void OnEmpPulse(EntityUid uid, ChargerComponent component, ref EmpPulseEvent args) // Frontier: Upstream - #28984
    {
        //args.Affected = true;
        //args.Disabled = true;
        // we don't care if we haven't been disabled
        if (!args.Disabled)
            return;

        // if the recharger is hit by an emp pulse,
        // stop recharging contained batteries to save resources
        if (!_container.TryGetContainer(uid, component.SlotId, out var container))
            return;

        foreach (var containedEntity in container.ContainedEntities)
        {
<<<<<<< HEAD
            if (!SearchForBattery(containedEntity, out _, out _))
                continue;

            StopChargingBattery(uid, component, containedEntity);
=======
            if (!SearchForBattery(containedEntity, out var batteryEntity, out _))
                continue;

            StopChargingBattery(uid, component, batteryEntity.Value);
>>>>>>> d01816f0
        }
    }

    private void OnEmpDisabledRemoved(EntityUid uid, ChargerComponent component, ref EmpDisabledRemoved args) // Frontier: Upstream - #28984
    {
        // if an emp disable subsides,
        // attempt to start charging all batteries
        if (!_container.TryGetContainer(uid, component.SlotId, out var container))
            return;

        foreach (var containedEntity in container.ContainedEntities)
        {
<<<<<<< HEAD
            if (!SearchForBattery(containedEntity, out _, out _))
                continue;

            StartChargingBattery(uid, component, containedEntity);
=======
            if (!SearchForBattery(containedEntity, out var batteryEntity, out _))
                continue;

            StartChargingBattery(uid, component, batteryEntity.Value);
>>>>>>> d01816f0
        }
    }

    private CellChargerStatus GetStatus(EntityUid uid, ChargerComponent component) // Frontier: Upstream - #28984
    {
        if (!component.Portable)
        {
            if (!TryComp(uid, out TransformComponent? transformComponent) || !transformComponent.Anchored)
                return CellChargerStatus.Off;
        }

        if (!TryComp(uid, out ApcPowerReceiverComponent? apcPowerReceiverComponent))
            return CellChargerStatus.Off;

        if (!component.Portable && !apcPowerReceiverComponent.Powered)
            return CellChargerStatus.Off;

        if (!_container.TryGetContainer(uid, component.SlotId, out var container))
            return CellChargerStatus.Off;

        if (container.ContainedEntities.Count == 0)
            return CellChargerStatus.Empty;

        var statusOut = CellChargerStatus.Off;

        foreach (var containedEntity in container.ContainedEntities)
        {
            // if none of the slotted items are actually batteries, represent the charger as off
<<<<<<< HEAD
            if (!SearchForBattery(containedEntity, out _, out _))
=======
            if (!SearchForBattery(containedEntity, out var batteryEntity, out _))
>>>>>>> d01816f0
                continue;

            // if all batteries are either EMP'd or fully charged, represent the charger as fully charged
            statusOut = CellChargerStatus.Charged;
<<<<<<< HEAD
            if (HasComp<EmpDisabledComponent>(containedEntity))
                continue;

            if (!HasComp<ChargingComponent>(containedEntity))
                continue;

            // if we have atleast one battery being charged, represent the charger as charging;
            statusOut = CellChargerStatus.Charging;
            break;
        }

=======
            if (HasComp<EmpDisabledComponent>(batteryEntity))
                continue;

            if (!HasComp<ChargingComponent>(batteryEntity))
                continue;

            // if we have atleast one battery being charged, represent the charger as charging;
            statusOut = CellChargerStatus.Charging;
            break;
        }

>>>>>>> d01816f0
        return statusOut;
    }

    private void TransferPower(EntityUid uid, EntityUid targetEntity, ChargerComponent component, float frameTime)
    {
        if (!TryComp(uid, out ApcPowerReceiverComponent? receiverComponent))
            return;

        if (!receiverComponent.Powered)
            return;

        if (_whitelistSystem.IsWhitelistFail(component.Whitelist, targetEntity))
            return;

        if (!SearchForBattery(targetEntity, out var batteryUid, out var heldBattery))
            return;

        _battery.TrySetCharge(batteryUid.Value, heldBattery.CurrentCharge + component.ChargeRate * frameTime, heldBattery); // Frontier: Upstream - #28984
        // Just so the sprite won't be set to 99.99999% visibility
        if (heldBattery.MaxCharge - heldBattery.CurrentCharge < 0.01)
        {
            _battery.TrySetCharge(batteryUid.Value, heldBattery.MaxCharge, heldBattery); // Frontier: Upstream - #28984
        }

        UpdateStatus(uid, component);
    }

    private bool SearchForBattery(EntityUid uid, [NotNullWhen(true)] out EntityUid? batteryUid, [NotNullWhen(true)] out BatteryComponent? component)
    {
        // try get a battery directly on the inserted entity
        if (!TryComp(uid, out component))
        {
            // or by checking for a power cell slot on the inserted entity
            return _powerCell.TryGetBatteryFromSlot(uid, out batteryUid, out component);
        }
        batteryUid = uid;
        return true;
    }
}

[ByRefEvent] // Frontier: Upstream - #28984
public record struct ChargerUpdateStatusEvent();<|MERGE_RESOLUTION|>--- conflicted
+++ resolved
@@ -115,29 +115,6 @@
         var query = EntityQueryEnumerator<ChargingComponent>(); // Frontier: Upstream - #28984
         while (query.MoveNext(out var uid, out var charging)) // Frontier: Upstream - #28984
         {
-<<<<<<< HEAD
-            if (!HasComp<ChargerComponent>(charging.ChargerUid)) // Frontier: Upstream - #28984
-                continue;
-
-            if (charging.ChargerComponent.Status == CellChargerStatus.Off || charging.ChargerComponent.Status == CellChargerStatus.Empty) // Frontier: Upstream - #28984
-                continue;
-
-            // Frontier: Upstream - #28984 Start
-            //foreach (var contained in container.ContainedEntities)
-            //{
-            //    TransferPower(uid, contained, charger, frameTime);
-            //}
-
-            if (HasComp<EmpDisabledComponent>(charging.ChargerUid))
-                continue;
-
-            if (!TryComp<BatteryComponent>(uid, out var battery))
-                continue;
-
-            if (Math.Abs(battery.MaxCharge - battery.CurrentCharge) < 0.01)
-                StopChargingBattery(charging.ChargerUid, charging.ChargerComponent, uid);
-            TransferPower(charging.ChargerUid, uid, charging.ChargerComponent, frameTime);
-=======
             if (!TryComp<ChargerComponent>(charging.ChargerUid, out var charger)) // Frontier: Upstream - #28984
                 continue;
 
@@ -172,7 +149,6 @@
             UpdateStatus(uid, charger);
 
             //TransferPower(charging.ChargerUid, uid, charging.ChargerComponent, frameTime);
->>>>>>> d01816f0
             // Frontier: Upstream - #28984 End
         }
     }
@@ -190,14 +166,10 @@
         if (args.Container.ID != component.SlotId)
             return;
 
-<<<<<<< HEAD
-        StartChargingBattery(uid, component, args.Entity); // Frontier: Upstream - #28984
-=======
         if (!SearchForBattery(args.Entity, out var batteryEntity, out _)) // Frontier: fixing #28984
             return; // Frontier
 
         StartChargingBattery(uid, component, batteryEntity.Value); // Frontier: Upstream - #28984
->>>>>>> d01816f0
     }
 
     private void OnRemoved(EntityUid uid, ChargerComponent component, EntRemovedFromContainerMessage args)
@@ -205,14 +177,10 @@
         if (args.Container.ID != component.SlotId)
             return;
 
-<<<<<<< HEAD
-        StopChargingBattery(uid, component, args.Entity); // Frontier: Upstream - #28984
-=======
         if (!SearchForBattery(args.Entity, out var batteryEntity, out _)) // Frontier: fixing #28984
             return; // Frontier
 
         StopChargingBattery(uid, component, batteryEntity.Value); // Frontier: Upstream - #28984
->>>>>>> d01816f0
     }
 
     /// <summary>
@@ -311,17 +279,10 @@
 
         foreach (var containedEntity in container.ContainedEntities)
         {
-<<<<<<< HEAD
-            if (!SearchForBattery(containedEntity, out _, out _))
-                continue;
-
-            StopChargingBattery(uid, component, containedEntity);
-=======
             if (!SearchForBattery(containedEntity, out var batteryEntity, out _))
                 continue;
 
             StopChargingBattery(uid, component, batteryEntity.Value);
->>>>>>> d01816f0
         }
     }
 
@@ -334,17 +295,10 @@
 
         foreach (var containedEntity in container.ContainedEntities)
         {
-<<<<<<< HEAD
-            if (!SearchForBattery(containedEntity, out _, out _))
-                continue;
-
-            StartChargingBattery(uid, component, containedEntity);
-=======
             if (!SearchForBattery(containedEntity, out var batteryEntity, out _))
                 continue;
 
             StartChargingBattery(uid, component, batteryEntity.Value);
->>>>>>> d01816f0
         }
     }
 
@@ -373,20 +327,15 @@
         foreach (var containedEntity in container.ContainedEntities)
         {
             // if none of the slotted items are actually batteries, represent the charger as off
-<<<<<<< HEAD
-            if (!SearchForBattery(containedEntity, out _, out _))
-=======
             if (!SearchForBattery(containedEntity, out var batteryEntity, out _))
->>>>>>> d01816f0
                 continue;
 
             // if all batteries are either EMP'd or fully charged, represent the charger as fully charged
             statusOut = CellChargerStatus.Charged;
-<<<<<<< HEAD
-            if (HasComp<EmpDisabledComponent>(containedEntity))
-                continue;
-
-            if (!HasComp<ChargingComponent>(containedEntity))
+            if (HasComp<EmpDisabledComponent>(batteryEntity))
+                continue;
+
+            if (!HasComp<ChargingComponent>(batteryEntity))
                 continue;
 
             // if we have atleast one battery being charged, represent the charger as charging;
@@ -394,19 +343,6 @@
             break;
         }
 
-=======
-            if (HasComp<EmpDisabledComponent>(batteryEntity))
-                continue;
-
-            if (!HasComp<ChargingComponent>(batteryEntity))
-                continue;
-
-            // if we have atleast one battery being charged, represent the charger as charging;
-            statusOut = CellChargerStatus.Charging;
-            break;
-        }
-
->>>>>>> d01816f0
         return statusOut;
     }
 
