using Content.Server.Emp;
using Content.Server.Popups;
using Content.Server.Power.Components;
using Content.Server.Power.Pow3r;
using Content.Shared.Access.Systems;
using Content.Shared.APC;
using Content.Shared.Emag.Systems;
using Content.Shared.Emp; // Frontier: Upstream - #28984
using Content.Shared.Popups;
using Content.Shared.Rounding;
using Robust.Server.GameObjects;
using Robust.Shared.Audio;
using Robust.Shared.Audio.Systems;
using Robust.Shared.Timing;
using Content.Shared.Tools.Components;

namespace Content.Server.Power.EntitySystems;

public sealed class ApcSystem : EntitySystem
{
    [Dependency] private readonly AccessReaderSystem _accessReader = default!;
    [Dependency] private readonly IGameTiming _gameTiming = default!;
    [Dependency] private readonly EmagSystem _emag = default!;
    [Dependency] private readonly PopupSystem _popup = default!;
    [Dependency] private readonly SharedAppearanceSystem _appearance = default!;
    [Dependency] private readonly SharedAudioSystem _audio = default!;
    [Dependency] private readonly UserInterfaceSystem _ui = default!;

    public override void Initialize()
    {
        base.Initialize();

        UpdatesAfter.Add(typeof(PowerNetSystem));

        SubscribeLocalEvent<ApcComponent, BoundUIOpenedEvent>(OnBoundUiOpen);
        SubscribeLocalEvent<ApcComponent, ComponentStartup>(OnApcStartup);
        SubscribeLocalEvent<ApcComponent, ChargeChangedEvent>(OnBatteryChargeChanged);
        SubscribeLocalEvent<ApcComponent, ApcToggleMainBreakerMessage>(OnToggleMainBreaker);
        SubscribeLocalEvent<ApcComponent, GotEmaggedEvent>(OnEmagged);

        SubscribeLocalEvent<ApcComponent, EmpPulseEvent>(OnEmpPulse);
        SubscribeLocalEvent<ApcComponent, EmpDisabledRemoved>(OnEmpDisabledRemoved); // Frontier: Upstream - #28984
        SubscribeLocalEvent<ApcComponent, ToolUseAttemptEvent>(OnToolUseAttempt); // Frontier
    }

    public override void Update(float deltaTime)
    {
        var query = EntityQueryEnumerator<ApcComponent, PowerNetworkBatteryComponent, UserInterfaceComponent>();
        while (query.MoveNext(out var uid, out var apc, out var battery, out var ui))
        {
            if (apc.LastUiUpdate + ApcComponent.VisualsChangeDelay < _gameTiming.CurTime && _ui.IsUiOpen((uid, ui), ApcUiKey.Key))
            {
                apc.LastUiUpdate = _gameTiming.CurTime;
                UpdateUIState(uid, apc, battery);
            }

            if (apc.NeedStateUpdate)
            {
                UpdateApcState(uid, apc, battery);
            }
        }
    }

    // Change the APC's state only when the battery state changes, or when it's first created.
    private void OnBatteryChargeChanged(EntityUid uid, ApcComponent component, ref ChargeChangedEvent args)
    {
        UpdateApcState(uid, component);
    }

    private static void OnApcStartup(EntityUid uid, ApcComponent component, ComponentStartup args)
    {
        // We cannot update immediately, as various network/battery state is not valid yet.
        // Defer until the next tick.
        component.NeedStateUpdate = true;
    }

    private void OnBoundUiOpen(EntityUid uid, ApcComponent component, BoundUIOpenedEvent args)
    {
        UpdateApcState(uid, component);
    }

    private void OnToggleMainBreaker(EntityUid uid, ApcComponent component, ApcToggleMainBreakerMessage args)
    {
        var attemptEv = new ApcToggleMainBreakerAttemptEvent();
        RaiseLocalEvent(uid, ref attemptEv);
        if (attemptEv.Cancelled)
        {
            _popup.PopupCursor(Loc.GetString("apc-component-on-toggle-cancel"),
                args.Actor, PopupType.Medium);
            return;
        }

        if (_accessReader.IsAllowed(args.Actor, uid))
        {
            ApcToggleBreaker(uid, component);
        }
        else
        {
            _popup.PopupCursor(Loc.GetString("apc-component-insufficient-access"),
                args.Actor, PopupType.Medium);
        }
    }

    public void ApcToggleBreaker(EntityUid uid, ApcComponent? apc = null, PowerNetworkBatteryComponent? battery = null)
    {
        if (!Resolve(uid, ref apc, ref battery))
            return;

        apc.MainBreakerEnabled = !apc.MainBreakerEnabled;
        battery.CanDischarge = apc.MainBreakerEnabled;

        UpdateUIState(uid, apc);
        _audio.PlayPvs(apc.OnReceiveMessageSound, uid, AudioParams.Default.WithVolume(-2f));
    }

    private void OnEmagged(EntityUid uid, ApcComponent comp, ref GotEmaggedEvent args)
    {
        if (!_emag.CompareFlag(args.Type, EmagType.Interaction))
            return;

        if (_emag.CheckFlag(uid, EmagType.Interaction))
            return;

        args.Handled = true;
    }

    public void UpdateApcState(EntityUid uid,
        ApcComponent? apc = null,
        PowerNetworkBatteryComponent? battery = null)
    {
        if (!Resolve(uid, ref apc, ref battery, false))
            return;

        if (apc.LastChargeStateTime == null || apc.LastChargeStateTime + ApcComponent.VisualsChangeDelay < _gameTiming.CurTime)
        {
            var newState = CalcChargeState(uid, battery.NetworkBattery);
            if (newState != apc.LastChargeState)
            {
                apc.LastChargeState = newState;
                apc.LastChargeStateTime = _gameTiming.CurTime;

                if (TryComp(uid, out AppearanceComponent? appearance))
                {
                    _appearance.SetData(uid, ApcVisuals.ChargeState, newState, appearance);
                }
            }
        }

        var extPowerState = CalcExtPowerState(uid, battery.NetworkBattery);
        if (extPowerState != apc.LastExternalState)
        {
            apc.LastExternalState = extPowerState;
            UpdateUIState(uid, apc, battery);
        }

        apc.NeedStateUpdate = false;
    }

    public void UpdateUIState(EntityUid uid,
        ApcComponent? apc = null,
        PowerNetworkBatteryComponent? netBat = null,
        UserInterfaceComponent? ui = null)
    {
        if (!Resolve(uid, ref apc, ref netBat, ref ui))
            return;

        var battery = netBat.NetworkBattery;
        const int ChargeAccuracy = 5;

        // TODO: Fix ContentHelpers or make a new one coz this is cooked.
        var charge = ContentHelpers.RoundToNearestLevels(battery.CurrentStorage / battery.Capacity, 1.0, 100 / ChargeAccuracy) / 100f * ChargeAccuracy;

        var state = new ApcBoundInterfaceState(apc.MainBreakerEnabled,
            (int) MathF.Ceiling(battery.CurrentSupply), apc.LastExternalState,
            charge);

        _ui.SetUiState((uid, ui), ApcUiKey.Key, state);
    }

    private ApcChargeState CalcChargeState(EntityUid uid, PowerState.Battery battery)
    {
<<<<<<< HEAD
        if (HasComp<EmaggedComponent>(uid) || HasComp<EmpDisabledComponent>(uid)) // Frontier: Upstream - #28984
=======
        if (_emag.CheckFlag(uid, EmagType.Interaction))
>>>>>>> 11e5d591
            return ApcChargeState.Emag;

        if (battery.CurrentStorage / battery.Capacity > ApcComponent.HighPowerThreshold)
        {
            return ApcChargeState.Full;
        }

        var delta = battery.CurrentSupply - battery.CurrentReceiving;
        return delta < 0 ? ApcChargeState.Charging : ApcChargeState.Lack;
    }

    private ApcExternalPowerState CalcExtPowerState(EntityUid uid, PowerState.Battery battery)
    {
        if (battery.CurrentReceiving == 0 && !MathHelper.CloseTo(battery.CurrentStorage / battery.Capacity, 1))
        {
            return ApcExternalPowerState.None;
        }

        var delta = battery.CurrentSupply - battery.CurrentReceiving;
        if (!MathHelper.CloseToPercent(delta, 0, 0.1f) && delta < 0)
        {
            return ApcExternalPowerState.Low;
        }

        return ApcExternalPowerState.Good;
    }
    private void OnEmpPulse(EntityUid uid, ApcComponent component, ref EmpPulseEvent args) // Frontier: Upstream - #28984
    {
        //if (component.MainBreakerEnabled)
        //{
        //    args.Affected = true;
        //    args.Disabled = true;
        //    ApcToggleBreaker(uid, component);
        //}
        EnsureComp<EmpDisabledComponent>(uid, out var emp); //event calls before EmpDisabledComponent is added, ensure it to force sprite update
        UpdateApcState(uid);
    }

    private void OnEmpDisabledRemoved(EntityUid uid, ApcComponent component, ref EmpDisabledRemoved args) // Frontier: Upstream - #28984
    {
        UpdateApcState(uid);
    }

    private void OnToolUseAttempt(EntityUid uid, ApcComponent component, ToolUseAttemptEvent args) // Frontier
    {
        if (!HasComp<EmpDisabledComponent>(uid))
            return;

        foreach (var quality in args.Qualities)
        {
            // prevent reconstruct exploit to skip cooldowns
            if (quality == "Prying")
            {
                args.Cancel();
                return;
            }
        }
    }
}

[ByRefEvent]
public record struct ApcToggleMainBreakerAttemptEvent(bool Cancelled);<|MERGE_RESOLUTION|>--- conflicted
+++ resolved
@@ -179,11 +179,7 @@
 
     private ApcChargeState CalcChargeState(EntityUid uid, PowerState.Battery battery)
     {
-<<<<<<< HEAD
-        if (HasComp<EmaggedComponent>(uid) || HasComp<EmpDisabledComponent>(uid)) // Frontier: Upstream - #28984
-=======
-        if (_emag.CheckFlag(uid, EmagType.Interaction))
->>>>>>> 11e5d591
+        if (_emag.CheckFlag(uid, EmagType.Interaction) || HasComp<EmpDisabledComponent>(uid)) // Frontier: Upstream - #28984: add HasComp
             return ApcChargeState.Emag;
 
         if (battery.CurrentStorage / battery.Capacity > ApcComponent.HighPowerThreshold)
