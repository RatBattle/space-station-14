--- conflicted
+++ resolved
@@ -29,11 +29,8 @@
     {
         [Dependency] private readonly IAdminManager _adminManager = default!;
         [Dependency] private readonly SharedJobSystem _jobs = default!;
-<<<<<<< HEAD
+        [Dependency] private readonly AdminSystem _admin = default!;
         [Dependency] private readonly RespawnSystem _respawn = default!; // Frontier
-=======
-        [Dependency] private readonly AdminSystem _admin = default!;
->>>>>>> ae213066
 
         [ValidatePrototypeId<EntityPrototype>]
         public const string ObserverPrototypeName = "MobObserver";
