--- conflicted
+++ resolved
@@ -18,12 +18,9 @@
 using Content.Shared.Preferences;
 using Content.Shared.Roles;
 using Content.Shared.Roles.Jobs;
-<<<<<<< HEAD
-=======
 using Robust.Server.Player;
 using Robust.Shared.Audio;
 using Robust.Shared.Audio.Systems;
->>>>>>> dfbf47c3
 using Robust.Shared.Configuration;
 using Robust.Shared.Player;
 using Robust.Shared.Prototypes;
@@ -158,64 +155,6 @@
         }
     }
 
-<<<<<<< HEAD
-    private List<ICommonSession> FindPotentialTraitors(in Dictionary<ICommonSession, HumanoidCharacterProfile> candidates, TraitorRuleComponent component)
-    {
-        var list = new List<ICommonSession>();
-        var pendingQuery = GetEntityQuery<PendingClockInComponent>();
-
-        foreach (var player in candidates.Keys)
-        {
-            // Role prevents antag.
-            if (!_jobs.CanBeAntag(player))
-            {
-                continue;
-            }
-
-            // Latejoin
-            if (player.AttachedEntity != null && pendingQuery.HasComponent(player.AttachedEntity.Value))
-                continue;
-
-            list.Add(player);
-        }
-
-        var prefList = new List<ICommonSession>();
-
-        foreach (var player in list)
-        {
-            var profile = candidates[player];
-            if (profile.AntagPreferences.Contains(component.TraitorPrototypeId))
-            {
-                prefList.Add(player);
-            }
-        }
-        if (prefList.Count == 0)
-        {
-            Log.Info("Insufficient preferred traitors, picking at random.");
-            prefList = list;
-        }
-        return prefList;
-    }
-
-    private List<ICommonSession> PickTraitors(int traitorCount, List<ICommonSession> prefList)
-    {
-        var results = new List<ICommonSession>(traitorCount);
-        if (prefList.Count == 0)
-        {
-            Log.Info("Insufficient ready players to fill up with traitors, stopping the selection.");
-            return results;
-        }
-
-        for (var i = 0; i < traitorCount; i++)
-        {
-            results.Add(_random.PickAndTake(prefList));
-            Log.Info("Selected a preferred traitor.");
-        }
-        return results;
-    }
-
-=======
->>>>>>> dfbf47c3
     public bool MakeTraitor(ICommonSession traitor, bool giveUplink = true, bool giveObjectives = true)
     {
         var traitorRule = EntityQuery<TraitorRuleComponent>().FirstOrDefault();
