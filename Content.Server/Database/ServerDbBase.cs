using System.Collections.Immutable;
using System.Diagnostics.CodeAnalysis;
using System.Linq;
using System.Net;
using System.Runtime.CompilerServices;
using System.Text.Json;
using System.Threading;
using System.Threading.Tasks;
using Content.Server.Administration.Logs;
using Content.Server.Administration.Managers;
using Content.Shared.Administration.Logs;
using Content.Shared.Database;
using Content.Shared.Ghost.Roles;
using Content.Shared.Humanoid;
using Content.Shared.Humanoid.Markings;
using Content.Shared.Preferences;
using Content.Shared.Preferences.Loadouts;
using Content.Shared.Roles;
using Content.Shared.Traits;
using Microsoft.EntityFrameworkCore;
using Robust.Shared.Enums;
using Robust.Shared.Network;
using Robust.Shared.Prototypes;
using Robust.Shared.Utility;

namespace Content.Server.Database
{
    public abstract class ServerDbBase
    {
        private readonly ISawmill _opsLog;

        public event Action<DatabaseNotification>? OnNotificationReceived;

        /// <param name="opsLog">Sawmill to trace log database operations to.</param>
        public ServerDbBase(ISawmill opsLog)
        {
            _opsLog = opsLog;
        }

        #region Preferences
        public async Task<PlayerPreferences?> GetPlayerPreferencesAsync(
            NetUserId userId,
            CancellationToken cancel = default)
        {
            await using var db = await GetDb(cancel);

            var prefs = await db.DbContext
                .Preference
                .Include(p => p.Profiles).ThenInclude(h => h.Jobs)
                .Include(p => p.Profiles).ThenInclude(h => h.Antags)
                .Include(p => p.Profiles).ThenInclude(h => h.Traits)
                .Include(p => p.Profiles)
                    .ThenInclude(h => h.Loadouts)
                    .ThenInclude(l => l.Groups)
                    .ThenInclude(group => group.Loadouts)
                .AsSplitQuery()
                .SingleOrDefaultAsync(p => p.UserId == userId.UserId, cancel);

            if (prefs is null)
                return null;

            var maxSlot = prefs.Profiles.Max(p => p.Slot) + 1;
            var profiles = new Dictionary<int, ICharacterProfile>(maxSlot);
            foreach (var profile in prefs.Profiles)
            {
                profiles[profile.Slot] = ConvertProfiles(profile);
            }

            return new PlayerPreferences(profiles, prefs.SelectedCharacterSlot, Color.FromHex(prefs.AdminOOCColor));
        }

        public async Task SaveSelectedCharacterIndexAsync(NetUserId userId, int index)
        {
            await using var db = await GetDb();

            await SetSelectedCharacterSlotAsync(userId, index, db.DbContext);

            await db.DbContext.SaveChangesAsync();
        }

        public async Task SaveCharacterSlotAsync(NetUserId userId, ICharacterProfile? profile, int slot)
        {
            await using var db = await GetDb();

            if (profile is null)
            {
                await DeleteCharacterSlot(db.DbContext, userId, slot);
                await db.DbContext.SaveChangesAsync();
                return;
            }

            if (profile is not HumanoidCharacterProfile humanoid)
            {
                // TODO: Handle other ICharacterProfile implementations properly
                throw new NotImplementedException();
            }

            var oldProfile = db.DbContext.Profile
                .Include(p => p.Preference)
                .Where(p => p.Preference.UserId == userId.UserId)
                .Include(p => p.Jobs)
                .Include(p => p.Antags)
                .Include(p => p.Traits)
                .Include(p => p.Loadouts)
                    .ThenInclude(l => l.Groups)
                    .ThenInclude(group => group.Loadouts)
                .AsSplitQuery()
                .SingleOrDefault(h => h.Slot == slot);

            var newProfile = ConvertProfiles(humanoid, slot, oldProfile);
            if (oldProfile == null)
            {
                var prefs = await db.DbContext
                    .Preference
                    .Include(p => p.Profiles)
                    .SingleAsync(p => p.UserId == userId.UserId);

                prefs.Profiles.Add(newProfile);
            }

            await db.DbContext.SaveChangesAsync();
        }

        private static async Task DeleteCharacterSlot(ServerDbContext db, NetUserId userId, int slot)
        {
            var profile = await db.Profile.Include(p => p.Preference)
                .Where(p => p.Preference.UserId == userId.UserId && p.Slot == slot)
                .SingleOrDefaultAsync();

            if (profile == null)
            {
                return;
            }

            db.Profile.Remove(profile);
        }

        public async Task<PlayerPreferences> InitPrefsAsync(NetUserId userId, ICharacterProfile defaultProfile)
        {
            await using var db = await GetDb();

            var profile = ConvertProfiles((HumanoidCharacterProfile) defaultProfile, 0);
            var prefs = new Preference
            {
                UserId = userId.UserId,
                SelectedCharacterSlot = 0,
                AdminOOCColor = Color.Red.ToHex()
            };

            prefs.Profiles.Add(profile);

            db.DbContext.Preference.Add(prefs);

            await db.DbContext.SaveChangesAsync();

            return new PlayerPreferences(new[] {new KeyValuePair<int, ICharacterProfile>(0, defaultProfile)}, 0, Color.FromHex(prefs.AdminOOCColor));
        }

        public async Task DeleteSlotAndSetSelectedIndex(NetUserId userId, int deleteSlot, int newSlot)
        {
            await using var db = await GetDb();

            await DeleteCharacterSlot(db.DbContext, userId, deleteSlot);
            await SetSelectedCharacterSlotAsync(userId, newSlot, db.DbContext);

            await db.DbContext.SaveChangesAsync();
        }

        public async Task SaveAdminOOCColorAsync(NetUserId userId, Color color)
        {
            await using var db = await GetDb();
            var prefs = await db.DbContext
                .Preference
                .Include(p => p.Profiles)
                .SingleAsync(p => p.UserId == userId.UserId);
            prefs.AdminOOCColor = color.ToHex();

            await db.DbContext.SaveChangesAsync();

        }

        private static async Task SetSelectedCharacterSlotAsync(NetUserId userId, int newSlot, ServerDbContext db)
        {
            var prefs = await db.Preference.SingleAsync(p => p.UserId == userId.UserId);
            prefs.SelectedCharacterSlot = newSlot;
        }

        private static HumanoidCharacterProfile ConvertProfiles(Profile profile)
        {
            var jobs = profile.Jobs.ToDictionary(j => new ProtoId<JobPrototype>(j.JobName), j => (JobPriority) j.Priority);
            var antags = profile.Antags.Select(a => new ProtoId<AntagPrototype>(a.AntagName));
            var traits = profile.Traits.Select(t => new ProtoId<TraitPrototype>(t.TraitName));

            var sex = Sex.Male;
            if (Enum.TryParse<Sex>(profile.Sex, true, out var sexVal))
                sex = sexVal;

            var spawnPriority = (SpawnPriorityPreference) profile.SpawnPriority;

            var gender = sex == Sex.Male ? Gender.Male : Gender.Female;
            if (Enum.TryParse<Gender>(profile.Gender, true, out var genderVal))
                gender = genderVal;

            var balance = profile.BankBalance;

            // ReSharper disable once ConditionalAccessQualifierIsNonNullableAccordingToAPIContract
            var markingsRaw = profile.Markings?.Deserialize<List<string>>();

            List<Marking> markings = new();
            if (markingsRaw != null)
            {
                foreach (var marking in markingsRaw)
                {
                    var parsed = Marking.ParseFromDbString(marking);

                    if (parsed is null) continue;

                    markings.Add(parsed);
                }
            }

            var loadouts = new Dictionary<string, RoleLoadout>();

            foreach (var role in profile.Loadouts)
            {
                var loadout = new RoleLoadout(role.RoleName)
                {
                    EntityName = role.EntityName,
                };

                foreach (var group in role.Groups)
                {
                    var groupLoadouts = loadout.SelectedLoadouts.GetOrNew(group.GroupName);
                    foreach (var profLoadout in group.Loadouts)
                    {
                        groupLoadouts.Add(new Loadout()
                        {
                            Prototype = profLoadout.LoadoutName,
                        });
                    }
                }

                loadouts[role.RoleName] = loadout;
            }

            return new HumanoidCharacterProfile(
                profile.CharacterName,
                profile.FlavorText,
                profile.Species,
                profile.Age,
                sex,
                gender,
                balance,
                new HumanoidCharacterAppearance
                (
                    profile.HairName,
                    Color.FromHex(profile.HairColor),
                    profile.FacialHairName,
                    Color.FromHex(profile.FacialHairColor),
                    Color.FromHex(profile.EyeColor),
                    Color.FromHex(profile.SkinColor),
                    markings
                ),
                spawnPriority,
                jobs,
                (PreferenceUnavailableMode) profile.PreferenceUnavailable,
                antags.ToHashSet(),
                traits.ToHashSet(),
                loadouts
            );
        }

        private static Profile ConvertProfiles(HumanoidCharacterProfile humanoid, int slot, Profile? profile = null)
        {
            profile ??= new Profile();
            var appearance = (HumanoidCharacterAppearance) humanoid.CharacterAppearance;
            List<string> markingStrings = new();
            foreach (var marking in appearance.Markings)
            {
                markingStrings.Add(marking.ToString());
            }
            var markings = JsonSerializer.SerializeToDocument(markingStrings);

            profile.CharacterName = humanoid.Name;
            profile.FlavorText = humanoid.FlavorText;
            profile.Species = humanoid.Species;
            profile.Age = humanoid.Age;
            profile.Sex = humanoid.Sex.ToString();
            profile.Gender = humanoid.Gender.ToString();
            profile.BankBalance = humanoid.BankBalance;
            profile.HairName = appearance.HairStyleId;
            profile.HairColor = appearance.HairColor.ToHex();
            profile.FacialHairName = appearance.FacialHairStyleId;
            profile.FacialHairColor = appearance.FacialHairColor.ToHex();
            profile.EyeColor = appearance.EyeColor.ToHex();
            profile.SkinColor = appearance.SkinColor.ToHex();
            profile.SpawnPriority = (int) humanoid.SpawnPriority;
            profile.Markings = markings;
            profile.Slot = slot;
            profile.PreferenceUnavailable = (DbPreferenceUnavailableMode) humanoid.PreferenceUnavailable;

            profile.Jobs.Clear();
            profile.Jobs.AddRange(
                humanoid.JobPriorities
                    .Where(j => j.Value != JobPriority.Never)
                    .Select(j => new Job {JobName = j.Key, Priority = (DbJobPriority) j.Value})
            );

            profile.Antags.Clear();
            profile.Antags.AddRange(
                humanoid.AntagPreferences
                    .Select(a => new Antag {AntagName = a})
            );

            profile.Traits.Clear();
            profile.Traits.AddRange(
                humanoid.TraitPreferences
                        .Select(t => new Trait {TraitName = t})
            );

            profile.Loadouts.Clear();

            foreach (var (role, loadouts) in humanoid.Loadouts)
            {
                var dz = new ProfileRoleLoadout()
                {
                    RoleName = role,
                    EntityName = loadouts.EntityName ?? string.Empty,
                };

                foreach (var (group, groupLoadouts) in loadouts.SelectedLoadouts)
                {
                    var profileGroup = new ProfileLoadoutGroup()
                    {
                        GroupName = group,
                    };

                    foreach (var loadout in groupLoadouts)
                    {
                        profileGroup.Loadouts.Add(new ProfileLoadout()
                        {
                            LoadoutName = loadout.Prototype,
                        });
                    }

                    dz.Groups.Add(profileGroup);
                }

                profile.Loadouts.Add(dz);
            }

            return profile;
        }
        #endregion

        #region User Ids
        public async Task<NetUserId?> GetAssignedUserIdAsync(string name)
        {
            await using var db = await GetDb();

            var assigned = await db.DbContext.AssignedUserId.SingleOrDefaultAsync(p => p.UserName == name);
            return assigned?.UserId is { } g ? new NetUserId(g) : default(NetUserId?);
        }

        public async Task AssignUserIdAsync(string name, NetUserId netUserId)
        {
            await using var db = await GetDb();

            db.DbContext.AssignedUserId.Add(new AssignedUserId
            {
                UserId = netUserId.UserId,
                UserName = name
            });

            await db.DbContext.SaveChangesAsync();
        }
        #endregion

        #region Bans
        /*
         * BAN STUFF
         */
        /// <summary>
        ///     Looks up a ban by id.
        ///     This will return a pardoned ban as well.
        /// </summary>
        /// <param name="id">The ban id to look for.</param>
        /// <returns>The ban with the given id or null if none exist.</returns>
        public abstract Task<ServerBanDef?> GetServerBanAsync(int id);

        /// <summary>
        ///     Looks up an user's most recent received un-pardoned ban.
        ///     This will NOT return a pardoned ban.
        ///     One of <see cref="address"/> or <see cref="userId"/> need to not be null.
        /// </summary>
        /// <param name="address">The ip address of the user.</param>
        /// <param name="userId">The id of the user.</param>
        /// <param name="hwId">The legacy HWId of the user.</param>
        /// <param name="modernHWIds">The modern HWIDs of the user.</param>
        /// <returns>The user's latest received un-pardoned ban, or null if none exist.</returns>
        public abstract Task<ServerBanDef?> GetServerBanAsync(
            IPAddress? address,
            NetUserId? userId,
            ImmutableArray<byte>? hwId,
            ImmutableArray<ImmutableArray<byte>>? modernHWIds);

        /// <summary>
        ///     Looks up an user's ban history.
        ///     This will return pardoned bans as well.
        ///     One of <see cref="address"/> or <see cref="userId"/> need to not be null.
        /// </summary>
        /// <param name="address">The ip address of the user.</param>
        /// <param name="userId">The id of the user.</param>
        /// <param name="hwId">The legacy HWId of the user.</param>
        /// <param name="modernHWIds">The modern HWIDs of the user.</param>
        /// <param name="includeUnbanned">Include pardoned and expired bans.</param>
        /// <returns>The user's ban history.</returns>
        public abstract Task<List<ServerBanDef>> GetServerBansAsync(
            IPAddress? address,
            NetUserId? userId,
            ImmutableArray<byte>? hwId,
            ImmutableArray<ImmutableArray<byte>>? modernHWIds,
            bool includeUnbanned);

        public abstract Task AddServerBanAsync(ServerBanDef serverBan);
        public abstract Task AddServerUnbanAsync(ServerUnbanDef serverUnban);

        public async Task EditServerBan(int id, string reason, NoteSeverity severity, DateTimeOffset? expiration, Guid editedBy, DateTimeOffset editedAt)
        {
            await using var db = await GetDb();

            var ban = await db.DbContext.Ban.SingleOrDefaultAsync(b => b.Id == id);
            if (ban is null)
                return;
            ban.Severity = severity;
            ban.Reason = reason;
            ban.ExpirationTime = expiration?.UtcDateTime;
            ban.LastEditedById = editedBy;
            ban.LastEditedAt = editedAt.UtcDateTime;
            await db.DbContext.SaveChangesAsync();
        }

        protected static async Task<ServerBanExemptFlags?> GetBanExemptionCore(
            DbGuard db,
            NetUserId? userId,
            CancellationToken cancel = default)
        {
            if (userId == null)
                return null;

            var exemption = await db.DbContext.BanExemption
                .SingleOrDefaultAsync(e => e.UserId == userId.Value.UserId, cancellationToken: cancel);

            return exemption?.Flags;
        }

        public async Task UpdateBanExemption(NetUserId userId, ServerBanExemptFlags flags)
        {
            await using var db = await GetDb();

            if (flags == 0)
            {
                // Delete whatever is there.
                await db.DbContext.BanExemption.Where(u => u.UserId == userId.UserId).ExecuteDeleteAsync();
                return;
            }

            var exemption = await db.DbContext.BanExemption.SingleOrDefaultAsync(u => u.UserId == userId.UserId);
            if (exemption == null)
            {
                exemption = new ServerBanExemption
                {
                    UserId = userId
                };

                db.DbContext.BanExemption.Add(exemption);
            }

            exemption.Flags = flags;
            await db.DbContext.SaveChangesAsync();
        }

        public async Task<ServerBanExemptFlags> GetBanExemption(NetUserId userId, CancellationToken cancel)
        {
            await using var db = await GetDb(cancel);

            var flags = await GetBanExemptionCore(db, userId, cancel);
            return flags ?? ServerBanExemptFlags.None;
        }

        #endregion

        #region Role Bans
        /*
         * ROLE BANS
         */
        /// <summary>
        ///     Looks up a role ban by id.
        ///     This will return a pardoned role ban as well.
        /// </summary>
        /// <param name="id">The role ban id to look for.</param>
        /// <returns>The role ban with the given id or null if none exist.</returns>
        public abstract Task<ServerRoleBanDef?> GetServerRoleBanAsync(int id);

        /// <summary>
        ///     Looks up an user's role ban history.
        ///     This will return pardoned role bans based on the <see cref="includeUnbanned"/> bool.
        ///     Requires one of <see cref="address"/>, <see cref="userId"/>, or <see cref="hwId"/> to not be null.
        /// </summary>
        /// <param name="address">The IP address of the user.</param>
        /// <param name="userId">The NetUserId of the user.</param>
        /// <param name="hwId">The Hardware Id of the user.</param>
        /// <param name="modernHWIds">The modern HWIDs of the user.</param>
        /// <param name="includeUnbanned">Whether expired and pardoned bans are included.</param>
        /// <returns>The user's role ban history.</returns>
        public abstract Task<List<ServerRoleBanDef>> GetServerRoleBansAsync(IPAddress? address,
            NetUserId? userId,
            ImmutableArray<byte>? hwId,
            ImmutableArray<ImmutableArray<byte>>? modernHWIds,
            bool includeUnbanned);

        public abstract Task<ServerRoleBanDef> AddServerRoleBanAsync(ServerRoleBanDef serverRoleBan);
        public abstract Task AddServerRoleUnbanAsync(ServerRoleUnbanDef serverRoleUnban);

        public async Task EditServerRoleBan(int id, string reason, NoteSeverity severity, DateTimeOffset? expiration, Guid editedBy, DateTimeOffset editedAt)
        {
            await using var db = await GetDb();
            var roleBanDetails = await db.DbContext.RoleBan
                .Where(b => b.Id == id)
                .Select(b => new { b.BanTime, b.PlayerUserId })
                .SingleOrDefaultAsync();

            if (roleBanDetails == default)
                return;

            await db.DbContext.RoleBan
                .Where(b => b.BanTime == roleBanDetails.BanTime && b.PlayerUserId == roleBanDetails.PlayerUserId)
                .ExecuteUpdateAsync(setters => setters
                    .SetProperty(b => b.Severity, severity)
                    .SetProperty(b => b.Reason, reason)
                    .SetProperty(b => b.ExpirationTime, expiration.HasValue ? expiration.Value.UtcDateTime : (DateTime?)null)
                    .SetProperty(b => b.LastEditedById, editedBy)
                    .SetProperty(b => b.LastEditedAt, editedAt.UtcDateTime)
                );
        }
        #endregion

        #region Playtime
        public async Task<List<PlayTime>> GetPlayTimes(Guid player, CancellationToken cancel)
        {
            await using var db = await GetDb(cancel);

            return await db.DbContext.PlayTime
                .Where(p => p.PlayerId == player)
                .ToListAsync(cancel);
        }

        public async Task UpdatePlayTimes(IReadOnlyCollection<PlayTimeUpdate> updates)
        {
            await using var db = await GetDb();

            // Ideally I would just be able to send a bunch of UPSERT commands, but EFCore is a pile of garbage.
            // So... In the interest of not making this take forever at high update counts...
            // Bulk-load play time objects for all players involved.
            // This allows us to semi-efficiently load all entities we need in a single DB query.
            // Then we can update & insert without further round-trips to the DB.

            var players = updates.Select(u => u.User.UserId).Distinct().ToArray();
            var dbTimes = (await db.DbContext.PlayTime
                    .Where(p => players.Contains(p.PlayerId))
                    .ToArrayAsync())
                .GroupBy(p => p.PlayerId)
                .ToDictionary(g => g.Key, g => g.ToDictionary(p => p.Tracker, p => p));

            foreach (var (user, tracker, time) in updates)
            {
                if (dbTimes.TryGetValue(user.UserId, out var userTimes)
                    && userTimes.TryGetValue(tracker, out var ent))
                {
                    // Already have a tracker in the database, update it.
                    ent.TimeSpent = time;
                    continue;
                }

                // No tracker, make a new one.
                var playTime = new PlayTime
                {
                    Tracker = tracker,
                    PlayerId = user.UserId,
                    TimeSpent = time
                };

                db.DbContext.PlayTime.Add(playTime);
            }

            await db.DbContext.SaveChangesAsync();
        }

        #endregion

        #region Player Records
        /*
         * PLAYER RECORDS
         */
        public async Task UpdatePlayerRecord(
            NetUserId userId,
            string userName,
            IPAddress address,
            ImmutableTypedHwid? hwId)
        {
            await using var db = await GetDb();

            var record = await db.DbContext.Player.SingleOrDefaultAsync(p => p.UserId == userId.UserId);
            if (record == null)
            {
                db.DbContext.Player.Add(record = new Player
                {
                    FirstSeenTime = DateTime.UtcNow,
                    UserId = userId.UserId,
                });
            }

            record.LastSeenTime = DateTime.UtcNow;
            record.LastSeenAddress = address;
            record.LastSeenUserName = userName;
            record.LastSeenHWId = hwId;

            await db.DbContext.SaveChangesAsync();
        }

        public async Task<PlayerRecord?> GetPlayerRecordByUserName(string userName, CancellationToken cancel)
        {
            await using var db = await GetDb();

            // Sort by descending last seen time.
            // So if, due to account renames, we have two people with the same username in the DB,
            // the most recent one is picked.
            var record = await db.DbContext.Player
                .OrderByDescending(p => p.LastSeenTime)
                .FirstOrDefaultAsync(p => p.LastSeenUserName == userName, cancel);

            return record == null ? null : MakePlayerRecord(record);
        }

        public async Task<PlayerRecord?> GetPlayerRecordByUserId(NetUserId userId, CancellationToken cancel)
        {
            await using var db = await GetDb();

            var record = await db.DbContext.Player
                .SingleOrDefaultAsync(p => p.UserId == userId.UserId, cancel);

            return record == null ? null : MakePlayerRecord(record);
        }

        protected async Task<bool> PlayerRecordExists(DbGuard db, NetUserId userId)
        {
            return await db.DbContext.Player.AnyAsync(p => p.UserId == userId);
        }

        [return: NotNullIfNotNull(nameof(player))]
        protected PlayerRecord? MakePlayerRecord(Player? player)
        {
            if (player == null)
                return null;

            return new PlayerRecord(
                new NetUserId(player.UserId),
                new DateTimeOffset(NormalizeDatabaseTime(player.FirstSeenTime)),
                player.LastSeenUserName,
                new DateTimeOffset(NormalizeDatabaseTime(player.LastSeenTime)),
                player.LastSeenAddress,
                player.LastSeenHWId);
        }

        #endregion

        #region Connection Logs
        /*
         * CONNECTION LOG
         */
        public abstract Task<int> AddConnectionLogAsync(NetUserId userId,
            string userName,
            IPAddress address,
            ImmutableTypedHwid? hwId,
            float trust,
            ConnectionDenyReason? denied,
            int serverId);

        public async Task AddServerBanHitsAsync(int connection, IEnumerable<ServerBanDef> bans)
        {
            await using var db = await GetDb();

            foreach (var ban in bans)
            {
                db.DbContext.ServerBanHit.Add(new ServerBanHit
                {
                    ConnectionId = connection, BanId = ban.Id!.Value
                });
            }

            await db.DbContext.SaveChangesAsync();
        }

        #endregion

        #region Admin Ranks
        /*
         * ADMIN RANKS
         */
        public async Task<Admin?> GetAdminDataForAsync(NetUserId userId, CancellationToken cancel)
        {
            await using var db = await GetDb(cancel);

            return await db.DbContext.Admin
                .Include(p => p.Flags)
                .Include(p => p.AdminRank)
                .ThenInclude(p => p!.Flags)
                .AsSplitQuery() // tests fail because of a random warning if you dont have this!
                .SingleOrDefaultAsync(p => p.UserId == userId.UserId, cancel);
        }

        public abstract Task<((Admin, string? lastUserName)[] admins, AdminRank[])>
            GetAllAdminAndRanksAsync(CancellationToken cancel);

        public async Task<AdminRank?> GetAdminRankDataForAsync(int id, CancellationToken cancel = default)
        {
            await using var db = await GetDb(cancel);

            return await db.DbContext.AdminRank
                .Include(r => r.Flags)
                .SingleOrDefaultAsync(r => r.Id == id, cancel);
        }

        public async Task RemoveAdminAsync(NetUserId userId, CancellationToken cancel)
        {
            await using var db = await GetDb(cancel);

            var admin = await db.DbContext.Admin.SingleAsync(a => a.UserId == userId.UserId, cancel);
            db.DbContext.Admin.Remove(admin);

            await db.DbContext.SaveChangesAsync(cancel);
        }

        public async Task AddAdminAsync(Admin admin, CancellationToken cancel)
        {
            await using var db = await GetDb(cancel);

            db.DbContext.Admin.Add(admin);

            await db.DbContext.SaveChangesAsync(cancel);
        }

        public async Task UpdateAdminAsync(Admin admin, CancellationToken cancel)
        {
            await using var db = await GetDb(cancel);

            var existing = await db.DbContext.Admin.Include(a => a.Flags).SingleAsync(a => a.UserId == admin.UserId, cancel);
            existing.Flags = admin.Flags;
            existing.Title = admin.Title;
            existing.AdminRankId = admin.AdminRankId;
            existing.Deadminned = admin.Deadminned;
            existing.Suspended = admin.Suspended;

            await db.DbContext.SaveChangesAsync(cancel);
        }

        public async Task UpdateAdminDeadminnedAsync(NetUserId userId, bool deadminned, CancellationToken cancel)
        {
            await using var db = await GetDb(cancel);

            var adminRecord = db.DbContext.Admin.Where(a => a.UserId == userId);
            await adminRecord.ExecuteUpdateAsync(
                set => set.SetProperty(p => p.Deadminned, deadminned),
                cancellationToken: cancel);

            await db.DbContext.SaveChangesAsync(cancel);
        }

        public async Task RemoveAdminRankAsync(int rankId, CancellationToken cancel)
        {
            await using var db = await GetDb(cancel);

            var admin = await db.DbContext.AdminRank.SingleAsync(a => a.Id == rankId, cancel);
            db.DbContext.AdminRank.Remove(admin);

            await db.DbContext.SaveChangesAsync(cancel);
        }

        public async Task AddAdminRankAsync(AdminRank rank, CancellationToken cancel)
        {
            await using var db = await GetDb(cancel);

            db.DbContext.AdminRank.Add(rank);

            await db.DbContext.SaveChangesAsync(cancel);
        }

        public async Task<int> AddNewRound(Server server, params Guid[] playerIds)
        {
            await using var db = await GetDb();

            var players = await db.DbContext.Player
                .Where(player => playerIds.Contains(player.UserId))
                .ToListAsync();

            var round = new Round
            {
                StartDate = DateTime.UtcNow,
                Players = players,
                ServerId = server.Id
            };

            db.DbContext.Round.Add(round);

            await db.DbContext.SaveChangesAsync();

            return round.Id;
        }

        public async Task<Round> GetRound(int id)
        {
            await using var db = await GetDb();

            var round = await db.DbContext.Round
                .Include(round => round.Players)
                .SingleAsync(round => round.Id == id);

            return round;
        }

        public async Task AddRoundPlayers(int id, Guid[] playerIds)
        {
            await using var db = await GetDb();

            // ReSharper disable once SuggestVarOrType_Elsewhere
            Dictionary<Guid, int> players = await db.DbContext.Player
                .Where(player => playerIds.Contains(player.UserId))
                .ToDictionaryAsync(player => player.UserId, player => player.Id);

            foreach (var player in playerIds)
            {
                await db.DbContext.Database.ExecuteSqlAsync($"""
INSERT INTO player_round (players_id, rounds_id) VALUES ({players[player]}, {id}) ON CONFLICT DO NOTHING
""");
            }

            await db.DbContext.SaveChangesAsync();
        }

        [return: NotNullIfNotNull(nameof(round))]
        protected RoundRecord? MakeRoundRecord(Round? round)
        {
            if (round == null)
                return null;

            return new RoundRecord(
                round.Id,
                NormalizeDatabaseTime(round.StartDate),
                MakeServerRecord(round.Server));
        }

        public async Task UpdateAdminRankAsync(AdminRank rank, CancellationToken cancel)
        {
            await using var db = await GetDb(cancel);

            var existing = await db.DbContext.AdminRank
                .Include(r => r.Flags)
                .SingleAsync(a => a.Id == rank.Id, cancel);

            existing.Flags = rank.Flags;
            existing.Name = rank.Name;

            await db.DbContext.SaveChangesAsync(cancel);
        }
        #endregion

        #region Admin Logs

        public async Task<(Server, bool existed)> AddOrGetServer(string serverName)
        {
            await using var db = await GetDb();
            var server = await db.DbContext.Server
                .Where(server => server.Name.Equals(serverName))
                .SingleOrDefaultAsync();

            if (server != default)
                return (server, true);

            server = new Server
            {
                Name = serverName
            };

            db.DbContext.Server.Add(server);

            await db.DbContext.SaveChangesAsync();

            return (server, false);
        }

        [return: NotNullIfNotNull(nameof(server))]
        protected ServerRecord? MakeServerRecord(Server? server)
        {
            if (server == null)
                return null;

            return new ServerRecord(server.Id, server.Name);
        }

        public async Task AddAdminLogs(List<AdminLog> logs)
        {
            const int maxRetryAttempts = 5;
            var initialRetryDelay = TimeSpan.FromSeconds(5);

            DebugTools.Assert(logs.All(x => x.RoundId > 0), "Adding logs with invalid round ids.");

            var attempt = 0;
            var retryDelay = initialRetryDelay;

            while (attempt < maxRetryAttempts)
            {
                try
                {
                    await using var db = await GetDb();
                    db.DbContext.AdminLog.AddRange(logs);
                    await db.DbContext.SaveChangesAsync();
                    _opsLog.Debug($"Successfully saved {logs.Count} admin logs.");
                    break;
                }
                catch (Exception ex)
                {
                    attempt += 1;
                    _opsLog.Error($"Attempt {attempt} failed to save logs: {ex}");

                    if (attempt >= maxRetryAttempts)
                    {
                        _opsLog.Error($"Max retry attempts reached. Failed to save {logs.Count} admin logs.");
                        return;
                    }

                    _opsLog.Warning($"Retrying in {retryDelay.TotalSeconds} seconds...");
                    await Task.Delay(retryDelay);

                    retryDelay *= 2;
                }
            }
        }

        protected abstract IQueryable<AdminLog> StartAdminLogsQuery(ServerDbContext db, LogFilter? filter = null);

        private IQueryable<AdminLog> GetAdminLogsQuery(ServerDbContext db, LogFilter? filter = null)
        {
            // Save me from SQLite
            var query = StartAdminLogsQuery(db, filter);

            if (filter == null)
            {
                return query.OrderBy(log => log.Date);
            }

            if (filter.Round != null)
            {
                query = query.Where(log => log.RoundId == filter.Round);
            }

            if (filter.Types != null)
            {
                query = query.Where(log => filter.Types.Contains(log.Type));
            }

            if (filter.Impacts != null)
            {
                query = query.Where(log => filter.Impacts.Contains(log.Impact));
            }

            if (filter.Before != null)
            {
                query = query.Where(log => log.Date < filter.Before);
            }

            if (filter.After != null)
            {
                query = query.Where(log => log.Date > filter.After);
            }

            if (filter.IncludePlayers)
            {
                if (filter.AnyPlayers != null)
                {
                    query = query.Where(log =>
                        log.Players.Any(p => filter.AnyPlayers.Contains(p.PlayerUserId)) ||
                        log.Players.Count == 0 && filter.IncludeNonPlayers);
                }

                if (filter.AllPlayers != null)
                {
                    query = query.Where(log =>
                        log.Players.All(p => filter.AllPlayers.Contains(p.PlayerUserId)) ||
                        log.Players.Count == 0 && filter.IncludeNonPlayers);
                }
            }
            else
            {
                query = query.Where(log => log.Players.Count == 0);
            }

            if (filter.LastLogId != null)
            {
                query = filter.DateOrder switch
                {
                    DateOrder.Ascending => query.Where(log => log.Id > filter.LastLogId),
                    DateOrder.Descending => query.Where(log => log.Id < filter.LastLogId),
                    _ => throw new ArgumentOutOfRangeException(nameof(filter),
                        $"Unknown {nameof(DateOrder)} value {filter.DateOrder}")
                };
            }

            query = filter.DateOrder switch
            {
                DateOrder.Ascending => query.OrderBy(log => log.Date),
                DateOrder.Descending => query.OrderByDescending(log => log.Date),
                _ => throw new ArgumentOutOfRangeException(nameof(filter),
                    $"Unknown {nameof(DateOrder)} value {filter.DateOrder}")
            };

            const int hardLogLimit = 500_000;
            if (filter.Limit != null)
            {
                query = query.Take(Math.Min(filter.Limit.Value, hardLogLimit));
            }
            else
            {
                query = query.Take(hardLogLimit);
            }

            return query;
        }

        public async IAsyncEnumerable<string> GetAdminLogMessages(LogFilter? filter = null)
        {
            await using var db = await GetDb();
            var query = GetAdminLogsQuery(db.DbContext, filter);

            await foreach (var log in query.Select(log => log.Message).AsAsyncEnumerable())
            {
                yield return log;
            }
        }

        public async IAsyncEnumerable<SharedAdminLog> GetAdminLogs(LogFilter? filter = null)
        {
            await using var db = await GetDb();
            var query = GetAdminLogsQuery(db.DbContext, filter);
            query = query.Include(log => log.Players);

            await foreach (var log in query.AsAsyncEnumerable())
            {
                var players = new Guid[log.Players.Count];
                for (var i = 0; i < log.Players.Count; i++)
                {
                    players[i] = log.Players[i].PlayerUserId;
                }

                yield return new SharedAdminLog(log.Id, log.Type, log.Impact, log.Date, log.Message, players);
            }
        }

        public async IAsyncEnumerable<JsonDocument> GetAdminLogsJson(LogFilter? filter = null)
        {
            await using var db = await GetDb();
            var query = GetAdminLogsQuery(db.DbContext, filter);

            await foreach (var json in query.Select(log => log.Json).AsAsyncEnumerable())
            {
                yield return json;
            }
        }

        public async Task<int> CountAdminLogs(int round)
        {
            await using var db = await GetDb();
            return await db.DbContext.AdminLog.CountAsync(log => log.RoundId == round);
        }

        #endregion

        #region Whitelist

        public async Task<bool> GetWhitelistStatusAsync(NetUserId player)
        {
            await using var db = await GetDb();

            return await db.DbContext.Whitelist.AnyAsync(w => w.UserId == player);
        }

        public async Task AddToWhitelistAsync(NetUserId player)
        {
            await using var db = await GetDb();

            db.DbContext.Whitelist.Add(new Whitelist { UserId = player });
            await db.DbContext.SaveChangesAsync();
        }

        public async Task RemoveFromWhitelistAsync(NetUserId player)
        {
            await using var db = await GetDb();
            var entry = await db.DbContext.Whitelist.SingleAsync(w => w.UserId == player);
            db.DbContext.Whitelist.Remove(entry);
            await db.DbContext.SaveChangesAsync();
        }

        public async Task<DateTimeOffset?> GetLastReadRules(NetUserId player)
        {
            await using var db = await GetDb();

            return NormalizeDatabaseTime(await db.DbContext.Player
                .Where(dbPlayer => dbPlayer.UserId == player)
                .Select(dbPlayer => dbPlayer.LastReadRules)
                .SingleOrDefaultAsync());
        }

        public async Task SetLastReadRules(NetUserId player, DateTimeOffset? date)
        {
            await using var db = await GetDb();

            var dbPlayer = await db.DbContext.Player.Where(dbPlayer => dbPlayer.UserId == player).SingleOrDefaultAsync();
            if (dbPlayer == null)
            {
                return;
            }

            dbPlayer.LastReadRules = date?.UtcDateTime;
            await db.DbContext.SaveChangesAsync();
        }

        public async Task<bool> GetBlacklistStatusAsync(NetUserId player)
        {
            await using var db = await GetDb();

            return await db.DbContext.Blacklist.AnyAsync(w => w.UserId == player);
        }

        public async Task AddToBlacklistAsync(NetUserId player)
        {
            await using var db = await GetDb();

            db.DbContext.Blacklist.Add(new Blacklist() { UserId = player });
            await db.DbContext.SaveChangesAsync();
        }

        public async Task RemoveFromBlacklistAsync(NetUserId player)
        {
            await using var db = await GetDb();
            var entry = await db.DbContext.Blacklist.SingleAsync(w => w.UserId == player);
            db.DbContext.Blacklist.Remove(entry);
            await db.DbContext.SaveChangesAsync();
        }

        #endregion

        #region Uploaded Resources Logs

        public async Task AddUploadedResourceLogAsync(NetUserId user, DateTimeOffset date, string path, byte[] data)
        {
            await using var db = await GetDb();

            db.DbContext.UploadedResourceLog.Add(new UploadedResourceLog() { UserId = user, Date = date.UtcDateTime, Path = path, Data = data });
            await db.DbContext.SaveChangesAsync();
        }

        public async Task PurgeUploadedResourceLogAsync(int days)
        {
            await using var db = await GetDb();

            var date = DateTime.UtcNow.Subtract(TimeSpan.FromDays(days));

            await foreach (var log in db.DbContext.UploadedResourceLog
                               .Where(l => date > l.Date)
                               .AsAsyncEnumerable())
            {
                db.DbContext.UploadedResourceLog.Remove(log);
            }

            await db.DbContext.SaveChangesAsync();
        }

        #endregion

        #region Admin Notes

        public virtual async Task<int> AddAdminNote(AdminNote note)
        {
            await using var db = await GetDb();
            db.DbContext.AdminNotes.Add(note);
            await db.DbContext.SaveChangesAsync();
            return note.Id;
        }

        public virtual async Task<int> AddAdminWatchlist(AdminWatchlist watchlist)
        {
            await using var db = await GetDb();
            db.DbContext.AdminWatchlists.Add(watchlist);
            await db.DbContext.SaveChangesAsync();
            return watchlist.Id;
        }

        public virtual async Task<int> AddAdminMessage(AdminMessage message)
        {
            await using var db = await GetDb();
            db.DbContext.AdminMessages.Add(message);
            await db.DbContext.SaveChangesAsync();
            return message.Id;
        }

        public async Task<AdminNoteRecord?> GetAdminNote(int id)
        {
            await using var db = await GetDb();
            var entity = await db.DbContext.AdminNotes
                .Where(note => note.Id == id)
                .Include(note => note.Round)
                .ThenInclude(r => r!.Server)
                .Include(note => note.CreatedBy)
                .Include(note => note.LastEditedBy)
                .Include(note => note.DeletedBy)
                .Include(note => note.Player)
                .SingleOrDefaultAsync();

            return entity == null ? null : MakeAdminNoteRecord(entity);
        }

        private AdminNoteRecord MakeAdminNoteRecord(AdminNote entity)
        {
            return new AdminNoteRecord(
                entity.Id,
                MakeRoundRecord(entity.Round),
                MakePlayerRecord(entity.Player),
                entity.PlaytimeAtNote,
                entity.Message,
                entity.Severity,
                MakePlayerRecord(entity.CreatedBy),
                NormalizeDatabaseTime(entity.CreatedAt),
                MakePlayerRecord(entity.LastEditedBy),
                NormalizeDatabaseTime(entity.LastEditedAt),
                NormalizeDatabaseTime(entity.ExpirationTime),
                entity.Deleted,
                MakePlayerRecord(entity.DeletedBy),
                NormalizeDatabaseTime(entity.DeletedAt),
                entity.Secret);
        }

        public async Task<AdminWatchlistRecord?> GetAdminWatchlist(int id)
        {
            await using var db = await GetDb();
            var entity = await db.DbContext.AdminWatchlists
                .Where(note => note.Id == id)
                .Include(note => note.Round)
                .ThenInclude(r => r!.Server)
                .Include(note => note.CreatedBy)
                .Include(note => note.LastEditedBy)
                .Include(note => note.DeletedBy)
                .Include(note => note.Player)
                .SingleOrDefaultAsync();

            return entity == null ? null : MakeAdminWatchlistRecord(entity);
        }

        public async Task<AdminMessageRecord?> GetAdminMessage(int id)
        {
            await using var db = await GetDb();
            var entity = await db.DbContext.AdminMessages
                .Where(note => note.Id == id)
                .Include(note => note.Round)
                .ThenInclude(r => r!.Server)
                .Include(note => note.CreatedBy)
                .Include(note => note.LastEditedBy)
                .Include(note => note.DeletedBy)
                .Include(note => note.Player)
                .SingleOrDefaultAsync();

            return entity == null ? null : MakeAdminMessageRecord(entity);
        }

        private AdminMessageRecord MakeAdminMessageRecord(AdminMessage entity)
        {
            return new AdminMessageRecord(
                entity.Id,
                MakeRoundRecord(entity.Round),
                MakePlayerRecord(entity.Player),
                entity.PlaytimeAtNote,
                entity.Message,
                MakePlayerRecord(entity.CreatedBy),
                NormalizeDatabaseTime(entity.CreatedAt),
                MakePlayerRecord(entity.LastEditedBy),
                NormalizeDatabaseTime(entity.LastEditedAt),
                NormalizeDatabaseTime(entity.ExpirationTime),
                entity.Deleted,
                MakePlayerRecord(entity.DeletedBy),
                NormalizeDatabaseTime(entity.DeletedAt),
                entity.Seen,
                entity.Dismissed);
        }

        public async Task<ServerBanNoteRecord?> GetServerBanAsNoteAsync(int id)
        {
            await using var db = await GetDb();

            var ban = await db.DbContext.Ban
                .Include(ban => ban.Unban)
                .Include(ban => ban.Round)
                .ThenInclude(r => r!.Server)
                .Include(ban => ban.CreatedBy)
                .Include(ban => ban.LastEditedBy)
                .Include(ban => ban.Unban)
                .SingleOrDefaultAsync(b => b.Id == id);

            if (ban is null)
                return null;

            var player = await db.DbContext.Player.SingleOrDefaultAsync(p => p.UserId == ban.PlayerUserId);
            return new ServerBanNoteRecord(
                ban.Id,
                MakeRoundRecord(ban.Round),
                MakePlayerRecord(player),
                ban.PlaytimeAtNote,
                ban.Reason,
                ban.Severity,
                MakePlayerRecord(ban.CreatedBy),
                ban.BanTime,
                MakePlayerRecord(ban.LastEditedBy),
                ban.LastEditedAt,
                ban.ExpirationTime,
                ban.Hidden,
                MakePlayerRecord(ban.Unban?.UnbanningAdmin == null
                    ? null
                    : await db.DbContext.Player.SingleOrDefaultAsync(p =>
                        p.UserId == ban.Unban.UnbanningAdmin.Value)),
                ban.Unban?.UnbanTime);
        }

        public async Task<ServerRoleBanNoteRecord?> GetServerRoleBanAsNoteAsync(int id)
        {
            await using var db = await GetDb();

            var ban = await db.DbContext.RoleBan
                .Include(ban => ban.Unban)
                .Include(ban => ban.Round)
                .ThenInclude(r => r!.Server)
                .Include(ban => ban.CreatedBy)
                .Include(ban => ban.LastEditedBy)
                .Include(ban => ban.Unban)
                .SingleOrDefaultAsync(b => b.Id == id);

            if (ban is null)
                return null;

            var player = await db.DbContext.Player.SingleOrDefaultAsync(p => p.UserId == ban.PlayerUserId);
            var unbanningAdmin =
                ban.Unban is null
                ? null
                : await db.DbContext.Player.SingleOrDefaultAsync(b => b.UserId == ban.Unban.UnbanningAdmin);

            return new ServerRoleBanNoteRecord(
                ban.Id,
                MakeRoundRecord(ban.Round),
                MakePlayerRecord(player),
                ban.PlaytimeAtNote,
                ban.Reason,
                ban.Severity,
                MakePlayerRecord(ban.CreatedBy),
                ban.BanTime,
                MakePlayerRecord(ban.LastEditedBy),
                ban.LastEditedAt,
                ban.ExpirationTime,
                ban.Hidden,
                new [] { ban.RoleId.Replace(BanManager.JobPrefix, null) },
                MakePlayerRecord(unbanningAdmin),
                ban.Unban?.UnbanTime);
        }

        public async Task<List<IAdminRemarksRecord>> GetAllAdminRemarks(Guid player)
        {
            await using var db = await GetDb();
            List<IAdminRemarksRecord> notes = new();
            notes.AddRange(
                (await (from note in db.DbContext.AdminNotes
                        where note.PlayerUserId == player &&
                              !note.Deleted &&
                              (note.ExpirationTime == null || DateTime.UtcNow < note.ExpirationTime)
                        select note)
                    .Include(note => note.Round)
                    .ThenInclude(r => r!.Server)
                    .Include(note => note.CreatedBy)
                    .Include(note => note.LastEditedBy)
                    .Include(note => note.Player)
                    .ToListAsync()).Select(MakeAdminNoteRecord));
            notes.AddRange(await GetActiveWatchlistsImpl(db, player));
            notes.AddRange(await GetMessagesImpl(db, player));
            notes.AddRange(await GetServerBansAsNotesForUser(db, player));
            notes.AddRange(await GetGroupedServerRoleBansAsNotesForUser(db, player));
            return notes;
        }
        public async Task EditAdminNote(int id, string message, NoteSeverity severity, bool secret, Guid editedBy, DateTimeOffset editedAt, DateTimeOffset? expiryTime)
        {
            await using var db = await GetDb();

            var note = await db.DbContext.AdminNotes.Where(note => note.Id == id).SingleAsync();
            note.Message = message;
            note.Severity = severity;
            note.Secret = secret;
            note.LastEditedById = editedBy;
            note.LastEditedAt = editedAt.UtcDateTime;
            note.ExpirationTime = expiryTime?.UtcDateTime;

            await db.DbContext.SaveChangesAsync();
        }

        public async Task EditAdminWatchlist(int id, string message, Guid editedBy, DateTimeOffset editedAt, DateTimeOffset? expiryTime)
        {
            await using var db = await GetDb();

            var note = await db.DbContext.AdminWatchlists.Where(note => note.Id == id).SingleAsync();
            note.Message = message;
            note.LastEditedById = editedBy;
            note.LastEditedAt = editedAt.UtcDateTime;
            note.ExpirationTime = expiryTime?.UtcDateTime;

            await db.DbContext.SaveChangesAsync();
        }

        public async Task EditAdminMessage(int id, string message, Guid editedBy, DateTimeOffset editedAt, DateTimeOffset? expiryTime)
        {
            await using var db = await GetDb();

            var note = await db.DbContext.AdminMessages.Where(note => note.Id == id).SingleAsync();
            note.Message = message;
            note.LastEditedById = editedBy;
            note.LastEditedAt = editedAt.UtcDateTime;
            note.ExpirationTime = expiryTime?.UtcDateTime;

            await db.DbContext.SaveChangesAsync();
        }

        public async Task DeleteAdminNote(int id, Guid deletedBy, DateTimeOffset deletedAt)
        {
            await using var db = await GetDb();

            var note = await db.DbContext.AdminNotes.Where(note => note.Id == id).SingleAsync();

            note.Deleted = true;
            note.DeletedById = deletedBy;
            note.DeletedAt = deletedAt.UtcDateTime;

            await db.DbContext.SaveChangesAsync();
        }

        public async Task DeleteAdminWatchlist(int id, Guid deletedBy, DateTimeOffset deletedAt)
        {
            await using var db = await GetDb();

            var watchlist = await db.DbContext.AdminWatchlists.Where(note => note.Id == id).SingleAsync();

            watchlist.Deleted = true;
            watchlist.DeletedById = deletedBy;
            watchlist.DeletedAt = deletedAt.UtcDateTime;

            await db.DbContext.SaveChangesAsync();
        }

        public async Task DeleteAdminMessage(int id, Guid deletedBy, DateTimeOffset deletedAt)
        {
            await using var db = await GetDb();

            var message = await db.DbContext.AdminMessages.Where(note => note.Id == id).SingleAsync();

            message.Deleted = true;
            message.DeletedById = deletedBy;
            message.DeletedAt = deletedAt.UtcDateTime;

            await db.DbContext.SaveChangesAsync();
        }

        public async Task HideServerBanFromNotes(int id, Guid deletedBy, DateTimeOffset deletedAt)
        {
            await using var db = await GetDb();

            var ban = await db.DbContext.Ban.Where(ban => ban.Id == id).SingleAsync();

            ban.Hidden = true;
            ban.LastEditedById = deletedBy;
            ban.LastEditedAt = deletedAt.UtcDateTime;

            await db.DbContext.SaveChangesAsync();
        }

        public async Task HideServerRoleBanFromNotes(int id, Guid deletedBy, DateTimeOffset deletedAt)
        {
            await using var db = await GetDb();

            var roleBan = await db.DbContext.RoleBan.Where(roleBan => roleBan.Id == id).SingleAsync();

            roleBan.Hidden = true;
            roleBan.LastEditedById = deletedBy;
            roleBan.LastEditedAt = deletedAt.UtcDateTime;

            await db.DbContext.SaveChangesAsync();
        }

        public async Task<List<IAdminRemarksRecord>> GetVisibleAdminRemarks(Guid player)
        {
            await using var db = await GetDb();
            List<IAdminRemarksRecord> notesCol = new();
            notesCol.AddRange(
                (await (from note in db.DbContext.AdminNotes
                        where note.PlayerUserId == player &&
                              !note.Secret &&
                              !note.Deleted &&
                              (note.ExpirationTime == null || DateTime.UtcNow < note.ExpirationTime)
                        select note)
                    .Include(note => note.Round)
                    .ThenInclude(r => r!.Server)
                    .Include(note => note.CreatedBy)
                    .Include(note => note.Player)
                    .ToListAsync()).Select(MakeAdminNoteRecord));
            notesCol.AddRange(await GetMessagesImpl(db, player));
            notesCol.AddRange(await GetServerBansAsNotesForUser(db, player));
            notesCol.AddRange(await GetGroupedServerRoleBansAsNotesForUser(db, player));
            return notesCol;
        }

        public async Task<List<AdminWatchlistRecord>> GetActiveWatchlists(Guid player)
        {
            await using var db = await GetDb();
            return await GetActiveWatchlistsImpl(db, player);
        }

        protected async Task<List<AdminWatchlistRecord>> GetActiveWatchlistsImpl(DbGuard db, Guid player)
        {
            var entities = await (from watchlist in db.DbContext.AdminWatchlists
                          where watchlist.PlayerUserId == player &&
                                !watchlist.Deleted &&
                                (watchlist.ExpirationTime == null || DateTime.UtcNow < watchlist.ExpirationTime)
                          select watchlist)
                .Include(note => note.Round)
                .ThenInclude(r => r!.Server)
                .Include(note => note.CreatedBy)
                .Include(note => note.LastEditedBy)
                .Include(note => note.Player)
                .ToListAsync();

            return entities.Select(MakeAdminWatchlistRecord).ToList();
        }

        private AdminWatchlistRecord MakeAdminWatchlistRecord(AdminWatchlist entity)
        {
            return new AdminWatchlistRecord(entity.Id, MakeRoundRecord(entity.Round), MakePlayerRecord(entity.Player), entity.PlaytimeAtNote, entity.Message, MakePlayerRecord(entity.CreatedBy), NormalizeDatabaseTime(entity.CreatedAt), MakePlayerRecord(entity.LastEditedBy), NormalizeDatabaseTime(entity.LastEditedAt), NormalizeDatabaseTime(entity.ExpirationTime), entity.Deleted, MakePlayerRecord(entity.DeletedBy), NormalizeDatabaseTime(entity.DeletedAt));
        }

        public async Task<List<AdminMessageRecord>> GetMessages(Guid player)
        {
            await using var db = await GetDb();
            return await GetMessagesImpl(db, player);
        }

        protected async Task<List<AdminMessageRecord>> GetMessagesImpl(DbGuard db, Guid player)
        {
            var entities = await (from message in db.DbContext.AdminMessages
                        where message.PlayerUserId == player && !message.Deleted &&
                              (message.ExpirationTime == null || DateTime.UtcNow < message.ExpirationTime)
                        select message).Include(note => note.Round)
                    .ThenInclude(r => r!.Server)
                    .Include(note => note.CreatedBy)
                    .Include(note => note.LastEditedBy)
                    .Include(note => note.Player)
                    .ToListAsync();

            return entities.Select(MakeAdminMessageRecord).ToList();
        }

        public async Task MarkMessageAsSeen(int id, bool dismissedToo)
        {
            await using var db = await GetDb();
            var message = await db.DbContext.AdminMessages.SingleAsync(m => m.Id == id);
            message.Seen = true;
            if (dismissedToo)
                message.Dismissed = true;
            await db.DbContext.SaveChangesAsync();
        }

        // These two are here because they get converted into notes later
        protected async Task<List<ServerBanNoteRecord>> GetServerBansAsNotesForUser(DbGuard db, Guid user)
        {
            // You can't group queries, as player will not always exist. When it doesn't, the
            // whole query returns nothing
            var player = await db.DbContext.Player.SingleOrDefaultAsync(p => p.UserId == user);
            var bans = await db.DbContext.Ban
                .Where(ban => ban.PlayerUserId == user && !ban.Hidden)
                .Include(ban => ban.Unban)
                .Include(ban => ban.Round)
                .ThenInclude(r => r!.Server)
                .Include(ban => ban.CreatedBy)
                .Include(ban => ban.LastEditedBy)
                .Include(ban => ban.Unban)
                .ToArrayAsync();

            var banNotes = new List<ServerBanNoteRecord>();
            foreach (var ban in bans)
            {
                var banNote = new ServerBanNoteRecord(
                    ban.Id,
                    MakeRoundRecord(ban.Round),
                    MakePlayerRecord(player),
                    ban.PlaytimeAtNote,
                    ban.Reason,
                    ban.Severity,
                    MakePlayerRecord(ban.CreatedBy),
                    NormalizeDatabaseTime(ban.BanTime),
                    MakePlayerRecord(ban.LastEditedBy),
                    NormalizeDatabaseTime(ban.LastEditedAt),
                    NormalizeDatabaseTime(ban.ExpirationTime),
                    ban.Hidden,
                    MakePlayerRecord(ban.Unban?.UnbanningAdmin == null
                        ? null
                        : await db.DbContext.Player.SingleOrDefaultAsync(
                            p => p.UserId == ban.Unban.UnbanningAdmin.Value)),
                    NormalizeDatabaseTime(ban.Unban?.UnbanTime));

                banNotes.Add(banNote);
            }

            return banNotes;
        }

        protected async Task<List<ServerRoleBanNoteRecord>> GetGroupedServerRoleBansAsNotesForUser(DbGuard db, Guid user)
        {
            // Server side query
            var bansQuery = await db.DbContext.RoleBan
                .Where(ban => ban.PlayerUserId == user && !ban.Hidden)
                .Include(ban => ban.Unban)
                .Include(ban => ban.Round)
                .ThenInclude(r => r!.Server)
                .Include(ban => ban.CreatedBy)
                .Include(ban => ban.LastEditedBy)
                .Include(ban => ban.Unban)
                .ToArrayAsync();

            // Client side query, as EF can't do groups yet
            var bansEnumerable = bansQuery
                    .GroupBy(ban => new { ban.BanTime, CreatedBy = (Player?)ban.CreatedBy, ban.Reason, Unbanned = ban.Unban == null })
                    .Select(banGroup => banGroup)
                    .ToArray();

            List<ServerRoleBanNoteRecord> bans = new();
            var player = await db.DbContext.Player.SingleOrDefaultAsync(p => p.UserId == user);
            foreach (var banGroup in bansEnumerable)
            {
                var firstBan = banGroup.First();
                Player? unbanningAdmin = null;

                if (firstBan.Unban?.UnbanningAdmin is not null)
                    unbanningAdmin = await db.DbContext.Player.SingleOrDefaultAsync(p => p.UserId == firstBan.Unban.UnbanningAdmin.Value);

                bans.Add(new ServerRoleBanNoteRecord(
                    firstBan.Id,
                    MakeRoundRecord(firstBan.Round),
                    MakePlayerRecord(player),
                    firstBan.PlaytimeAtNote,
                    firstBan.Reason,
                    firstBan.Severity,
                    MakePlayerRecord(firstBan.CreatedBy),
                    NormalizeDatabaseTime(firstBan.BanTime),
                    MakePlayerRecord(firstBan.LastEditedBy),
                    NormalizeDatabaseTime(firstBan.LastEditedAt),
                    NormalizeDatabaseTime(firstBan.ExpirationTime),
                    firstBan.Hidden,
                    banGroup.Select(ban => ban.RoleId.Replace(BanManager.JobPrefix, null)).ToArray(),
                    MakePlayerRecord(unbanningAdmin),
                    NormalizeDatabaseTime(firstBan.Unban?.UnbanTime)));
            }

            return bans;
        }

        #endregion

        #region Job Whitelists

        public async Task<bool> AddJobWhitelist(Guid player, ProtoId<JobPrototype> job)
        {
            await using var db = await GetDb();
            var exists = await db.DbContext.RoleWhitelists
                .Where(w => w.PlayerUserId == player)
                .Where(w => w.RoleId == job.Id)
                .AnyAsync();

            if (exists)
                return false;

            var whitelist = new RoleWhitelist
            {
                PlayerUserId = player,
                RoleId = job
            };
            db.DbContext.RoleWhitelists.Add(whitelist);
            await db.DbContext.SaveChangesAsync();
            return true;
        }

        public async Task<List<string>> GetJobWhitelists(Guid player, CancellationToken cancel)
        {
            await using var db = await GetDb(cancel);
            return await db.DbContext.RoleWhitelists
                .Where(w => w.PlayerUserId == player)
                .Select(w => w.RoleId)
                .ToListAsync(cancellationToken: cancel);
        }

        public async Task<bool> IsJobWhitelisted(Guid player, ProtoId<JobPrototype> job)
        {
            await using var db = await GetDb();
            return await db.DbContext.RoleWhitelists
                .Where(w => w.PlayerUserId == player)
                .Where(w => w.RoleId == job.Id)
                .AnyAsync();
        }

        public async Task<bool> RemoveJobWhitelist(Guid player, ProtoId<JobPrototype> job)
        {
            await using var db = await GetDb();
            var entry = await db.DbContext.RoleWhitelists
                .Where(w => w.PlayerUserId == player)
                .Where(w => w.RoleId == job.Id)
                .SingleOrDefaultAsync();

            if (entry == null)
                return false;

            db.DbContext.RoleWhitelists.Remove(entry);
            await db.DbContext.SaveChangesAsync();
            return true;
        }

        // Frontier: Ghost role handling
        # endregion

        # region Ghost Role Whitelists

        public async Task<bool> AddGhostRoleWhitelist(Guid player, ProtoId<GhostRolePrototype> ghostRole)
        {
            await using var db = await GetDb();
            var exists = await db.DbContext.RoleWhitelists
                .Where(w => w.PlayerUserId == player)
                .Where(w => w.RoleId == ghostRole.Id)
                .AnyAsync();

            if (exists)
                return false;

            var whitelist = new RoleWhitelist
            {
                PlayerUserId = player,
                RoleId = ghostRole
            };
            db.DbContext.RoleWhitelists.Add(whitelist);
            await db.DbContext.SaveChangesAsync();
            return true;
        }

        public async Task<bool> IsGhostRoleWhitelisted(Guid player, ProtoId<GhostRolePrototype> ghostRole)
        {
            await using var db = await GetDb();
            return await db.DbContext.RoleWhitelists
                .Where(w => w.PlayerUserId == player)
                .Where(w => w.RoleId == ghostRole.Id)
                .AnyAsync();
        }

        public async Task<bool> RemoveGhostRoleWhitelist(Guid player, ProtoId<GhostRolePrototype> ghostRole)
        {
            await using var db = await GetDb();
            var entry = await db.DbContext.RoleWhitelists
                .Where(w => w.PlayerUserId == player)
                .Where(w => w.RoleId == ghostRole.Id)
                .SingleOrDefaultAsync();

            if (entry == null)
                return false;

            db.DbContext.RoleWhitelists.Remove(entry);
            await db.DbContext.SaveChangesAsync();
            return true;
        }
        // End Frontier: Ghost role handling

        #endregion

        # region IPIntel

        public async Task<bool> UpsertIPIntelCache(DateTime time, IPAddress ip, float score)
        {
            while (true)
            {
                try
                {
                    await using var db = await GetDb();

                    var existing = await db.DbContext.IPIntelCache
                        .Where(w => ip.Equals(w.Address))
                        .SingleOrDefaultAsync();

                    if (existing == null)
                    {
                        var newCache = new IPIntelCache
                        {
                            Time = time,
                            Address = ip,
                            Score = score,
                        };
                        db.DbContext.IPIntelCache.Add(newCache);
                    }
                    else
                    {
                        existing.Time = time;
                        existing.Score = score;
                    }

                    await Task.Delay(5000);

                    await db.DbContext.SaveChangesAsync();
                    return true;
                }
                catch (DbUpdateException)
                {
                    _opsLog.Warning("IPIntel UPSERT failed with a db exception... retrying.");
                }
            }
        }

        public async Task<IPIntelCache?> GetIPIntelCache(IPAddress ip)
        {
            await using var db = await GetDb();

            return await db.DbContext.IPIntelCache
                .SingleOrDefaultAsync(w => ip.Equals(w.Address));
        }

        public async Task<bool> CleanIPIntelCache(TimeSpan range)
        {
            await using var db = await GetDb();

            // Calculating this here cause otherwise sqlite whines.
            var cutoffTime = DateTime.UtcNow.Subtract(range);

            await db.DbContext.IPIntelCache
                .Where(w => w.Time <= cutoffTime)
                .ExecuteDeleteAsync();

            await db.DbContext.SaveChangesAsync();
            return true;
        }

        #endregion

<<<<<<< HEAD
=======
        public abstract Task SendNotification(DatabaseNotification notification);

>>>>>>> 3b71b0f8
        // SQLite returns DateTime as Kind=Unspecified, Npgsql actually knows for sure it's Kind=Utc.
        // Normalize DateTimes here so they're always Utc. Thanks.
        protected abstract DateTime NormalizeDatabaseTime(DateTime time);

        [return: NotNullIfNotNull(nameof(time))]
        protected DateTime? NormalizeDatabaseTime(DateTime? time)
        {
            return time != null ? NormalizeDatabaseTime(time.Value) : time;
        }

        public async Task<bool> HasPendingModelChanges()
        {
            await using var db = await GetDb();
            return db.DbContext.Database.HasPendingModelChanges();
        }

        protected abstract Task<DbGuard> GetDb(
            CancellationToken cancel = default,
            [CallerMemberName] string? name = null);

        protected void LogDbOp(string? name)
        {
            _opsLog.Verbose($"Running DB operation: {name ?? "unknown"}");
        }

        protected abstract class DbGuard : IAsyncDisposable
        {
            public abstract ServerDbContext DbContext { get; }

            public abstract ValueTask DisposeAsync();
        }

        protected void NotificationReceived(DatabaseNotification notification)
        {
            OnNotificationReceived?.Invoke(notification);
        }

        public virtual void Shutdown()
        {

        }
    }
}<|MERGE_RESOLUTION|>--- conflicted
+++ resolved
@@ -1860,11 +1860,75 @@
 
         #endregion
 
-<<<<<<< HEAD
-=======
+        # region IPIntel
+
+        public async Task<bool> UpsertIPIntelCache(DateTime time, IPAddress ip, float score)
+        {
+            while (true)
+            {
+                try
+                {
+                    await using var db = await GetDb();
+
+                    var existing = await db.DbContext.IPIntelCache
+                        .Where(w => ip.Equals(w.Address))
+                        .SingleOrDefaultAsync();
+
+                    if (existing == null)
+                    {
+                        var newCache = new IPIntelCache
+                        {
+                            Time = time,
+                            Address = ip,
+                            Score = score,
+                        };
+                        db.DbContext.IPIntelCache.Add(newCache);
+                    }
+                    else
+                    {
+                        existing.Time = time;
+                        existing.Score = score;
+                    }
+
+                    await Task.Delay(5000);
+
+                    await db.DbContext.SaveChangesAsync();
+                    return true;
+                }
+                catch (DbUpdateException)
+                {
+                    _opsLog.Warning("IPIntel UPSERT failed with a db exception... retrying.");
+                }
+            }
+        }
+
+        public async Task<IPIntelCache?> GetIPIntelCache(IPAddress ip)
+        {
+            await using var db = await GetDb();
+
+            return await db.DbContext.IPIntelCache
+                .SingleOrDefaultAsync(w => ip.Equals(w.Address));
+        }
+
+        public async Task<bool> CleanIPIntelCache(TimeSpan range)
+        {
+            await using var db = await GetDb();
+
+            // Calculating this here cause otherwise sqlite whines.
+            var cutoffTime = DateTime.UtcNow.Subtract(range);
+
+            await db.DbContext.IPIntelCache
+                .Where(w => w.Time <= cutoffTime)
+                .ExecuteDeleteAsync();
+
+            await db.DbContext.SaveChangesAsync();
+            return true;
+        }
+
+        #endregion
+
         public abstract Task SendNotification(DatabaseNotification notification);
 
->>>>>>> 3b71b0f8
         // SQLite returns DateTime as Kind=Unspecified, Npgsql actually knows for sure it's Kind=Utc.
         // Normalize DateTimes here so they're always Utc. Thanks.
         protected abstract DateTime NormalizeDatabaseTime(DateTime time);
