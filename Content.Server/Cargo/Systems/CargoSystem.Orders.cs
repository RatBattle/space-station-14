using System.Diagnostics.CodeAnalysis;
using Content.Server.Access.Systems;
using Content.Server.Bank;
using Content.Server.Cargo.Components;
using Content.Server.Labels.Components;
using Content.Server.Paper;
<<<<<<< HEAD
using Content.Server.DeviceLinking.Systems;
using Content.Server.Popups;
using Content.Server.Station.Systems;
using Content.Shared.Access.Systems;
using Content.Shared.Administration.Logs;
using Content.Shared.Bank.Components;
=======
using Content.Server.Station.Components;
>>>>>>> 76823cc5
using Content.Shared.Cargo;
using Content.Shared.Cargo.BUI;
using Content.Shared.Cargo.Components;
using Content.Shared.Cargo.Events;
using Content.Shared.Cargo.Prototypes;
using Content.Shared.Database;
<<<<<<< HEAD
using Content.Shared.GameTicking;
using Content.Server.Paper;
using Content.Shared.Access.Components;
using Robust.Server.GameObjects;
=======
using Content.Shared.Interaction;
>>>>>>> 76823cc5
using Robust.Shared.Map;
using Robust.Shared.Player;
using Robust.Shared.Prototypes;
using Robust.Shared.Random;
using Robust.Shared.Utility;
using System.Linq;

namespace Content.Server.Cargo.Systems
{
    public sealed partial class CargoSystem
    {
        /// <summary>
        /// How much time to wait (in seconds) before increasing bank accounts balance.
        /// </summary>
        private const int Delay = 10;

        /// <summary>
        /// Keeps track of how much time has elapsed since last balance increase.
        /// </summary>
        private float _timer;

        [Dependency] private readonly BankSystem _bankSystem = default!;

        private void InitializeConsole()
        {
            SubscribeLocalEvent<CargoOrderConsoleComponent, CargoConsoleAddOrderMessage>(OnAddOrderMessage);
            SubscribeLocalEvent<CargoOrderConsoleComponent, CargoConsoleRemoveOrderMessage>(OnRemoveOrderMessage);
            SubscribeLocalEvent<CargoOrderConsoleComponent, CargoConsoleApproveOrderMessage>(OnApproveOrderMessage);
            SubscribeLocalEvent<CargoOrderConsoleComponent, BoundUIOpenedEvent>(OnOrderUIOpened);
            SubscribeLocalEvent<CargoOrderConsoleComponent, ComponentInit>(OnInit);
            SubscribeLocalEvent<CargoOrderConsoleComponent, InteractUsingEvent>(OnInteractUsing);
            Reset();
        }

        private void OnInteractUsing(EntityUid uid, CargoOrderConsoleComponent component, ref InteractUsingEvent args)
        {
            if (!HasComp<CashComponent>(args.Used))
                return;

            var price = _pricing.GetPrice(args.Used);

            if (price == 0)
                return;

            var stationUid = _station.GetOwningStation(args.Used);

            if (!TryComp(stationUid, out StationBankAccountComponent? bank))
                return;

            _audio.PlayPvs(component.ConfirmSound, uid);
            UpdateBankAccount(stationUid.Value, bank, (int) price);
            QueueDel(args.Used);
        }

        private void OnInit(EntityUid uid, CargoOrderConsoleComponent orderConsole, ComponentInit args)
        {
            var station = _station.GetOwningStation(uid);
            UpdateOrderState(orderConsole, station);
        }

        private void Reset()
        {
            _timer = 0;
        }

        private void UpdateConsole(float frameTime)
        {
            _timer += frameTime;

            // TODO: Doesn't work with serialization and shouldn't just be updating every delay
            // client can just interp this just fine on its own.
            while (_timer > Delay)
            {
                _timer -= Delay;

                foreach (var account in EntityQuery<StationBankAccountComponent>())
                {
                    account.Balance += account.IncreasePerSecond * Delay;
                }

                var query = EntityQueryEnumerator<CargoOrderConsoleComponent>();
                while (query.MoveNext(out var uid, out var comp))
                {
                    if (!_uiSystem.IsUiOpen(uid, CargoConsoleUiKey.Orders)) continue;

                    var station = _station.GetOwningStation(uid);
                    UpdateOrderState(comp, station);
                }
            }
        }

        #region Interface

        private void OnApproveOrderMessage(EntityUid uid, CargoOrderConsoleComponent component, CargoConsoleApproveOrderMessage args)
        {
            if (args.Session.AttachedEntity is not { Valid: true } player)
                return;

            if (!_accessReaderSystem.IsAllowed(player, uid))
            {
                ConsolePopup(args.Session, Loc.GetString("cargo-console-order-not-allowed"));
                PlayDenySound(uid, component);
                return;
            }

<<<<<<< HEAD
            if (!TryComp<BankAccountComponent>(player, out var bankAccount)) return;

            // No station to deduct from.
            if (!TryGetOrderDatabase(uid, out var dbUid, out var orderDatabase, component) ||  bankAccount == null)
=======
            var station = _station.GetOwningStation(uid);

            // No station to deduct from.
            if (!TryComp(station, out StationBankAccountComponent? bank) ||
                !TryComp(station, out StationDataComponent? stationData) ||
                !TryGetOrderDatabase(station, out var orderDatabase))
>>>>>>> 76823cc5
            {
                ConsolePopup(args.Session, Loc.GetString("cargo-console-station-not-found"));
                PlayDenySound(uid, component);
                return;
            }

            // Find our order again. It might have been dispatched or approved already
            var order = orderDatabase.Orders.Find(order => args.OrderId == order.OrderId && !order.Approved);
            if (order == null)
            {
                return;
            }

            // Invalid order
            if (!_protoMan.HasIndex<EntityPrototype>(order.ProductId))
            {
                ConsolePopup(args.Session, Loc.GetString("cargo-console-invalid-product"));
                PlayDenySound(uid, component);
                return;
            }

            var amount = GetOutstandingOrderCount(orderDatabase);
            var capacity = orderDatabase.Capacity;

            // Too many orders, avoid them getting spammed in the UI.
            if (amount >= capacity)
            {
                ConsolePopup(args.Session, Loc.GetString("cargo-console-too-many"));
                PlayDenySound(uid, component);
                return;
            }

            // Cap orders so someone can't spam thousands.
            var cappedAmount = Math.Min(capacity - amount, order.OrderQuantity);

            if (cappedAmount != order.OrderQuantity)
            {
                order.OrderQuantity = cappedAmount;
                ConsolePopup(args.Session, Loc.GetString("cargo-console-snip-snip"));
                PlayDenySound(uid, component);
            }

            var cost = order.Price * order.OrderQuantity;

            // Not enough balance
            if (cost > bank.Balance)
            {
                ConsolePopup(args.Session, Loc.GetString("cargo-console-insufficient-funds", ("cost", cost)));
                PlayDenySound(uid, component);
                return;
            }

            var tradeDestination = TryFulfillOrder(stationData, order, orderDatabase);

            if (tradeDestination == null)
            {
                ConsolePopup(args.Session, Loc.GetString("cargo-console-unfulfilled"));
                PlayDenySound(uid, component);
                return;
            }

            _idCardSystem.TryFindIdCard(player, out var idCard);
            // ReSharper disable once ConditionalAccessQualifierIsNonNullableAccordingToAPIContract
            order.SetApproverData(idCard.Comp?.FullName, idCard.Comp?.JobTitle);
            _audio.PlayPvs(component.ConfirmSound, uid);

            ConsolePopup(args.Session, Loc.GetString("cargo-console-trade-station", ("destination", MetaData(tradeDestination.Value).EntityName)));

            // Log order approval
            _adminLogger.Add(LogType.Action, LogImpact.Low,
                $"{ToPrettyString(player):user} approved order [orderId:{order.OrderId}, quantity:{order.OrderQuantity}, product:{order.ProductId}, requester:{order.Requester}, reason:{order.Reason}] with balance at {bank.Balance}");

            orderDatabase.Orders.Remove(order);
            DeductFunds(bank, cost);
            UpdateOrders(station.Value, orderDatabase);
        }

        private EntityUid? TryFulfillOrder(StationDataComponent stationData, CargoOrderData order, StationCargoOrderDatabaseComponent orderDatabase)
        {
            // No slots at the trade station
            _listEnts.Clear();
            GetTradeStations(stationData, ref _listEnts);
            EntityUid? tradeDestination = null;

            // Try to fulfill from any station where possible, if the pad is not occupied.
            foreach (var trade in _listEnts)
            {
                var tradePads = GetCargoPallets(trade);
                _random.Shuffle(tradePads);

                var freePads = GetFreeCargoPallets(trade, tradePads);
                if (freePads.Count >= order.OrderQuantity) //check if the station has enough free pallets
                {
                    foreach (var pad in freePads)
                    {
                        var coordinates = new EntityCoordinates(trade, pad.Transform.LocalPosition);

                        if (FulfillOrder(order, coordinates, orderDatabase.PrinterOutput))
                        {
                            tradeDestination = trade;
                            order.NumDispatched++;
                            if (order.OrderQuantity <= order.NumDispatched) //Spawn a crate on free pellets until the order is fulfilled.
                                break;
                        }
                    }
                }

                if (tradeDestination != null)
                    break;
            }

            return tradeDestination;
        }

        private void GetTradeStations(StationDataComponent data, ref List<EntityUid> ents)
        {
            foreach (var gridUid in data.Grids)
            {
                if (!_tradeQuery.HasComponent(gridUid))
                    continue;

<<<<<<< HEAD
            var stationQuery = EntityQuery<StationBankAccountComponent>();

            foreach (var stationBankComp in stationQuery)
            {
                DeductFunds(stationBankComp, (int) -(Math.Floor(cost * 0.45f)));
            }
            _bankSystem.TryBankWithdraw(player, cost);

            UpdateOrders(orderDatabase);
=======
                ents.Add(gridUid);
            }
>>>>>>> 76823cc5
        }

        private void OnRemoveOrderMessage(EntityUid uid, CargoOrderConsoleComponent component, CargoConsoleRemoveOrderMessage args)
        {
            var station = _station.GetOwningStation(uid);

            if (!TryGetOrderDatabase(station, out var orderDatabase))
                return;

            RemoveOrder(station.Value, args.OrderId, orderDatabase);
        }

        private void OnAddOrderMessage(EntityUid uid, CargoOrderConsoleComponent component, CargoConsoleAddOrderMessage args)
        {
            if (args.Session.AttachedEntity is not { Valid: true } player)
                return;

            if (args.Amount <= 0)
                return;

<<<<<<< HEAD
            var bank = GetBankAccount(uid, component);

            if (!HasComp<BankAccountComponent>(player) && bank == null) return;
            if (!TryGetOrderDatabase(uid, out var dbUid, out var orderDatabase, component))
=======
            var stationUid = _station.GetOwningStation(uid);

            if (!TryGetOrderDatabase(stationUid, out var orderDatabase))
>>>>>>> 76823cc5
                return;

            if (!_protoMan.TryIndex<CargoProductPrototype>(args.CargoProductId, out var product))
            {
                Log.Error($"Tried to add invalid cargo product {args.CargoProductId} as order!");
                return;
            }

            if (!component.AllowedGroups.Contains(product.Group))
                return;

            var data = GetOrderData(args, product, GenerateOrderId(orderDatabase));

<<<<<<< HEAD
            if (!TryAddOrder(orderDatabase.Owner, data, orderDatabase))
=======
            if (!TryAddOrder(stationUid.Value, data, orderDatabase))
>>>>>>> 76823cc5
            {
                PlayDenySound(uid, component);
                return;
            }

            // Log order addition
            _adminLogger.Add(LogType.Action, LogImpact.Low,
                $"{ToPrettyString(player):user} added order [orderId:{data.OrderId}, quantity:{data.OrderQuantity}, product:{data.ProductId}, requester:{data.Requester}, reason:{data.Reason}]");

        }

        private void OnOrderUIOpened(EntityUid uid, CargoOrderConsoleComponent component, BoundUIOpenedEvent args)
        {
            var station = _station.GetOwningStation(uid);
            UpdateOrderState(component, station);
        }

        #endregion

        private void UpdateOrderState(CargoOrderConsoleComponent component, EntityUid? station)
        {
            if (!_uiSystem.TryGetUi(component.Owner, CargoConsoleUiKey.Orders, out var bui))
            {
                return;
            }

            var uiUser = bui.SubscribedSessions.FirstOrDefault();
            var balance = 0;

            if (uiUser?.AttachedEntity is not { Valid: true } player)
            {
                return;
            }

            if (Transform(component.Owner).GridUid is EntityUid stationGrid && TryComp<BankAccountComponent>(player, out var playerBank))
            {
                station = stationGrid;
                balance = playerBank.Balance;
            }
            else if (TryComp<StationBankAccountComponent>(station, out var stationBank))
            {
                balance = stationBank.Balance;
            }

            if (station == null || !TryGetOrderDatabase(station.Value, out var _, out var orderDatabase, component)) return;

            var state = new CargoConsoleInterfaceState(
                MetaData(player).EntityName,
                GetOutstandingOrderCount(orderDatabase),
                orderDatabase.Capacity,
                balance,
                orderDatabase.Orders);

            _uiSystem.SetUiState(bui, state);
        }

        private void ConsolePopup(ICommonSession session, string text)
        {
            _popup.PopupCursor(text, session);
        }

        private void PlayDenySound(EntityUid uid, CargoOrderConsoleComponent component)
        {
            _audio.PlayPvs(_audio.GetSound(component.ErrorSound), uid);
        }

        private static CargoOrderData GetOrderData(CargoConsoleAddOrderMessage args, CargoProductPrototype cargoProduct, int id)
        {
            return new CargoOrderData(id, cargoProduct.Product, cargoProduct.Cost, args.Amount, args.Requester, args.Reason);
        }

        public static int GetOutstandingOrderCount(StationCargoOrderDatabaseComponent component)
        {
            var amount = 0;

            foreach (var order in component.Orders)
            {
                if (!order.Approved)
                    continue;
                amount += order.OrderQuantity - order.NumDispatched;
            }

            return amount;
        }

        /// <summary>
        /// Updates all of the cargo-related consoles for a particular station.
        /// This should be called whenever orders change.
        /// </summary>
        private void UpdateOrders(StationCargoOrderDatabaseComponent component)
        {
            // Order added so all consoles need updating.
            var orderQuery = AllEntityQuery<CargoOrderConsoleComponent>();

            while (orderQuery.MoveNext(out var uid, out var comp))
            {
                var station = Transform(uid).GridUid;

                if (_station.GetOwningStation(uid) is EntityUid stationComp)
                {
                    station = stationComp;
                }

                if (station != component.Owner)
                    continue;

                UpdateOrderState(comp, station);
            }

            var consoleQuery = AllEntityQuery<CargoShuttleConsoleComponent>();
            while (consoleQuery.MoveNext(out var uid, out var comp))
            {
                var station = Transform(uid).GridUid;

                if (_station.GetOwningStation(uid) is EntityUid stationComp)
                {
                    station = stationComp;
                }

                if (station != component.Owner)
                    continue;

                UpdateShuttleState(uid, station);
            }
        }

        public bool AddAndApproveOrder(
            EntityUid dbUid,
            string spawnId,
            int cost,
            int qty,
            string sender,
            string description,
            string dest,
            StationCargoOrderDatabaseComponent component,
            StationDataComponent stationData
        )
        {
            DebugTools.Assert(_protoMan.HasIndex<EntityPrototype>(spawnId));
            // Make an order
            var id = GenerateOrderId(component);
            var order = new CargoOrderData(id, spawnId, cost, qty, sender, description);

            // Approve it now
            order.SetApproverData(dest, sender);

            // Log order addition
            _adminLogger.Add(LogType.Action, LogImpact.Low,
                $"AddAndApproveOrder {description} added order [orderId:{order.OrderId}, quantity:{order.OrderQuantity}, product:{order.ProductId}, requester:{order.Requester}, reason:{order.Reason}]");

            // Add it to the list
            return TryAddOrder(dbUid, order, component) && TryFulfillOrder(stationData, order, component).HasValue;
        }

        private bool TryAddOrder(EntityUid dbUid, CargoOrderData data, StationCargoOrderDatabaseComponent component)
        {
            component.Orders.Add(data);
            UpdateOrders(component);
            return true;
        }

        private static int GenerateOrderId(StationCargoOrderDatabaseComponent orderDB)
        {
            // We need an arbitrary unique ID to identify orders, since they may
            // want to be cancelled later.
            return ++orderDB.NumOrdersCreated;
        }

        public void RemoveOrder(EntityUid dbUid, int index, StationCargoOrderDatabaseComponent orderDB)
        {
            var sequenceIdx = orderDB.Orders.FindIndex(order => order.OrderId == index);
            if (sequenceIdx != -1)
            {
                orderDB.Orders.RemoveAt(sequenceIdx);
            }
            UpdateOrders(orderDB);
        }

        public void ClearOrders(StationCargoOrderDatabaseComponent component)
        {
            if (component.Orders.Count == 0)
                return;

            component.Orders.Clear();
        }

        private static bool PopFrontOrder(StationCargoOrderDatabaseComponent orderDB, [NotNullWhen(true)] out CargoOrderData? orderOut)
        {
            var orderIdx = orderDB.Orders.FindIndex(order => order.Approved);
            if (orderIdx == -1)
            {
                orderOut = null;
                return false;
            }

            orderOut = orderDB.Orders[orderIdx];
            orderOut.NumDispatched++;

            if (orderOut.NumDispatched >= orderOut.OrderQuantity)
            {
                // Order is complete. Remove from the queue.
                orderDB.Orders.RemoveAt(orderIdx);
            }
            return true;
        }

        /// <summary>
        /// Tries to fulfill the next outstanding order.
        /// </summary>
        private bool FulfillNextOrder(StationCargoOrderDatabaseComponent orderDB, EntityCoordinates spawn, string? paperProto)
        {
            if (!PopFrontOrder(orderDB, out var order))
                return false;

            return FulfillOrder(order, spawn, paperProto);
        }

        /// <summary>
        /// Fulfills the specified cargo order and spawns paper attached to it.
        /// </summary>
        private bool FulfillOrder(CargoOrderData order, EntityCoordinates spawn, string? paperProto)
        {
            // Create the item itself
            var item = Spawn(order.ProductId, spawn);

            // Create a sheet of paper to write the order details on
            var printed = EntityManager.SpawnEntity(paperProto, spawn);
            if (TryComp<PaperComponent>(printed, out var paper))
            {
                // fill in the order data
                var val = Loc.GetString("cargo-console-paper-print-name", ("orderNumber", order.OrderId));
                _metaSystem.SetEntityName(printed, val);

                _paperSystem.SetContent(printed, Loc.GetString(
                        "cargo-console-paper-print-text",
                        ("orderNumber", order.OrderId),
                        ("itemName", MetaData(item).EntityName),
                        ("requester", order.Requester),
                        ("reason", order.Reason),
                        ("approver", order.Approver ?? string.Empty)),
                    paper);

                // attempt to attach the label to the item
                if (TryComp<PaperLabelComponent>(item, out var label))
                {
                    _slots.TryInsert(item, label.LabelSlot, printed, null);
                }
            }

            return true;

        }

        public void DeductFunds(StationBankAccountComponent component, int amount)
        {
            component.Balance = Math.Max(0, component.Balance - amount);
        }

        #region Station

        private bool TryGetOrderDatabase([NotNullWhen(true)] EntityUid? stationUid, [MaybeNullWhen(false)] out StationCargoOrderDatabaseComponent dbComp)
        {
            return TryComp(stationUid, out dbComp);
        }

        #endregion
    }
}<|MERGE_RESOLUTION|>--- conflicted
+++ resolved
@@ -4,30 +4,24 @@
 using Content.Server.Cargo.Components;
 using Content.Server.Labels.Components;
 using Content.Server.Paper;
-<<<<<<< HEAD
 using Content.Server.DeviceLinking.Systems;
 using Content.Server.Popups;
 using Content.Server.Station.Systems;
 using Content.Shared.Access.Systems;
 using Content.Shared.Administration.Logs;
 using Content.Shared.Bank.Components;
-=======
 using Content.Server.Station.Components;
->>>>>>> 76823cc5
 using Content.Shared.Cargo;
 using Content.Shared.Cargo.BUI;
 using Content.Shared.Cargo.Components;
 using Content.Shared.Cargo.Events;
 using Content.Shared.Cargo.Prototypes;
 using Content.Shared.Database;
-<<<<<<< HEAD
 using Content.Shared.GameTicking;
 using Content.Server.Paper;
 using Content.Shared.Access.Components;
 using Robust.Server.GameObjects;
-=======
 using Content.Shared.Interaction;
->>>>>>> 76823cc5
 using Robust.Shared.Map;
 using Robust.Shared.Player;
 using Robust.Shared.Prototypes;
@@ -58,7 +52,7 @@
             SubscribeLocalEvent<CargoOrderConsoleComponent, CargoConsoleApproveOrderMessage>(OnApproveOrderMessage);
             SubscribeLocalEvent<CargoOrderConsoleComponent, BoundUIOpenedEvent>(OnOrderUIOpened);
             SubscribeLocalEvent<CargoOrderConsoleComponent, ComponentInit>(OnInit);
-            SubscribeLocalEvent<CargoOrderConsoleComponent, InteractUsingEvent>(OnInteractUsing);
+            //SubscribeLocalEvent<CargoOrderConsoleComponent, InteractUsingEvent>(OnInteractUsing); //Frontier Disabled
             Reset();
         }
 
@@ -133,19 +127,10 @@
                 return;
             }
 
-<<<<<<< HEAD
             if (!TryComp<BankAccountComponent>(player, out var bankAccount)) return;
 
             // No station to deduct from.
             if (!TryGetOrderDatabase(uid, out var dbUid, out var orderDatabase, component) ||  bankAccount == null)
-=======
-            var station = _station.GetOwningStation(uid);
-
-            // No station to deduct from.
-            if (!TryComp(station, out StationBankAccountComponent? bank) ||
-                !TryComp(station, out StationDataComponent? stationData) ||
-                !TryGetOrderDatabase(station, out var orderDatabase))
->>>>>>> 76823cc5
             {
                 ConsolePopup(args.Session, Loc.GetString("cargo-console-station-not-found"));
                 PlayDenySound(uid, component);
@@ -191,18 +176,9 @@
             var cost = order.Price * order.OrderQuantity;
 
             // Not enough balance
-            if (cost > bank.Balance)
+            if (cost > bankAccount.Balance)
             {
                 ConsolePopup(args.Session, Loc.GetString("cargo-console-insufficient-funds", ("cost", cost)));
-                PlayDenySound(uid, component);
-                return;
-            }
-
-            var tradeDestination = TryFulfillOrder(stationData, order, orderDatabase);
-
-            if (tradeDestination == null)
-            {
-                ConsolePopup(args.Session, Loc.GetString("cargo-console-unfulfilled"));
                 PlayDenySound(uid, component);
                 return;
             }
@@ -210,87 +186,29 @@
             _idCardSystem.TryFindIdCard(player, out var idCard);
             // ReSharper disable once ConditionalAccessQualifierIsNonNullableAccordingToAPIContract
             order.SetApproverData(idCard.Comp?.FullName, idCard.Comp?.JobTitle);
-            _audio.PlayPvs(component.ConfirmSound, uid);
-
-            ConsolePopup(args.Session, Loc.GetString("cargo-console-trade-station", ("destination", MetaData(tradeDestination.Value).EntityName)));
+            _audio.PlayPvs(_audio.GetSound(component.ConfirmSound), uid);
 
             // Log order approval
             _adminLogger.Add(LogType.Action, LogImpact.Low,
-                $"{ToPrettyString(player):user} approved order [orderId:{order.OrderId}, quantity:{order.OrderQuantity}, product:{order.ProductId}, requester:{order.Requester}, reason:{order.Reason}] with balance at {bank.Balance}");
-
-            orderDatabase.Orders.Remove(order);
-            DeductFunds(bank, cost);
-            UpdateOrders(station.Value, orderDatabase);
-        }
-
-        private EntityUid? TryFulfillOrder(StationDataComponent stationData, CargoOrderData order, StationCargoOrderDatabaseComponent orderDatabase)
-        {
-            // No slots at the trade station
-            _listEnts.Clear();
-            GetTradeStations(stationData, ref _listEnts);
-            EntityUid? tradeDestination = null;
-
-            // Try to fulfill from any station where possible, if the pad is not occupied.
-            foreach (var trade in _listEnts)
-            {
-                var tradePads = GetCargoPallets(trade);
-                _random.Shuffle(tradePads);
-
-                var freePads = GetFreeCargoPallets(trade, tradePads);
-                if (freePads.Count >= order.OrderQuantity) //check if the station has enough free pallets
-                {
-                    foreach (var pad in freePads)
-                    {
-                        var coordinates = new EntityCoordinates(trade, pad.Transform.LocalPosition);
-
-                        if (FulfillOrder(order, coordinates, orderDatabase.PrinterOutput))
-                        {
-                            tradeDestination = trade;
-                            order.NumDispatched++;
-                            if (order.OrderQuantity <= order.NumDispatched) //Spawn a crate on free pellets until the order is fulfilled.
-                                break;
-                        }
-                    }
-                }
-
-                if (tradeDestination != null)
-                    break;
-            }
-
-            return tradeDestination;
-        }
-
-        private void GetTradeStations(StationDataComponent data, ref List<EntityUid> ents)
-        {
-            foreach (var gridUid in data.Grids)
-            {
-                if (!_tradeQuery.HasComponent(gridUid))
-                    continue;
-
-<<<<<<< HEAD
+                $"{ToPrettyString(player):user} approved order [orderId:{order.OrderId}, quantity:{order.OrderQuantity}, product:{order.ProductId}, requester:{order.Requester}, reason:{order.Reason}] with balance at {bankAccount.Balance}");
+
             var stationQuery = EntityQuery<StationBankAccountComponent>();
 
             foreach (var stationBankComp in stationQuery)
             {
-                DeductFunds(stationBankComp, (int) -(Math.Floor(cost * 0.45f)));
+                DeductFunds(stationBankComp, (int) -(Math.Floor(cost * 0.4f)));
             }
             _bankSystem.TryBankWithdraw(player, cost);
 
             UpdateOrders(orderDatabase);
-=======
-                ents.Add(gridUid);
-            }
->>>>>>> 76823cc5
         }
 
         private void OnRemoveOrderMessage(EntityUid uid, CargoOrderConsoleComponent component, CargoConsoleRemoveOrderMessage args)
         {
-            var station = _station.GetOwningStation(uid);
-
-            if (!TryGetOrderDatabase(station, out var orderDatabase))
-                return;
-
-            RemoveOrder(station.Value, args.OrderId, orderDatabase);
+            if (!TryGetOrderDatabase(uid, out var dbUid, out var orderDatabase, component))
+                return;
+
+            RemoveOrder(dbUid!.Value, args.OrderId, orderDatabase);
         }
 
         private void OnAddOrderMessage(EntityUid uid, CargoOrderConsoleComponent component, CargoConsoleAddOrderMessage args)
@@ -301,16 +219,10 @@
             if (args.Amount <= 0)
                 return;
 
-<<<<<<< HEAD
             var bank = GetBankAccount(uid, component);
 
             if (!HasComp<BankAccountComponent>(player) && bank == null) return;
             if (!TryGetOrderDatabase(uid, out var dbUid, out var orderDatabase, component))
-=======
-            var stationUid = _station.GetOwningStation(uid);
-
-            if (!TryGetOrderDatabase(stationUid, out var orderDatabase))
->>>>>>> 76823cc5
                 return;
 
             if (!_protoMan.TryIndex<CargoProductPrototype>(args.CargoProductId, out var product))
@@ -324,11 +236,7 @@
 
             var data = GetOrderData(args, product, GenerateOrderId(orderDatabase));
 
-<<<<<<< HEAD
-            if (!TryAddOrder(orderDatabase.Owner, data, orderDatabase))
-=======
             if (!TryAddOrder(stationUid.Value, data, orderDatabase))
->>>>>>> 76823cc5
             {
                 PlayDenySound(uid, component);
                 return;
@@ -343,7 +251,7 @@
         private void OnOrderUIOpened(EntityUid uid, CargoOrderConsoleComponent component, BoundUIOpenedEvent args)
         {
             var station = _station.GetOwningStation(uid);
-            UpdateOrderState(component, station);
+            UpdateOrderState(uid, station);
         }
 
         #endregion
@@ -418,37 +326,25 @@
         /// Updates all of the cargo-related consoles for a particular station.
         /// This should be called whenever orders change.
         /// </summary>
-        private void UpdateOrders(StationCargoOrderDatabaseComponent component)
+        private void UpdateOrders(EntityUid dbUid, StationCargoOrderDatabaseComponent _)
         {
             // Order added so all consoles need updating.
             var orderQuery = AllEntityQuery<CargoOrderConsoleComponent>();
 
-            while (orderQuery.MoveNext(out var uid, out var comp))
-            {
-                var station = Transform(uid).GridUid;
-
-                if (_station.GetOwningStation(uid) is EntityUid stationComp)
-                {
-                    station = stationComp;
-                }
-
-                if (station != component.Owner)
+            while (orderQuery.MoveNext(out var uid, out var _))
+            {
+                var station = _station.GetOwningStation(uid);
+                if (station != dbUid)
                     continue;
 
-                UpdateOrderState(comp, station);
+                UpdateOrderState(uid, station);
             }
 
             var consoleQuery = AllEntityQuery<CargoShuttleConsoleComponent>();
-            while (consoleQuery.MoveNext(out var uid, out var comp))
-            {
-                var station = Transform(uid).GridUid;
-
-                if (_station.GetOwningStation(uid) is EntityUid stationComp)
-                {
-                    station = stationComp;
-                }
-
-                if (station != component.Owner)
+            while (consoleQuery.MoveNext(out var uid, out var _))
+            {
+                var station = _station.GetOwningStation(uid);
+                if (station != dbUid)
                     continue;
 
                 UpdateShuttleState(uid, station);
@@ -480,13 +376,13 @@
                 $"AddAndApproveOrder {description} added order [orderId:{order.OrderId}, quantity:{order.OrderQuantity}, product:{order.ProductId}, requester:{order.Requester}, reason:{order.Reason}]");
 
             // Add it to the list
-            return TryAddOrder(dbUid, order, component) && TryFulfillOrder(stationData, order, component).HasValue;
+            return TryAddOrder(dbUid, order, component);
         }
 
         private bool TryAddOrder(EntityUid dbUid, CargoOrderData data, StationCargoOrderDatabaseComponent component)
         {
             component.Orders.Add(data);
-            UpdateOrders(component);
+            UpdateOrders(dbUid, component);
             return true;
         }
 
@@ -504,7 +400,7 @@
             {
                 orderDB.Orders.RemoveAt(sequenceIdx);
             }
-            UpdateOrders(orderDB);
+            UpdateOrders(dbUid, orderDB);
         }
 
         public void ClearOrders(StationCargoOrderDatabaseComponent component)
@@ -589,9 +485,18 @@
 
         #region Station
 
-        private bool TryGetOrderDatabase([NotNullWhen(true)] EntityUid? stationUid, [MaybeNullWhen(false)] out StationCargoOrderDatabaseComponent dbComp)
-        {
-            return TryComp(stationUid, out dbComp);
+        private StationBankAccountComponent? GetBankAccount(EntityUid uid, CargoOrderConsoleComponent _)
+        {
+            var station = _station.GetOwningStation(uid);
+
+            TryComp<StationBankAccountComponent>(station, out var bankComponent);
+            return bankComponent;
+        }
+
+        private bool TryGetOrderDatabase(EntityUid uid, [MaybeNullWhen(false)] out EntityUid? dbUid, [MaybeNullWhen(false)] out StationCargoOrderDatabaseComponent dbComp, CargoOrderConsoleComponent _)
+        {
+            dbUid = _station.GetOwningStation(uid);
+            return TryComp(dbUid, out dbComp);
         }
 
         #endregion
