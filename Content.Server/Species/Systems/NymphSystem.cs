using Content.Server.Cargo.Components;
using Content.Server.Mind;
using Content.Shared.Bank.Components;
using Content.Shared.Species.Components;
using Content.Shared.Body.Events;
using Content.Shared.Zombies;
using Content.Server.Zombies;
using Robust.Shared.Prototypes;
using Robust.Shared.Timing;

namespace Content.Server.Species.Systems;

public sealed partial class NymphSystem : EntitySystem
{
    [Dependency] private readonly IPrototypeManager _protoManager= default!;
    [Dependency] private readonly MindSystem _mindSystem = default!;
    [Dependency] private readonly IGameTiming _timing = default!;
    [Dependency] private readonly ZombieSystem _zombie = default!;

    public override void Initialize()
    {
        base.Initialize();

        SubscribeLocalEvent<NymphComponent, OrganRemovedFromBodyEvent>(OnRemovedFromPart);
    }

    private void OnRemovedFromPart(EntityUid uid, NymphComponent comp, ref OrganRemovedFromBodyEvent args)
    {
        if (!_timing.IsFirstTimePredicted)
            return;

        if (TerminatingOrDeleted(uid) || TerminatingOrDeleted(args.OldBody))
            return;

        if (!_protoManager.TryIndex<EntityPrototype>(comp.EntityPrototype, out var entityProto))
            return;

        // Get the organs' position & spawn a nymph there
        var coords = Transform(uid).Coordinates;
        var nymph = EntityManager.SpawnAtPosition(entityProto.ID, coords);

        if (HasComp<ZombieComponent>(args.OldBody)) // Zombify the new nymph if old one is a zombie
            _zombie.ZombifyEntity(nymph);

        // Move the mind if there is one and it's supposed to be transferred
        if (comp.TransferMind == true && _mindSystem.TryGetMind(args.OldBody, out var mindId, out var mind))
        {
            _mindSystem.TransferTo(mindId, nymph, mind: mind);

<<<<<<< HEAD

            // Frontier
            EnsureComp<CargoSellBlacklistComponent>(nymph);

            // Frontier
            // bank account transfer
            if (TryComp<BankAccountComponent>(args.OldBody, out var bank))
            {
                // Do this carefully since changing the value of a bank account component on a entity will save the balance immediately through subscribers.
                var oldBankBalance = bank.Balance;
                var newBank = EnsureComp<BankAccountComponent>(nymph);
                newBank.Balance = oldBankBalance;
            }
        }

=======
        // Delete the old organ
>>>>>>> 694ae001
        QueueDel(uid);
    }
}<|MERGE_RESOLUTION|>--- conflicted
+++ resolved
@@ -42,12 +42,11 @@
         if (HasComp<ZombieComponent>(args.OldBody)) // Zombify the new nymph if old one is a zombie
             _zombie.ZombifyEntity(nymph);
 
-        // Move the mind if there is one and it's supposed to be transferred
         if (comp.TransferMind == true && _mindSystem.TryGetMind(args.OldBody, out var mindId, out var mind))
         {
+            // Move the mind if there is one and it's supposed to be transferred
             _mindSystem.TransferTo(mindId, nymph, mind: mind);
 
-<<<<<<< HEAD
 
             // Frontier
             EnsureComp<CargoSellBlacklistComponent>(nymph);
@@ -63,9 +62,7 @@
             }
         }
 
-=======
         // Delete the old organ
->>>>>>> 694ae001
         QueueDel(uid);
     }
 }