--- conflicted
+++ resolved
@@ -177,14 +177,6 @@
             return ev.Recipes.ToList();
         }
 
-<<<<<<< HEAD
-        public static List<ProtoId<LatheRecipePrototype>> GetAllBaseRecipes(LatheComponent component)
-        {
-            return component.StaticRecipes.Union(component.DynamicRecipes).ToList();
-        }
-
-=======
->>>>>>> 3b71b0f8
         public bool TryAddToQueue(EntityUid uid, LatheRecipePrototype recipe, int quantity, LatheComponent? component = null) // Frontier: add quantity
         {
             if (!Resolve(uid, ref component))
