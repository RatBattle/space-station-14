using Content.Server.Administration.Logs;
using Content.Server.Body.Systems;
using Content.Server.Chemistry.Containers.EntitySystems;
using Content.Server.Explosion.Components;
using Content.Server.Flash;
using Content.Shared.Flash.Components;
using Content.Server.Radio.EntitySystems;
using Content.Shared.Chemistry.Components;
using Content.Shared.Chemistry.Components.SolutionManager;
using Content.Shared.Database;
using Content.Shared.Explosion.Components;
using Content.Shared.Explosion.Components.OnTrigger;
using Content.Shared.Implants.Components;
using Content.Shared.Interaction;
using Content.Shared.Inventory;
using Content.Shared.Mobs;
using Content.Shared.Mobs.Components;
using Content.Shared.Payload.Components;
using Content.Shared.Radio;
using Content.Shared.Slippery;
using Content.Shared.StepTrigger.Systems;
using Content.Shared.Trigger;
using Content.Shared.Weapons.Ranged.Events;
using JetBrains.Annotations;
using Robust.Shared.Audio;
using Robust.Shared.Audio.Systems;
using Robust.Shared.Containers;
using Robust.Shared.Physics.Events;
using Robust.Shared.Physics.Systems;
using Content.Server.Station.Systems;
using Content.Shared.Humanoid;
using Robust.Shared.Prototypes;
using Robust.Shared.Random;
using Robust.Shared.Player;
using Content.Shared.Coordinates;

namespace Content.Server.Explosion.EntitySystems
{
    /// <summary>
    /// Raised whenever something is Triggered on the entity.
    /// </summary>
    public sealed class TriggerEvent : HandledEntityEventArgs
    {
        public EntityUid Triggered { get; }
        public EntityUid? User { get; }

        public TriggerEvent(EntityUid triggered, EntityUid? user = null)
        {
            Triggered = triggered;
            User = user;
        }
    }

    /// <summary>
    /// Raised when timer trigger becomes active.
    /// </summary>
    [ByRefEvent]
    public readonly record struct ActiveTimerTriggerEvent(EntityUid Triggered, EntityUid? User);

    [UsedImplicitly]
    public sealed partial class TriggerSystem : EntitySystem
    {
        [Dependency] private readonly ExplosionSystem _explosions = default!;
        [Dependency] private readonly FixtureSystem _fixtures = default!;
        [Dependency] private readonly FlashSystem _flashSystem = default!;
        [Dependency] private readonly SharedBroadphaseSystem _broadphase = default!;
        [Dependency] private readonly IAdminLogManager _adminLogger = default!;
        [Dependency] private readonly SharedContainerSystem _container = default!;
        [Dependency] private readonly BodySystem _body = default!;
        [Dependency] private readonly SharedAudioSystem _audio = default!;
        [Dependency] private readonly SharedTransformSystem _transformSystem = default!;
        [Dependency] private readonly RadioSystem _radioSystem = default!;
        [Dependency] private readonly IRobustRandom _random = default!;
        [Dependency] private readonly IPrototypeManager _prototypeManager = default!;
        [Dependency] private readonly SolutionContainerSystem _solutionContainerSystem = default!;
<<<<<<< HEAD
        [Dependency] private readonly StationSystem _station = default!;
=======
        [Dependency] private readonly InventorySystem _inventory = default!;
>>>>>>> 76823cc5

        public override void Initialize()
        {
            base.Initialize();

            InitializeProximity();
            InitializeOnUse();
            InitializeSignal();
            InitializeTimedCollide();
            InitializeVoice();
            InitializeMobstate();

            SubscribeLocalEvent<TriggerOnSpawnComponent, MapInitEvent>(OnSpawnTriggered);
            SubscribeLocalEvent<TriggerOnCollideComponent, StartCollideEvent>(OnTriggerCollide);
            SubscribeLocalEvent<TriggerOnActivateComponent, ActivateInWorldEvent>(OnActivate);
            SubscribeLocalEvent<TriggerImplantActionComponent, ActivateImplantEvent>(OnImplantTrigger);
            SubscribeLocalEvent<TriggerOnStepTriggerComponent, StepTriggeredEvent>(OnStepTriggered);
            SubscribeLocalEvent<TriggerOnSlipComponent, SlipEvent>(OnSlipTriggered);
            SubscribeLocalEvent<TriggerWhenEmptyComponent, OnEmptyGunShotEvent>(OnEmptyTriggered);

            SubscribeLocalEvent<SpawnOnTriggerComponent, TriggerEvent>(OnSpawnTrigger);
            SubscribeLocalEvent<DeleteOnTriggerComponent, TriggerEvent>(HandleDeleteTrigger);
            SubscribeLocalEvent<ExplodeOnTriggerComponent, TriggerEvent>(HandleExplodeTrigger);
            SubscribeLocalEvent<FlashOnTriggerComponent, TriggerEvent>(HandleFlashTrigger);
            SubscribeLocalEvent<GibOnTriggerComponent, TriggerEvent>(HandleGibTrigger);

            SubscribeLocalEvent<AnchorOnTriggerComponent, TriggerEvent>(OnAnchorTrigger);
            SubscribeLocalEvent<SoundOnTriggerComponent, TriggerEvent>(OnSoundTrigger);
            SubscribeLocalEvent<RattleComponent, TriggerEvent>(HandleRattleTrigger);
        }

        private void OnSoundTrigger(EntityUid uid, SoundOnTriggerComponent component, TriggerEvent args)
        {
            if (component.RemoveOnTrigger) // if the component gets removed when it's triggered
            {
                var xform = Transform(uid);
                _audio.PlayPvs(component.Sound, xform.Coordinates); // play the sound at its last known coordinates
            }
            else // if the component doesn't get removed when triggered
            {
                _audio.PlayPvs(component.Sound, uid); // have the sound follow the entity itself
            }
        }

        private void OnAnchorTrigger(EntityUid uid, AnchorOnTriggerComponent component, TriggerEvent args)
        {
            var xform = Transform(uid);

            if (xform.Anchored)
                return;

            _transformSystem.AnchorEntity(uid, xform);

            if (component.RemoveOnTrigger)
                RemCompDeferred<AnchorOnTriggerComponent>(uid);
        }

        private void OnSpawnTrigger(EntityUid uid, SpawnOnTriggerComponent component, TriggerEvent args)
        {
            var xform = Transform(uid);

            var coords = xform.Coordinates;

            if (!coords.IsValid(EntityManager))
                return;

            Spawn(component.Proto, coords);
        }

        private void HandleExplodeTrigger(EntityUid uid, ExplodeOnTriggerComponent component, TriggerEvent args)
        {
            _explosions.TriggerExplosive(uid, user: args.User);
            args.Handled = true;
        }

        private void HandleFlashTrigger(EntityUid uid, FlashOnTriggerComponent component, TriggerEvent args)
        {
            // TODO Make flash durations sane ffs.
            _flashSystem.FlashArea(uid, args.User, component.Range, component.Duration * 1000f);
            args.Handled = true;
        }

        private void HandleDeleteTrigger(EntityUid uid, DeleteOnTriggerComponent component, TriggerEvent args)
        {
            EntityManager.QueueDeleteEntity(uid);
            args.Handled = true;
        }

        private void HandleGibTrigger(EntityUid uid, GibOnTriggerComponent component, TriggerEvent args)
        {
            if (!TryComp<TransformComponent>(uid, out var xform))
                return;
            if (component.DeleteItems)
            {
                var items = _inventory.GetHandOrInventoryEntities(xform.ParentUid);
                foreach (var item in items)
                {
                    Del(item);
                }
            }
            _body.GibBody(xform.ParentUid, true);
            args.Handled = true;
        }

        private void HandleRattleTrigger(EntityUid uid, RattleComponent component, TriggerEvent args)
        {
            if (!TryComp<SubdermalImplantComponent>(uid, out var implanted))
                return;

            if (implanted.ImplantedEntity == null)
                return;

            // Gets location of the implant
            var ownerXform = Transform(uid);
            var pos = ownerXform.MapPosition;
            var x = (int) pos.X;
            var y = (int) pos.Y;
            var posText = $"({x}, {y})";

            // Gets station location of the implant
            var station = _station.GetOwningStation(uid);
            var stationText = station is null ? null : $"{Name(station.Value)} ";

            if (stationText == null)
                stationText = "";

            // Gets specie of the implant user
            var speciesText = $"";
            if (TryComp<HumanoidAppearanceComponent>(implanted.ImplantedEntity, out var species))
                speciesText = $" ({species!.Species})";

            var critMessage = Loc.GetString(component.CritMessage, ("user", implanted.ImplantedEntity.Value), ("specie", speciesText), ("grid", stationText!), ("position", posText));
            var deathMessage = Loc.GetString(component.DeathMessage, ("user", implanted.ImplantedEntity.Value), ("specie", speciesText), ("grid", stationText!), ("position", posText));

            if (!TryComp<MobStateComponent>(implanted.ImplantedEntity, out var mobstate))
                return;

            if (mobstate.CurrentState != MobState.Alive)
            {
                // Sends a message to the radio channel specified by the implant
                if (mobstate.CurrentState == MobState.Critical)
                    _radioSystem.SendRadioMessage(uid, critMessage, _prototypeManager.Index<RadioChannelPrototype>(component.RadioChannel), uid);
                if (mobstate.CurrentState == MobState.Dead)
                    _radioSystem.SendRadioMessage(uid, deathMessage, _prototypeManager.Index<RadioChannelPrototype>(component.RadioChannel), uid);
            }

            args.Handled = true;
        }

        private void OnTriggerCollide(EntityUid uid, TriggerOnCollideComponent component, ref StartCollideEvent args)
        {
            if (args.OurFixtureId == component.FixtureID && (!component.IgnoreOtherNonHard || args.OtherFixture.Hard))
                Trigger(uid);
        }

        private void OnSpawnTriggered(EntityUid uid, TriggerOnSpawnComponent component, MapInitEvent args)
        {
            Trigger(uid);
        }

        private void OnActivate(EntityUid uid, TriggerOnActivateComponent component, ActivateInWorldEvent args)
        {
            Trigger(uid, args.User);
            args.Handled = true;
        }

        private void OnImplantTrigger(EntityUid uid, TriggerImplantActionComponent component, ActivateImplantEvent args)
        {
            args.Handled = Trigger(uid);
        }

        private void OnStepTriggered(EntityUid uid, TriggerOnStepTriggerComponent component, ref StepTriggeredEvent args)
        {
            Trigger(uid, args.Tripper);
        }

        private void OnSlipTriggered(EntityUid uid, TriggerOnSlipComponent component, ref SlipEvent args)
        {
            Trigger(uid, args.Slipped);
        }

        private void OnEmptyTriggered(EntityUid uid, TriggerWhenEmptyComponent component, ref OnEmptyGunShotEvent args)
        {
            Trigger(uid, args.EmptyGun);
        }

        public bool Trigger(EntityUid trigger, EntityUid? user = null)
        {
            var triggerEvent = new TriggerEvent(trigger, user);
            EntityManager.EventBus.RaiseLocalEvent(trigger, triggerEvent, true);
            return triggerEvent.Handled;
        }

        public void TryDelay(EntityUid uid, float amount, ActiveTimerTriggerComponent? comp = null)
        {
            if (!Resolve(uid, ref comp, false))
                return;

            comp.TimeRemaining += amount;
        }

        public void HandleTimerTrigger(EntityUid uid, EntityUid? user, float delay, float beepInterval, float? initialBeepDelay, SoundSpecifier? beepSound)
        {
            if (delay <= 0)
            {
                RemComp<ActiveTimerTriggerComponent>(uid);
                Trigger(uid, user);
                return;
            }

            if (HasComp<ActiveTimerTriggerComponent>(uid))
                return;

            if (user != null)
            {
                // Check if entity is bomb/mod. grenade/etc
                if (_container.TryGetContainer(uid, "payload", out BaseContainer? container) &&
                    container.ContainedEntities.Count > 0 &&
                    TryComp(container.ContainedEntities[0], out ChemicalPayloadComponent? chemicalPayloadComponent))
                {
                    // If a beaker is missing, the entity won't explode, so no reason to log it
                    if (chemicalPayloadComponent?.BeakerSlotA.Item is not { } beakerA ||
                        chemicalPayloadComponent?.BeakerSlotB.Item is not { } beakerB ||
                        !TryComp(beakerA, out SolutionContainerManagerComponent? containerA) ||
                        !TryComp(beakerB, out SolutionContainerManagerComponent? containerB) ||
                        !TryComp(beakerA, out FitsInDispenserComponent? fitsA) ||
                        !TryComp(beakerB, out FitsInDispenserComponent? fitsB) ||
                        !_solutionContainerSystem.TryGetSolution((beakerA, containerA), fitsA.Solution, out _, out var solutionA) ||
                        !_solutionContainerSystem.TryGetSolution((beakerB, containerB), fitsB.Solution, out _, out var solutionB))
                        return;

                    _adminLogger.Add(LogType.Trigger,
                        $"{ToPrettyString(user.Value):user} started a {delay} second timer trigger on entity {ToPrettyString(uid):timer}, which contains {SolutionContainerSystem.ToPrettyString(solutionA)} in one beaker and {SolutionContainerSystem.ToPrettyString(solutionB)} in the other.");
                }
                else
                {
                    _adminLogger.Add(LogType.Trigger,
                        $"{ToPrettyString(user.Value):user} started a {delay} second timer trigger on entity {ToPrettyString(uid):timer}");
                }

            }
            else
            {
                _adminLogger.Add(LogType.Trigger,
                    $"{delay} second timer trigger started on entity {ToPrettyString(uid):timer}");
            }

            var active = AddComp<ActiveTimerTriggerComponent>(uid);
            active.TimeRemaining = delay;
            active.User = user;
            active.BeepSound = beepSound;
            active.BeepInterval = beepInterval;
            active.TimeUntilBeep = initialBeepDelay == null ? active.BeepInterval : initialBeepDelay.Value;

            var ev = new ActiveTimerTriggerEvent(uid, user);
            RaiseLocalEvent(uid, ref ev);

            if (TryComp<AppearanceComponent>(uid, out var appearance))
                _appearance.SetData(uid, TriggerVisuals.VisualState, TriggerVisualState.Primed, appearance);
        }

        public override void Update(float frameTime)
        {
            base.Update(frameTime);

            UpdateProximity();
            UpdateTimer(frameTime);
            UpdateTimedCollide(frameTime);
        }

        private void UpdateTimer(float frameTime)
        {
            HashSet<EntityUid> toRemove = new();
            var query = EntityQueryEnumerator<ActiveTimerTriggerComponent>();
            while (query.MoveNext(out var uid, out var timer))
            {
                timer.TimeRemaining -= frameTime;
                timer.TimeUntilBeep -= frameTime;

                if (timer.TimeRemaining <= 0)
                {
                    Trigger(uid, timer.User);
                    toRemove.Add(uid);
                    continue;
                }

                if (timer.BeepSound == null || timer.TimeUntilBeep > 0)
                    continue;

                timer.TimeUntilBeep += timer.BeepInterval;
                _audio.PlayPvs(timer.BeepSound, uid, timer.BeepSound.Params);
            }

            foreach (var uid in toRemove)
            {
                RemComp<ActiveTimerTriggerComponent>(uid);

                // In case this is a re-usable grenade, un-prime it.
                if (TryComp<AppearanceComponent>(uid, out var appearance))
                    _appearance.SetData(uid, TriggerVisuals.VisualState, TriggerVisualState.Unprimed, appearance);
            }
        }
    }
}<|MERGE_RESOLUTION|>--- conflicted
+++ resolved
@@ -73,11 +73,8 @@
         [Dependency] private readonly IRobustRandom _random = default!;
         [Dependency] private readonly IPrototypeManager _prototypeManager = default!;
         [Dependency] private readonly SolutionContainerSystem _solutionContainerSystem = default!;
-<<<<<<< HEAD
+        [Dependency] private readonly InventorySystem _inventory = default!;
         [Dependency] private readonly StationSystem _station = default!;
-=======
-        [Dependency] private readonly InventorySystem _inventory = default!;
->>>>>>> 76823cc5
 
         public override void Initialize()
         {
