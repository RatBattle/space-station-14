using System.Collections.ObjectModel;
using Content.Server.Station.Systems;
using Content.Server.StationRecords.Components;
using Content.Shared.StationRecords;
using Robust.Server.GameObjects;
using System.Linq;
using Content.Shared.Roles;

namespace Content.Server.StationRecords.Systems;

public sealed class GeneralStationRecordConsoleSystem : EntitySystem
{
    [Dependency] private readonly UserInterfaceSystem _ui = default!;
    [Dependency] private readonly StationSystem _station = default!;
    [Dependency] private readonly StationRecordsSystem _stationRecords = default!;
    [Dependency] private readonly StationJobsSystem _stationJobsSystem = default!;
    [Dependency] private readonly StationSystem _stationSystem = default!;

    public override void Initialize()
    {
        SubscribeLocalEvent<GeneralStationRecordConsoleComponent, RecordModifiedEvent>(UpdateUserInterface);
        SubscribeLocalEvent<GeneralStationRecordConsoleComponent, AfterGeneralRecordCreatedEvent>(UpdateUserInterface);
        SubscribeLocalEvent<GeneralStationRecordConsoleComponent, RecordRemovedEvent>(UpdateUserInterface);
        SubscribeLocalEvent<GeneralStationRecordConsoleComponent, AdjustStationJobMsg>(OnAdjustJob);

        Subs.BuiEvents<GeneralStationRecordConsoleComponent>(GeneralStationRecordConsoleKey.Key, subs =>
        {
            subs.Event<BoundUIOpenedEvent>(UpdateUserInterface);
            subs.Event<SelectStationRecord>(OnKeySelected);
            subs.Event<SetStationRecordFilter>(OnFiltersChanged);
            subs.Event<DeleteStationRecord>(OnRecordDelete);
        });
    }

    private void OnRecordDelete(Entity<GeneralStationRecordConsoleComponent> ent, ref DeleteStationRecord args)
    {
        if (!ent.Comp.CanDeleteEntries)
            return;

        var owning = _station.GetOwningStation(ent.Owner);

        if (owning != null)
            _stationRecords.RemoveRecord(new StationRecordKey(args.Id, owning.Value));
        UpdateUserInterface(ent); // Apparently an event does not get raised for this.
    }

    private void UpdateUserInterface<T>(Entity<GeneralStationRecordConsoleComponent> ent, ref T args)
    {
        UpdateUserInterface(ent);
    }

    // TODO: instead of copy paste shitcode for each record console, have a shared records console comp they all use
    // then have this somehow play nicely with creating ui state
    // if that gets done put it in StationRecordsSystem console helpers section :)
    private void OnKeySelected(Entity<GeneralStationRecordConsoleComponent> ent, ref SelectStationRecord msg)
    {
        ent.Comp.ActiveKey = msg.SelectedKey;
        UpdateUserInterface(ent);
    }

    private void OnAdjustJob(EntityUid uid, GeneralStationRecordConsoleComponent component, AdjustStationJobMsg msg)
    {
        var stationUid = _stationSystem.GetOwningStation(uid);
        if (stationUid is EntityUid station)
        {
            _stationJobsSystem.TryAdjustJobSlot(station, msg.JobProto, msg.Amount, false, true);
        }
        UpdateUserInterface((uid,component));
    }
    private void OnFiltersChanged(Entity<GeneralStationRecordConsoleComponent> ent, ref SetStationRecordFilter msg)
    {
        if (ent.Comp.Filter == null ||
            ent.Comp.Filter.Type != msg.Type || ent.Comp.Filter.Value != msg.Value)
        {
            ent.Comp.Filter = new StationRecordsFilter(msg.Type, msg.Value);
            UpdateUserInterface(ent);
        }
    }

    private void UpdateUserInterface(Entity<GeneralStationRecordConsoleComponent> ent)
    {
        var (uid, console) = ent;
        var owningStation = _station.GetOwningStation(uid);

        if (!TryComp<StationRecordsComponent>(owningStation, out var stationRecords))
        {
            _ui.SetUiState(uid, GeneralStationRecordConsoleKey.Key, new GeneralStationRecordConsoleState());
            return;
        }

        var jobList = _stationJobsSystem.GetJobs(owningStation.Value);

        var listing = _stationRecords.BuildListing((owningStation.Value, stationRecords), console.Filter);

        switch (listing.Count)
        {
            case 0:
                GeneralStationRecordConsoleState emptyState = new(null, null, null, jobList, console.Filter);
                _ui.SetUiState(uid, GeneralStationRecordConsoleKey.Key, emptyState);
                return;
            default:
                if (console.ActiveKey == null)
                    console.ActiveKey = listing.Keys.First();
                break;
        }

        if (console.ActiveKey is not { } id)
            return;

        var key = new StationRecordKey(id, owningStation.Value);
        _stationRecords.TryGetRecord<GeneralStationRecord>(key, out var record, stationRecords);

<<<<<<< HEAD
        GeneralStationRecordConsoleState newState = new(id, record, listing, jobList, console.Filter);
=======
        GeneralStationRecordConsoleState newState = new(id, record, listing, console.Filter, ent.Comp.CanDeleteEntries);
>>>>>>> 6829630d
        _ui.SetUiState(uid, GeneralStationRecordConsoleKey.Key, newState);
    }
}<|MERGE_RESOLUTION|>--- conflicted
+++ resolved
@@ -110,11 +110,7 @@
         var key = new StationRecordKey(id, owningStation.Value);
         _stationRecords.TryGetRecord<GeneralStationRecord>(key, out var record, stationRecords);
 
-<<<<<<< HEAD
-        GeneralStationRecordConsoleState newState = new(id, record, listing, jobList, console.Filter);
-=======
-        GeneralStationRecordConsoleState newState = new(id, record, listing, console.Filter, ent.Comp.CanDeleteEntries);
->>>>>>> 6829630d
+        GeneralStationRecordConsoleState newState = new(id, record, listing, jobList, console.Filter, ent.Comp.CanDeleteEntries);
         _ui.SetUiState(uid, GeneralStationRecordConsoleKey.Key, newState);
     }
 }