--- conflicted
+++ resolved
@@ -42,17 +42,10 @@
         {
             var stationAiCore = new Entity<StationAiCoreComponent?>(ent, entStationAiCore);
 
-<<<<<<< HEAD
-            if (!TryGetInsertedAI(stationAiCore, out var insertedAi) || !TryComp(insertedAi, out ActorComponent? actor))
-                continue;
-
-            if (stationAiCore.Comp.RemoteEntity == null || stationAiCore.Comp.Remote)
-=======
             if (!TryGetHeld(stationAiCore, out var insertedAi) || !TryComp(insertedAi, out ActorComponent? actor))
                 continue;
 
             if (stationAiCore.Comp?.RemoteEntity == null || stationAiCore.Comp.Remote)
->>>>>>> 3b71b0f8
                 continue;
 
             var xform = Transform(stationAiCore.Comp.RemoteEntity.Value);
