--- conflicted
+++ resolved
@@ -52,11 +52,7 @@
     /// <param name="range">The range of the EMP pulse.</param>
     /// <param name="energyConsumption">The amount of energy consumed by the EMP pulse.</param>
     /// <param name="duration">The duration of the EMP effects.</param>
-<<<<<<< HEAD
-    /// <param name="immuneGrids">Frontier: a list of the grids that should not be affected by the
-=======
     /// <param name="immuneGrids">Frontier: a list of the grids that should not be affected by the pulse.</param>
->>>>>>> 8b707fd6
     public void EmpPulse(MapCoordinates coordinates, float range, float energyConsumption, float duration, List<EntityUid>? immuneGrids = null)
     {
         foreach (var uid in _lookup.GetEntitiesInRange(coordinates, range))
