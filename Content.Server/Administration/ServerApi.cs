﻿using System.Linq;
using System.Net;
using System.Net.Http;
using System.Security.Cryptography;
using System.Text;
using System.Text.Json;
using System.Text.Json.Nodes;
using System.Threading.Tasks;
using Content.Server.Administration.Managers;
using Content.Server.Administration.Systems;
<<<<<<< HEAD
using Content.Server.Database;
=======
using Content.Server.Administration.Managers;
>>>>>>> 8b707fd6
using Content.Server.GameTicking;
using Content.Server.GameTicking.Presets;
using Content.Server.GameTicking.Rules.Components;
using Content.Server.Maps;
using Content.Server.RoundEnd;
using Content.Shared.Administration;
using Content.Shared.Administration.Managers;
using Content.Shared.Administration;
using Content.Shared.CCVar;
using Content.Shared.GameTicking.Components;
using Content.Shared.Prototypes;
using Robust.Server.ServerStatus;
using Robust.Shared.Asynchronous;
using Robust.Shared.Configuration;
using Robust.Shared.Console;
using Robust.Shared.Network;
using Robust.Shared.Player;
using Robust.Shared.Prototypes;
using Robust.Shared.Utility;

namespace Content.Server.Administration;

/// <summary>
/// Exposes various admin-related APIs via the game server's <see cref="StatusHost"/>.
/// </summary>
public sealed partial class ServerApi : IPostInjectInit
{
    private const string SS14TokenScheme = "SS14Token";

    private static readonly HashSet<string> PanicBunkerCVars =
    [
        CCVars.PanicBunkerEnabled.Name,
        CCVars.PanicBunkerDisableWithAdmins.Name,
        CCVars.PanicBunkerEnableWithoutAdmins.Name,
        CCVars.PanicBunkerCountDeadminnedAdmins.Name,
        CCVars.PanicBunkerShowReason.Name,
        CCVars.PanicBunkerMinAccountAge.Name,
        CCVars.PanicBunkerMinOverallMinutes.Name,
        CCVars.PanicBunkerCustomReason.Name,
    ];

    [Dependency] private readonly IStatusHost _statusHost = default!;
    [Dependency] private readonly IConfigurationManager _config = default!;
    [Dependency] private readonly ISharedPlayerManager _playerManager = default!;
    [Dependency] private readonly IAdminManager _adminManager = default!; // Frontier: ISharedAdminManager<IAdminManager>
    [Dependency] private readonly IGameMapManager _gameMapManager = default!;
    [Dependency] private readonly IServerNetManager _netManager = default!;
    [Dependency] private readonly IPrototypeManager _prototypeManager = default!;
    [Dependency] private readonly IComponentFactory _componentFactory = default!;
    [Dependency] private readonly ITaskManager _taskManager = default!;
    [Dependency] private readonly EntityManager _entityManager = default!;
    [Dependency] private readonly ILogManager _logManager = default!;
    [Dependency] private readonly IEntitySystemManager _entitySystemManager = default!;
    [Dependency] private readonly ILocalizationManager _loc = default!;
    [Dependency] private readonly IPlayerLocator _locator = default!;
    [Dependency] private readonly IConsoleHost _shell = default!;
    [Dependency] private readonly IServerDbManager _db = default!;
    [Dependency] private readonly IBanManager _bans = default!;

    private string _token = string.Empty;
    private ISawmill _sawmill = default!;

    void IPostInjectInit.PostInject()
    {
        _sawmill = _logManager.GetSawmill("serverApi");

        // Get
        RegisterHandler(HttpMethod.Get, "/admin/info", InfoHandler); //frontier - not sure why this action needs an actor
        RegisterHandler(HttpMethod.Get, "/admin/game_rules", GetGameRules);
        RegisterHandler(HttpMethod.Get, "/admin/presets", GetPresets);

        // Post
        RegisterActorHandler(HttpMethod.Post, "/admin/actions/round/start", ActionRoundStart);
        RegisterActorHandler(HttpMethod.Post, "/admin/actions/ahelp/send", ActionAhelpSend);
        RegisterActorHandler(HttpMethod.Post, "/admin/actions/round/end", ActionRoundEnd);
        RegisterActorHandler(HttpMethod.Post, "/admin/actions/round/restartnow", ActionRoundRestartNow);
        RegisterActorHandler(HttpMethod.Post, "/admin/actions/kick", ActionKick);
        RegisterActorHandler(HttpMethod.Post, "/admin/actions/add_game_rule", ActionAddGameRule);
        RegisterActorHandler(HttpMethod.Post, "/admin/actions/end_game_rule", ActionEndGameRule);
        RegisterActorHandler(HttpMethod.Post, "/admin/actions/force_preset", ActionForcePreset);
        RegisterActorHandler(HttpMethod.Post, "/admin/actions/set_motd", ActionForceMotd);
        RegisterActorHandler(HttpMethod.Patch, "/admin/actions/panic_bunker", ActionPanicPunker);

        RegisterHandler(HttpMethod.Post, "/admin/actions/send_bwoink", ActionSendBwoink); // Frontier - Discord Ahelp Reply
    }

    public void Initialize()
    {
        _config.OnValueChanged(CCVars.AdminApiToken, UpdateToken, true);
    }

    public void Shutdown()
    {
        _config.UnsubValueChanged(CCVars.AdminApiToken, UpdateToken);
    }

    private void UpdateToken(string token)
    {
        _token = token;
    }


    #region Actions

    /// <summary>
    ///     Changes the panic bunker settings.
    /// </summary>
    private async Task ActionPanicPunker(IStatusHandlerContext context, Actor actor)
    {
        var request = await ReadJson<JsonObject>(context);
        if (request == null)
            return;

        var toSet = new Dictionary<string, object>();
        foreach (var (cVar, value) in request)
        {
            if (!PanicBunkerCVars.Contains(cVar))
            {
                await RespondBadRequest(context, $"Invalid panic bunker CVar: '{cVar}'");
                return;
            }

            if (value == null)
            {
                await RespondBadRequest(context, $"Value is null: '{cVar}'");
                return;
            }

            if (value is not JsonValue jsonValue)
            {
                await RespondBadRequest(context, $"Value is not valid: '{cVar}'");
                return;
            }

            object castValue;
            var cVarType = _config.GetCVarType(cVar);
            if (cVarType == typeof(bool))
            {
                if (!jsonValue.TryGetValue(out bool b))
                {
                    await RespondBadRequest(context, $"CVar '{cVar}' must be of type bool.");
                    return;
                }

                castValue = b;
            }
            else if (cVarType == typeof(int))
            {
                if (!jsonValue.TryGetValue(out int i))
                {
                    await RespondBadRequest(context, $"CVar '{cVar}' must be of type int.");
                    return;
                }

                castValue = i;
            }
            else if (cVarType == typeof(string))
            {
                if (!jsonValue.TryGetValue(out string? s))
                {
                    await RespondBadRequest(context, $"CVar '{cVar}' must be of type string.");
                    return;
                }

                castValue = s;
            }
            else
            {
                throw new NotSupportedException("Unsupported CVar type");
            }

            toSet[cVar] = castValue;
        }

        await RunOnMainThread(() =>
        {
            foreach (var (cVar, value) in toSet)
            {
                _config.SetCVar(cVar, value);
                _sawmill.Info(
                    $"Panic bunker property '{cVar}' changed to '{value}' by {FormatLogActor(actor)}.");
            }
        });

        await RespondOk(context);
    }

    /// <summary>
    ///     Sets the current MOTD.
    /// </summary>
    private async Task ActionForceMotd(IStatusHandlerContext context, Actor actor)
    {
        var motd = await ReadJson<MotdActionBody>(context);
        if (motd == null)
            return;

        _sawmill.Info($"MOTD changed to \"{motd.Motd}\" by {FormatLogActor(actor)}.");

        await RunOnMainThread(() => _config.SetCVar(CCVars.MOTD, motd.Motd));
        // A hook in the MOTD system sends the changes to each client
        await RespondOk(context);
    }

    /// <summary>
    ///     Forces the next preset-
    /// </summary>
    private async Task ActionForcePreset(IStatusHandlerContext context, Actor actor)
    {
        var body = await ReadJson<PresetActionBody>(context);
        if (body == null)
            return;

        await RunOnMainThread(async () =>
        {
            var ticker = _entitySystemManager.GetEntitySystem<GameTicker>();
            if (ticker.RunLevel != GameRunLevel.PreRoundLobby)
            {
                await RespondError(
                    context,
                    ErrorCode.InvalidRoundState,
                    HttpStatusCode.Conflict,
                    "Game must be in pre-round lobby");
                return;
            }

            var preset = ticker.FindGamePreset(body.PresetId);
            if (preset == null)
            {
                await RespondError(
                    context,
                    ErrorCode.GameRuleNotFound,
                    HttpStatusCode.UnprocessableContent,
                    $"Game rule '{body.PresetId}' doesn't exist");
                return;
            }

            ticker.SetGamePreset(preset);
            _sawmill.Info($"Forced the game to start with preset {body.PresetId} by {FormatLogActor(actor)}.");

            await RespondOk(context);
        });
    }

    /// <summary>
    ///     Ends an active game rule.
    /// </summary>
    private async Task ActionEndGameRule(IStatusHandlerContext context, Actor actor)
    {
        var body = await ReadJson<GameRuleActionBody>(context);
        if (body == null)
            return;

        await RunOnMainThread(async () =>
        {
            var ticker = _entitySystemManager.GetEntitySystem<GameTicker>();
            var gameRule = ticker
                .GetActiveGameRules()
                .FirstOrNull(rule =>
                    _entityManager.MetaQuery.GetComponent(rule).EntityPrototype?.ID == body.GameRuleId);

            if (gameRule == null)
            {
                await RespondError(context,
                    ErrorCode.GameRuleNotFound,
                    HttpStatusCode.UnprocessableContent,
                    $"Game rule '{body.GameRuleId}' not found or not active");

                return;
            }

            _sawmill.Info($"Ended game rule {body.GameRuleId} by {FormatLogActor(actor)}.");
            ticker.EndGameRule(gameRule.Value);

            await RespondOk(context);
        });
    }

    /// <summary>
    ///     Adds a game rule to the current round.
    /// </summary>
    private async Task ActionAddGameRule(IStatusHandlerContext context, Actor actor)
    {
        var body = await ReadJson<GameRuleActionBody>(context);
        if (body == null)
            return;

        await RunOnMainThread(async () =>
        {
            var ticker = _entitySystemManager.GetEntitySystem<GameTicker>();
            if (!_prototypeManager.HasIndex<EntityPrototype>(body.GameRuleId))
            {
                await RespondError(context,
                    ErrorCode.GameRuleNotFound,
                    HttpStatusCode.UnprocessableContent,
                    $"Game rule '{body.GameRuleId}' not found or not active");
                return;
            }

            var ruleEntity = ticker.AddGameRule(body.GameRuleId);
            _sawmill.Info($"Added game rule {body.GameRuleId} by {FormatLogActor(actor)}.");
            if (ticker.RunLevel == GameRunLevel.InRound)
            {
                ticker.StartGameRule(ruleEntity);
                _sawmill.Info($"Started game rule {body.GameRuleId} by {FormatLogActor(actor)}.");
            }

            await RespondOk(context);
        });
    }

    /// <summary>
    ///     Kicks a player.
    /// </summary>
    private async Task ActionKick(IStatusHandlerContext context, Actor actor)
    {
        var body = await ReadJson<KickActionBody>(context);
        if (body == null)
            return;

        await RunOnMainThread(async () =>
        {
            if (!_playerManager.TryGetSessionById(new NetUserId(body.Guid), out var player))
            {
                await RespondError(
                    context,
                    ErrorCode.PlayerNotFound,
                    HttpStatusCode.UnprocessableContent,
                    "Player not found");
                return;
            }

            var reason = body.Reason ?? "No reason supplied";
            reason += " (kicked by admin)";

            _netManager.DisconnectChannel(player.Channel, reason);
            await RespondOk(context);

            _sawmill.Info($"Kicked player {player.Name} ({player.UserId}) for {reason} by {FormatLogActor(actor)}");
        });
    }

    private async Task ActionRoundStart(IStatusHandlerContext context, Actor actor)
    {
        await RunOnMainThread(async () =>
        {
            var ticker = _entitySystemManager.GetEntitySystem<GameTicker>();

            if (ticker.RunLevel != GameRunLevel.PreRoundLobby)
            {
                await RespondError(
                    context,
                    ErrorCode.InvalidRoundState,
                    HttpStatusCode.Conflict,
                    "Round already started");
                return;
            }

            ticker.StartRound();
            _sawmill.Info($"Forced round start by {FormatLogActor(actor)}");
            await RespondOk(context);
        });
    }

    private async Task ActionRoundEnd(IStatusHandlerContext context, Actor actor)
    {
        await RunOnMainThread(async () =>
        {
            var roundEndSystem = _entitySystemManager.GetEntitySystem<RoundEndSystem>();
            var ticker = _entitySystemManager.GetEntitySystem<GameTicker>();

            if (ticker.RunLevel != GameRunLevel.InRound)
            {
                await RespondError(
                    context,
                    ErrorCode.InvalidRoundState,
                    HttpStatusCode.Conflict,
                    "Round is not active");
                return;
            }

            roundEndSystem.EndRound();
            _sawmill.Info($"Forced round end by {FormatLogActor(actor)}");
            await RespondOk(context);
        });
    }

    private async Task ActionRoundRestartNow(IStatusHandlerContext context, Actor actor)
    {
        await RunOnMainThread(async () =>
        {
            var ticker = _entitySystemManager.GetEntitySystem<GameTicker>();

            ticker.RestartRound();
            _sawmill.Info($"Forced instant round restart by {FormatLogActor(actor)}");
            await RespondOk(context);
        });
    }
    #endregion

    #region Frontier
    // Creating a region here incase more actions are added in the future

    private async Task ActionSendBwoink(IStatusHandlerContext context)
    {
        var body = await ReadJson<BwoinkActionBody>(context);
        if (body == null)
            return;

        await RunOnMainThread(async () =>
    {
        // Player not online or wrong Guid
        if (!_playerManager.TryGetSessionById(new NetUserId(body.Guid), out var player))
        {
            await RespondError(
                context,
                ErrorCode.PlayerNotFound,
                HttpStatusCode.UnprocessableContent,
                "Player not found");
            return;
        }

        var serverBwoinkSystem = _entitySystemManager.GetEntitySystem<BwoinkSystem>();
        var message = new SharedBwoinkSystem.BwoinkTextMessage(player.UserId, SharedBwoinkSystem.SystemUserId, body.Text);
        serverBwoinkSystem.OnWebhookBwoinkTextMessage(message, body);

        // Respond with OK
        await RespondOk(context);
    });


    }

    private async Task ActionAhelpSend(IStatusHandlerContext context, Actor actor)
    {
        var body = await ReadJson<DiscordAhelpBody>(context);
        if (body == null)
            return;
        if (body.Text == null)
        {
            await context.RespondErrorAsync(HttpStatusCode.BadRequest);
            return;
        }
        var bwoinkSystem = _entitySystemManager.GetEntitySystem<BwoinkSystem>();
        var data = await _locator.LookupIdByNameOrIdAsync($"{body.PlayerNickname}");
        if (data != null)
        {
            var playerUserId = new NetUserId(data.UserId);

            var senderUserId = new NetUserId(body.SenderUserId);
            var message = new SharedBwoinkSystem.BwoinkTextMessage(playerUserId, senderUserId, body.Text);
            await RunOnMainThread(async () =>
            {
                if (_playerManager.TryGetSessionById(playerUserId, out var session))
                {
                    bwoinkSystem.DiscordAhelpSendMessage(message, new EntitySessionEventArgs(session));
                    await RespondOk(context);
                }
            });
        }
    }

    #endregion

    #region Fetching

    /// <summary>
    ///     Returns an array containing all available presets.
    /// </summary>
    private async Task GetPresets(IStatusHandlerContext context)
    {
        var presets = await RunOnMainThread(() =>
        {
            var presets = new List<PresetResponse.Preset>();

            foreach (var preset in _prototypeManager.EnumeratePrototypes<GamePresetPrototype>())
            {
                presets.Add(new PresetResponse.Preset
                {
                    Id = preset.ID,
                    ModeTitle = _loc.GetString(preset.ModeTitle),
                    Description = _loc.GetString(preset.Description)
                });
            }

            return presets;
        });

        await context.RespondJsonAsync(new PresetResponse
        {
            Presets = presets
        });
    }

    /// <summary>
    ///    Returns an array containing all game rules.
    /// </summary>
    private async Task GetGameRules(IStatusHandlerContext context)
    {
        var gameRules = new List<string>();
        foreach (var gameRule in _prototypeManager.EnumeratePrototypes<EntityPrototype>())
        {
            if (gameRule.Abstract)
                continue;

            if (gameRule.HasComponent<GameRuleComponent>(_componentFactory))
                gameRules.Add(gameRule.ID);
        }

        await context.RespondJsonAsync(new GameruleResponse
        {
            GameRules = gameRules
        });
    }


    /// <summary>
    ///     Handles fetching information.
    /// </summary>
    private async Task InfoHandler(IStatusHandlerContext context) //frontier - we had an actor here and never used it so we drop it for now until im compelled to re-add it
    {
        /*
        Information to display
        Round number
        Connected players
        Active admins
        Active game rules
        Active game preset
        Active map
        MOTD
        Panic bunker status
        */

        var info = await RunOnMainThread<InfoResponse>(() =>
        {
            var ticker = _entitySystemManager.GetEntitySystem<GameTicker>();
            var adminSystem = _entitySystemManager.GetEntitySystem<AdminSystem>();

            var players = new List<InfoResponse.Player>();

            foreach (var player in _playerManager.Sessions)
            {
                var adminData = _adminManager.GetAdminData(player, true);

                players.Add(new InfoResponse.Player
                {
                    UserId = player.UserId.UserId,
                    Name = player.Name,
                    IsAdmin = adminData != null,
                    IsDeadminned = !adminData?.Active ?? false
                });
            }

            InfoResponse.MapInfo? mapInfo = null;
            if (_gameMapManager.GetSelectedMap() is { } mapPrototype)
            {
                mapInfo = new InfoResponse.MapInfo
                {
                    Id = mapPrototype.ID,
                    Name = mapPrototype.MapName
                };
            }

            var gameRules = new List<string>();
            foreach (var addedGameRule in ticker.GetActiveGameRules())
            {
                var meta = _entityManager.MetaQuery.GetComponent(addedGameRule);
                gameRules.Add(meta.EntityPrototype?.ID ?? meta.EntityPrototype?.Name ?? "Unknown");
            }

            var panicBunkerCVars = PanicBunkerCVars.ToDictionary(c => c, c => _config.GetCVar(c));
            return new InfoResponse
            {
                Players = players,
                RoundId = ticker.RoundId,
                Map = mapInfo,
                PanicBunker = panicBunkerCVars,
                GamePreset = ticker.CurrentPreset?.ID,
                GameRules = gameRules,
                MOTD = _config.GetCVar(CCVars.MOTD)
            };
        });

        await context.RespondJsonAsync(info);
    }

    #endregion

    private async Task<bool> CheckAccess(IStatusHandlerContext context)
    {
        var auth = context.RequestHeaders.TryGetValue("Authorization", out var authToken);
        if (!auth)
        {
            await RespondError(
                context,
                ErrorCode.AuthenticationNeeded,
                HttpStatusCode.Unauthorized,
                "Authorization is required");
            return false;
        }

        var authHeaderValue = authToken.ToString();
        var spaceIndex = authHeaderValue.IndexOf(' ');
        if (spaceIndex == -1)
        {
            await RespondBadRequest(context, "Invalid Authorization header value");
            return false;
        }

        var authScheme = authHeaderValue[..spaceIndex];
        var authValue = authHeaderValue[spaceIndex..].Trim();

        if (authScheme != SS14TokenScheme)
        {
            await RespondBadRequest(context, "Invalid Authorization scheme");
            return false;
        }

        if (_token == "")
        {
            _sawmill.Debug("No authorization token set for admin API");
        }
        else if (CryptographicOperations.FixedTimeEquals(
                Encoding.UTF8.GetBytes(authValue),
                Encoding.UTF8.GetBytes(_token)))
        {
            return true;
        }

        await RespondError(
            context,
            ErrorCode.AuthenticationInvalid,
            HttpStatusCode.Unauthorized,
            "Authorization is invalid");

        // Invalid auth header, no access
        _sawmill.Info($"Unauthorized access attempt to admin API from {context.RemoteEndPoint}");
        return false;
    }

    private async Task<Actor?> CheckActor(IStatusHandlerContext context)
    {
        // The actor is JSON encoded in the header
        var actor = context.RequestHeaders.TryGetValue("Actor", out var actorHeader) ? actorHeader.ToString() : null;
        if (actor == null)
        {
            await RespondBadRequest(context, "Actor must be supplied");
            return null;
        }

        Actor? actorData;
        try
        {
            actorData = JsonSerializer.Deserialize<Actor>(actor);
            if (actorData == null)
            {
                await RespondBadRequest(context, "Actor is null");
                return null;
            }
        }
        catch (JsonException exception)
        {
            await RespondBadRequest(context, "Actor field JSON is invalid", ExceptionData.FromException(exception));
            return null;
        }

        return actorData;
    }

    #region From Client
    private sealed class DiscordAhelpBody
    {
        public required string PlayerNickname { get; init; }
        public required Guid SenderUserId { get; init; }
        public string? Text { get; init; }
    }
    private sealed class Actor
    {
        public required Guid Guid { get; init; }
        public required string Name { get; init; }
    }

    private sealed class KickActionBody
    {
        public required Guid Guid { get; init; }
        public string? Reason { get; init; }
    }

    private sealed class GameRuleActionBody
    {
        public required string GameRuleId { get; init; }
    }

    private sealed class PresetActionBody
    {
        public required string PresetId { get; init; }
    }

    private sealed class MotdActionBody
    {
        public required string Motd { get; init; }
    }

    public sealed class BwoinkActionBody
    {
        public required string Text { get; init; }
        public required string Username { get; init; }
        public required Guid Guid { get; init; }
        public bool UserOnly { get; init; }
        public required bool WebhookUpdate { get; init; }
    }

    #endregion

    #region Responses

    private record BaseResponse(
        string Message,
        ErrorCode ErrorCode = ErrorCode.None,
        ExceptionData? Exception = null);

    private record ExceptionData(string Message, string? StackTrace = null)
    {
        public static ExceptionData FromException(Exception e)
        {
            return new ExceptionData(e.Message, e.StackTrace);
        }
    }

    private enum ErrorCode
    {
        None = 0,
        AuthenticationNeeded = 1,
        AuthenticationInvalid = 2,
        InvalidRoundState = 3,
        PlayerNotFound = 4,
        GameRuleNotFound = 5,
        BadRequest = 6,
    }

    #endregion

    #region Misc

    /// <summary>
    /// Record used to send the response for the info endpoint.
    /// </summary>
    private sealed class InfoResponse
    {
        public required int RoundId { get; init; }
        public required List<Player> Players { get; init; }
        public required List<string> GameRules { get; init; }
        public required string? GamePreset { get; init; }
        public required MapInfo? Map { get; init; }
        public required string? MOTD { get; init; }
        public required Dictionary<string, object> PanicBunker { get; init; }

        public sealed class Player
        {
            public required Guid UserId { get; init; }
            public required string Name { get; init; }
            public required bool IsAdmin { get; init; }
            public required bool IsDeadminned { get; init; }
        }

        public sealed class MapInfo
        {
            public required string Id { get; init; }
            public required string Name { get; init; }
        }
    }

    private sealed class PresetResponse
    {
        public required List<Preset> Presets { get; init; }

        public sealed class Preset
        {
            public required string Id { get; init; }
            public required string Description { get; init; }
            public required string ModeTitle { get; init; }
        }
    }

    private sealed class GameruleResponse
    {
        public required List<string> GameRules { get; init; }
    }

    #endregion
}<|MERGE_RESOLUTION|>--- conflicted
+++ resolved
@@ -6,13 +6,9 @@
 using System.Text.Json;
 using System.Text.Json.Nodes;
 using System.Threading.Tasks;
+using Content.Server.Administration.Systems;
 using Content.Server.Administration.Managers;
-using Content.Server.Administration.Systems;
-<<<<<<< HEAD
 using Content.Server.Database;
-=======
-using Content.Server.Administration.Managers;
->>>>>>> 8b707fd6
 using Content.Server.GameTicking;
 using Content.Server.GameTicking.Presets;
 using Content.Server.GameTicking.Rules.Components;
@@ -20,7 +16,6 @@
 using Content.Server.RoundEnd;
 using Content.Shared.Administration;
 using Content.Shared.Administration.Managers;
-using Content.Shared.Administration;
 using Content.Shared.CCVar;
 using Content.Shared.GameTicking.Components;
 using Content.Shared.Prototypes;
@@ -95,8 +90,8 @@
         RegisterActorHandler(HttpMethod.Post, "/admin/actions/force_preset", ActionForcePreset);
         RegisterActorHandler(HttpMethod.Post, "/admin/actions/set_motd", ActionForceMotd);
         RegisterActorHandler(HttpMethod.Patch, "/admin/actions/panic_bunker", ActionPanicPunker);
-
-        RegisterHandler(HttpMethod.Post, "/admin/actions/send_bwoink", ActionSendBwoink); // Frontier - Discord Ahelp Reply
+        // Frontier Discord Ahelp
+        // RegisterHandler(HttpMethod.Post, "/admin/actions/send_bwoink", ActionSendBwoink); // Frontier - Discord Ahelp Reply
     }
 
     public void Initialize()
@@ -411,11 +406,11 @@
         });
     }
     #endregion
-
+    // Frontier Discord Ahelp
     #region Frontier
     // Creating a region here incase more actions are added in the future
 
-    private async Task ActionSendBwoink(IStatusHandlerContext context)
+    /*private async Task ActionSendBwoink(IStatusHandlerContext context)
     {
         var body = await ReadJson<BwoinkActionBody>(context);
         if (body == null)
@@ -443,7 +438,8 @@
     });
 
 
-    }
+    }*/
+    #endregion
 
     private async Task ActionAhelpSend(IStatusHandlerContext context, Actor actor)
     {
@@ -473,8 +469,6 @@
             });
         }
     }
-
-    #endregion
 
     #region Fetching
 
@@ -715,14 +709,15 @@
         public required string Motd { get; init; }
     }
 
-    public sealed class BwoinkActionBody
+    // Frontier Discord Ahelp
+    /*public sealed class BwoinkActionBody
     {
         public required string Text { get; init; }
         public required string Username { get; init; }
         public required Guid Guid { get; init; }
         public bool UserOnly { get; init; }
         public required bool WebhookUpdate { get; init; }
-    }
+    }*/
 
     #endregion
 
