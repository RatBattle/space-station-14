--- conflicted
+++ resolved
@@ -208,9 +208,6 @@
     /// <returns></returns>
     private bool AllowedToUseEmote(EntityUid source, EmotePrototype emote)
     {
-<<<<<<< HEAD
-        if ((_whitelistSystem.IsWhitelistFail(emote.Whitelist, source) || _whitelistSystem.IsBlacklistPass(emote.Blacklist, source)))
-=======
         // If emote is in AllowedEmotes, it will bypass whitelist and blacklist
         if (TryComp<SpeechComponent>(source, out var speech) &&
             speech.AllowedEmotes.Contains(emote.ID))
@@ -222,19 +219,12 @@
         if (_whitelistSystem.IsWhitelistFail(emote.Whitelist, source) ||
             _whitelistSystem.IsBlacklistPass(emote.Blacklist, source))
         {
->>>>>>> 3b71b0f8
             return false;
         }
 
-<<<<<<< HEAD
-        if (!emote.Available &&
-            TryComp<SpeechComponent>(source, out var speech) &&
-            !speech.AllowedEmotes.Contains(emote.ID))
-=======
         // Check if the emote is available for all
         if (!emote.Available)
         {
->>>>>>> 3b71b0f8
             return false;
         }
 
