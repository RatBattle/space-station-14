using Robust.Client.GameObjects;
using Content.Shared.Mail;
using Content.Shared.StatusIcon;
using Robust.Shared.Prototypes;

namespace Content.Client.Mail
{
    /// <summary>
    /// Display a cool stamp on the parcel based on the job of the recipient.
    /// </summary>
    /// <remarks>
    /// GenericVisualizer is not powerful enough to handle setting a string on
    /// visual data then directly relaying that string to a layer's state.
    /// I.e. there is nothing like a regex capture group for visual data.
    ///
    /// Hence why this system exists.
    ///
    /// To do this with GenericVisualizer would require a separate condition
    /// for every job value, which would be extra mess to maintain.
    ///
    /// It would look something like this, multipled a couple dozen times.
    ///
    ///   enum.MailVisuals.JobIcon:
    ///     enum.MailVisualLayers.JobStamp:
    ///       StationEngineer:
    ///         state: StationEngineer
    ///       SecurityOfficer:
    ///         state: SecurityOfficer
    /// </remarks>
    public sealed class MailJobVisualizerSystem : VisualizerSystem<MailComponent>
    {
        [Dependency] private readonly IPrototypeManager _prototypeManager = default!;
        [Dependency] private readonly SpriteSystem _spriteSystem = default!;
        [Dependency] private readonly SharedAppearanceSystem _appearance = default!;

        protected override void OnAppearanceChange(EntityUid uid, MailComponent component, ref AppearanceChangeEvent args)
        {
            if (args.Sprite == null)
                return;

<<<<<<< HEAD
            if (_appearance.TryGetData(uid, MailVisuals.JobIcon, out string job) ||
=======
            if (!_appearance.TryGetData(uid, MailVisuals.JobIcon, out string job) ||
>>>>>>> d01816f0
                !_prototypeManager.TryIndex<JobIconPrototype>(job, out var icon))
                return;

            args.Sprite.LayerSetTexture(MailVisualLayers.JobStamp, _spriteSystem.Frame0(icon.Icon));
        }
    }

    public enum MailVisualLayers : byte
    {
        Icon,
        Lock,
        FragileStamp,
        JobStamp,
        PriorityTape,
        Breakage,
    }
}<|MERGE_RESOLUTION|>--- conflicted
+++ resolved
@@ -38,11 +38,7 @@
             if (args.Sprite == null)
                 return;
 
-<<<<<<< HEAD
-            if (_appearance.TryGetData(uid, MailVisuals.JobIcon, out string job) ||
-=======
             if (!_appearance.TryGetData(uid, MailVisuals.JobIcon, out string job) ||
->>>>>>> d01816f0
                 !_prototypeManager.TryIndex<JobIconPrototype>(job, out var icon))
                 return;
 
