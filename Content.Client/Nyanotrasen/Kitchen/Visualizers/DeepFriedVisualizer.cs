using System.Linq;
using Robust.Client.GameObjects;
using static Robust.Client.GameObjects.SpriteComponent;
using Content.Client.Kitchen.Components;
using Content.Shared.Clothing;
using Content.Shared.Hands;
using Content.Shared.Nyanotrasen.Kitchen.Components;
using Robust.Shared.Prototypes;
using Content.Shared.Nyanotrasen.Kitchen.Prototypes;
using Content.Client.Nyanotrasen.Kitchen.Components;

namespace Content.Client.Kitchen.Visualizers
{
    public sealed class DeepFriedVisualizerSystem : VisualizerSystem<DeepFriedComponent>
    {
        [Dependency] private readonly SharedAppearanceSystem _appearance = default!;
<<<<<<< HEAD
        private readonly static string ShaderName = "Crispy";
=======
        [Dependency] private readonly IPrototypeManager _prototype = default!;

        private const string FriedShader = "Crispy";
        private const string SpectralShader = "Spectral";
>>>>>>> d01816f0

        public override void Initialize()
        {
            base.Initialize();

            SubscribeLocalEvent<DeepFriedComponent, HeldVisualsUpdatedEvent>(OnHeldVisualsUpdated);
            SubscribeLocalEvent<DeepFriedComponent, EquipmentVisualsUpdatedEvent>(OnEquipmentVisualsUpdated);
        }

        protected override void OnAppearanceChange(EntityUid uid, DeepFriedComponent component, ref AppearanceChangeEvent args)
        {
            if (args.Sprite == null)
                return;

<<<<<<< HEAD
            if (!_appearance.TryGetData(uid, DeepFriedVisuals.Fried, out bool isFried, args.Component))
=======
            // Frontier: get shader to use
            var shader = GetDeepFriedEntityShader(uid, args.Component);
            if (shader == null)
>>>>>>> d01816f0
                return;
            // End Frontier

            for (var i = 0; i < args.Sprite.AllLayers.Count(); ++i)
                args.Sprite.LayerSetShader(i, shader); // Frontier: ShaderName<crispinessLevels.Shader
        }

        private void OnHeldVisualsUpdated(EntityUid uid, DeepFriedComponent component, HeldVisualsUpdatedEvent args)
        {
            if (args.RevealedLayers.Count == 0)
            {
                return;
            }

            if (!TryComp(args.User, out SpriteComponent? sprite))
                return;

            // Frontier: get shader to use
            var shader = GetDeepFriedEntityShader(uid);
            if (shader == null)
                return;
            // End Frontier

            foreach (var key in args.RevealedLayers)
            {
                if (!sprite.LayerMapTryGet(key, out var index) || sprite[index] is not Layer layer)
                    continue;

                sprite.LayerSetShader(index, shader); // Frontier: ShaderName<shader
            }
        }

        private void OnEquipmentVisualsUpdated(EntityUid uid, DeepFriedComponent component, EquipmentVisualsUpdatedEvent args)
        {
            if (args.RevealedLayers.Count == 0)
            {
                return;
            }

            if (!TryComp(args.Equipee, out SpriteComponent? sprite))
                return;

            // Frontier: get shader to use
            var shader = GetDeepFriedEntityShader(uid);
            if (shader == null)
                return;
            // End Frontier

            foreach (var key in args.RevealedLayers)
            {
                if (!sprite.LayerMapTryGet(key, out var index) || sprite[index] is not Layer layer)
                    continue;

                sprite.LayerSetShader(index, shader); // Frontier: ShaderName<shader
            }
        }

        private string? GetDeepFriedEntityShader(EntityUid uid, AppearanceComponent? comp = null)
        {
            if (comp == null && !TryComp(uid, out comp))
                return null;

            string? shader = null;
            if (_appearance.TryGetData(uid, DeepFriedVisuals.Fried, out bool isFried, comp) && isFried)
                shader = FriedShader;
            else if (_appearance.TryGetData(uid, DeepFriedVisuals.Spectral, out bool isSpectral, comp) && isSpectral)
                shader = SpectralShader;
            return shader;
        }
    }
}<|MERGE_RESOLUTION|>--- conflicted
+++ resolved
@@ -14,14 +14,10 @@
     public sealed class DeepFriedVisualizerSystem : VisualizerSystem<DeepFriedComponent>
     {
         [Dependency] private readonly SharedAppearanceSystem _appearance = default!;
-<<<<<<< HEAD
-        private readonly static string ShaderName = "Crispy";
-=======
         [Dependency] private readonly IPrototypeManager _prototype = default!;
 
         private const string FriedShader = "Crispy";
         private const string SpectralShader = "Spectral";
->>>>>>> d01816f0
 
         public override void Initialize()
         {
@@ -36,13 +32,9 @@
             if (args.Sprite == null)
                 return;
 
-<<<<<<< HEAD
-            if (!_appearance.TryGetData(uid, DeepFriedVisuals.Fried, out bool isFried, args.Component))
-=======
             // Frontier: get shader to use
             var shader = GetDeepFriedEntityShader(uid, args.Component);
             if (shader == null)
->>>>>>> d01816f0
                 return;
             // End Frontier
 
