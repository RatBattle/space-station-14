--- conflicted
+++ resolved
@@ -51,10 +51,7 @@
         _menu.PopulateProducts(availablePrototypes, unavailablePrototypes, freeListings, validId);
         _menu.PopulateCategories(availablePrototypes, unavailablePrototypes);
         _menu.PopulateClasses(availablePrototypes, unavailablePrototypes);
-<<<<<<< HEAD
-=======
         _menu.PopulateEngines(availablePrototypes, unavailablePrototypes);
->>>>>>> d01816f0
     }
 
     protected override void UpdateState(BoundUserInterfaceState state)
