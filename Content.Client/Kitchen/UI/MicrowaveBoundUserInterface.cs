using Content.Shared.Chemistry.Reagent;
using Content.Shared.Kitchen.Components;
using JetBrains.Annotations;
using Robust.Client.GameObjects;
using Robust.Client.Graphics;
using Robust.Client.UserInterface;
using Robust.Client.UserInterface.Controls;
using Robust.Shared.Timing;

namespace Content.Client.Kitchen.UI
{
    [UsedImplicitly]
    public sealed class MicrowaveBoundUserInterface : BoundUserInterface
    {
        [ViewVariables]
        private MicrowaveMenu? _menu;

        [ViewVariables]
        private readonly Dictionary<int, EntityUid> _solids = new();

        [ViewVariables]
        private readonly Dictionary<int, ReagentQuantity> _reagents = new();
<<<<<<< HEAD

        public MicrowaveBoundUserInterface(EntityUid owner, Enum uiKey) : base(owner, uiKey)
        {
=======

        // Frontier: UI parameters
        private readonly string _menuTitle;
        private readonly string _leftFlavorText;

        public MicrowaveBoundUserInterface(EntityUid owner, Enum uiKey) : base(owner, uiKey)
        {
            // Frontier: switch UI params based on key
            if ((MicrowaveUiKey)uiKey == MicrowaveUiKey.ElectricRangeKey)
            {
                _menuTitle = "microwave-menu-range-title";
                _leftFlavorText = "microwave-menu-range-footer-flavor-left";
            }
            else
            {
                _menuTitle = "microwave-menu-title";
                _leftFlavorText = "microwave-menu-footer-flavor-left";
            }
            // End Frontier
>>>>>>> d01816f0
        }

        protected override void Open()
        {
            base.Open();
            _menu = this.CreateWindow<MicrowaveMenu>();
            _menu.StartButton.OnPressed += _ => SendPredictedMessage(new MicrowaveStartCookMessage());
            _menu.EjectButton.OnPressed += _ => SendPredictedMessage(new MicrowaveEjectMessage());
            _menu.IngredientsList.OnItemSelected += args =>
            {
                SendPredictedMessage(new MicrowaveEjectSolidIndexedMessage(EntMan.GetNetEntity(_solids[args.ItemIndex])));
            };

            _menu.OnCookTimeSelected += (args, buttonIndex) =>
            {
                var selectedCookTime = (uint) 0;

                if (args.Button is MicrowaveMenu.MicrowaveCookTimeButton microwaveCookTimeButton)
                {
                    // args.Button is a MicrowaveCookTimeButton
                    var actualButton = (MicrowaveMenu.MicrowaveCookTimeButton) args.Button;
                    selectedCookTime = actualButton.CookTime == 0 ? 0 : actualButton.CookTime;
                    // SendMessage(new MicrowaveSelectCookTimeMessage((int) selectedCookTime / 5, actualButton.CookTime));
                    SendPredictedMessage(new MicrowaveSelectCookTimeMessage((int) selectedCookTime / 5, actualButton.CookTime));

                    _menu.CookTimeInfoLabel.Text = Loc.GetString("microwave-bound-user-interface-cook-time-label",
                                                                    ("time", selectedCookTime));
                }
                else
                {
                    // args.Button is a normal button aka instant cook button
                    SendPredictedMessage(new MicrowaveSelectCookTimeMessage((int) selectedCookTime, 0));

                    _menu.CookTimeInfoLabel.Text = Loc.GetString("microwave-bound-user-interface-cook-time-label",
                                                         ("time", Loc.GetString("microwave-menu-instant-button")));
                }
            };

<<<<<<< HEAD
=======
            // Frontier: UI customization
            _menu.Title = Loc.GetString(_menuTitle);
            _menu.LeftFooter.Text = Loc.GetString(_leftFlavorText);
            // End Frontier
        }

>>>>>>> d01816f0
        protected override void UpdateState(BoundUserInterfaceState state)
        {
            base.UpdateState(state);
            if (state is not MicrowaveUpdateUserInterfaceState cState || _menu == null)
            {
                return;
            }

            _menu.IsBusy = cState.IsMicrowaveBusy;
            _menu.CurrentCooktimeEnd = cState.CurrentCookTimeEnd;

            _menu.ToggleBusyDisableOverlayPanel(cState.IsMicrowaveBusy || cState.ContainedSolids.Length == 0);
            // TODO move this to a component state and ensure the net ids.
            RefreshContentsDisplay(EntMan.GetEntityArray(cState.ContainedSolids));

            //Set the cook time info label
            var cookTime = cState.ActiveButtonIndex == 0
                ? Loc.GetString("microwave-menu-instant-button")
                : cState.CurrentCookTime.ToString();


            _menu.CookTimeInfoLabel.Text = Loc.GetString("microwave-bound-user-interface-cook-time-label",
                                                         ("time", cookTime));
            _menu.StartButton.Disabled = cState.IsMicrowaveBusy || cState.ContainedSolids.Length == 0;
            _menu.EjectButton.Disabled = cState.IsMicrowaveBusy || cState.ContainedSolids.Length == 0;


            //Set the correct button active button
            if (cState.ActiveButtonIndex == 0)
            {
                _menu.InstantCookButton.Pressed = true;
            }
            else
            {
                var currentlySelectedTimeButton = (Button) _menu.CookTimeButtonVbox.GetChild(cState.ActiveButtonIndex - 1);
                currentlySelectedTimeButton.Pressed = true;
            }

            //Set the "micowave light" ui color to indicate if the microwave is busy or not
            if (cState.IsMicrowaveBusy && cState.ContainedSolids.Length > 0)
            {
                _menu.IngredientsPanel.PanelOverride = new StyleBoxFlat { BackgroundColor = Color.FromHex("#947300") };
            }
            else
            {
                _menu.IngredientsPanel.PanelOverride = new StyleBoxFlat { BackgroundColor = Color.FromHex("#1B1B1E") };
            }
        }

        private void RefreshContentsDisplay(EntityUid[] containedSolids)
        {
            _reagents.Clear();

            if (_menu == null) return;

            _solids.Clear();
            _menu.IngredientsList.Clear();
            foreach (var entity in containedSolids)
            {
                if (EntMan.Deleted(entity))
                {
                    return;
                }

                // TODO just use sprite view

                Texture? texture;
                if (EntMan.TryGetComponent<IconComponent>(entity, out var iconComponent))
                {
                    texture = EntMan.System<SpriteSystem>().GetIcon(iconComponent);
                }
                else if (EntMan.TryGetComponent<SpriteComponent>(entity, out var spriteComponent))
                {
                    texture = spriteComponent.Icon?.Default;
                }
                else
                {
                    continue;
                }

                var solidItem = _menu.IngredientsList.AddItem(EntMan.GetComponent<MetaDataComponent>(entity).EntityName, texture);
                var solidIndex = _menu.IngredientsList.IndexOf(solidItem);
                _solids.Add(solidIndex, entity);
            }
        }
    }
}<|MERGE_RESOLUTION|>--- conflicted
+++ resolved
@@ -20,11 +20,6 @@
 
         [ViewVariables]
         private readonly Dictionary<int, ReagentQuantity> _reagents = new();
-<<<<<<< HEAD
-
-        public MicrowaveBoundUserInterface(EntityUid owner, Enum uiKey) : base(owner, uiKey)
-        {
-=======
 
         // Frontier: UI parameters
         private readonly string _menuTitle;
@@ -44,7 +39,6 @@
                 _leftFlavorText = "microwave-menu-footer-flavor-left";
             }
             // End Frontier
->>>>>>> d01816f0
         }
 
         protected override void Open()
@@ -82,16 +76,12 @@
                                                          ("time", Loc.GetString("microwave-menu-instant-button")));
                 }
             };
-
-<<<<<<< HEAD
-=======
             // Frontier: UI customization
             _menu.Title = Loc.GetString(_menuTitle);
             _menu.LeftFooter.Text = Loc.GetString(_leftFlavorText);
             // End Frontier
         }
 
->>>>>>> d01816f0
         protected override void UpdateState(BoundUserInterfaceState state)
         {
             base.UpdateState(state);
