--- conflicted
+++ resolved
@@ -47,26 +47,7 @@
         BackgroundPanel.PanelOverride = new StyleBoxFlat { BackgroundColor = new Color(32, 32, 40) };
     }
 
-<<<<<<< HEAD
-        public PlayerListControl()
-        {
-            _entManager = IoCManager.Resolve<IEntityManager>();
-            _uiManager = IoCManager.Resolve<IUserInterfaceManager>();
-            _adminSystem = _entManager.System<AdminSystem>();
-            RobustXamlLoader.Load(this);
-            // Fill the Option data
-            PlayerListContainer.ItemPressed += PlayerListItemPressed;
-            PlayerListContainer.ItemKeyBindDown += PlayerListItemKeyBindDown;
-            PlayerListContainer.GenerateItem += GenerateButton;
-            PlayerListContainer.NoItemSelected += PlayerListNoItemSelected;
-            PopulateList(_adminSystem.PlayerList);
-            FilterLineEdit.OnTextChanged += _ => FilterList();
-            _adminSystem.PlayerListChanged += PopulateList;
-            BackgroundPanel.PanelOverride = new StyleBoxFlat {BackgroundColor = new Color(32, 38, 32)};
-        }
-=======
     public IReadOnlyList<PlayerInfo> PlayerInfo => _playerList;
->>>>>>> 9a68cf0b
 
     public event Action<PlayerInfo?>? OnSelectionChanged;
 
