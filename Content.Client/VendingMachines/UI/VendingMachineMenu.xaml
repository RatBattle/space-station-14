<<<<<<< HEAD
<controls:FancyWindow xmlns="https://spacestation14.io"
            xmlns:gfx="clr-namespace:Robust.Client.Graphics;assembly=Robust.Client"
            xmlns:controls="clr-namespace:Content.Client.UserInterface.Controls"
            SetSize="360 380"
            MinSize="300 300">
    <BoxContainer Margin="6 2 6 12" Orientation="Vertical">
        <BoxContainer Margin ="0 2 0 4" Orientation="Horizontal">
            <Label Text="{Loc 'bank-atm-menu-balance-label'}"
                StyleClasses="LabelKeyText" />
            <Label Name="BalanceLabel"
                Text="{Loc 'bank-atm-menu-no-bank'}" />
        </BoxContainer>
        <LineEdit Name="SearchBar" PlaceHolder="{Loc 'vending-machine-component-search-filter'}" HorizontalExpand="True" Margin="0 4" Access="Public"/>
        <ItemList Name="VendingContents"
            SizeFlagsStretchRatio="8"
            VerticalExpand="True">
=======
<DefaultWindow xmlns="https://spacestation14.io">
    <BoxContainer Orientation="Vertical">
        <LineEdit Name="SearchBar" PlaceHolder="{Loc 'vending-machine-component-search-filter'}" HorizontalExpand="True"  Margin ="0 4" Access="Public"/>
        <ItemList Name="VendingContents"
                  SizeFlagsStretchRatio="8"
                  VerticalExpand="True"
                  SelectMode="Button">
>>>>>>> dfbf47c3
        </ItemList>
    </BoxContainer>
</controls:FancyWindow><|MERGE_RESOLUTION|>--- conflicted
+++ resolved
@@ -1,4 +1,3 @@
-<<<<<<< HEAD
 <controls:FancyWindow xmlns="https://spacestation14.io"
             xmlns:gfx="clr-namespace:Robust.Client.Graphics;assembly=Robust.Client"
             xmlns:controls="clr-namespace:Content.Client.UserInterface.Controls"
@@ -14,16 +13,8 @@
         <LineEdit Name="SearchBar" PlaceHolder="{Loc 'vending-machine-component-search-filter'}" HorizontalExpand="True" Margin="0 4" Access="Public"/>
         <ItemList Name="VendingContents"
             SizeFlagsStretchRatio="8"
-            VerticalExpand="True">
-=======
-<DefaultWindow xmlns="https://spacestation14.io">
-    <BoxContainer Orientation="Vertical">
-        <LineEdit Name="SearchBar" PlaceHolder="{Loc 'vending-machine-component-search-filter'}" HorizontalExpand="True"  Margin ="0 4" Access="Public"/>
-        <ItemList Name="VendingContents"
-                  SizeFlagsStretchRatio="8"
-                  VerticalExpand="True"
-                  SelectMode="Button">
->>>>>>> dfbf47c3
+            VerticalExpand="True"
+            SelectMode="Button">
         </ItemList>
     </BoxContainer>
 </controls:FancyWindow>