--- conflicted
+++ resolved
@@ -1,4 +1,4 @@
-<widgets:ChatBox
+﻿<widgets:ChatBox
     xmlns="https://spacestation14.io"
     xmlns:graphics="clr-namespace:Robust.Client.Graphics;assembly=Robust.Client"
     xmlns:widgets="clr-namespace:Content.Client.UserInterface.Systems.Chat.Widgets"
@@ -9,11 +9,7 @@
     MinSize="465 225">
     <PanelContainer HorizontalExpand="True" VerticalExpand="True">
         <PanelContainer.PanelOverride>
-<<<<<<< HEAD
             <graphics:StyleBoxFlat BackgroundColor="#252725AA" />
-=======
-            <graphics:StyleBoxFlat BackgroundColor="#25252ADD" />
->>>>>>> 76823cc5
         </PanelContainer.PanelOverride>
 
         <BoxContainer Orientation="Vertical" SeparationOverride="4" HorizontalExpand="True" VerticalExpand="True">
