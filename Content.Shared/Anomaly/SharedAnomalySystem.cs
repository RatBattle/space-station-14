--- conflicted
+++ resolved
@@ -34,11 +34,8 @@
     [Dependency] protected readonly SharedPopupSystem Popup = default!;
     [Dependency] private readonly IPrototypeManager _prototype = default!;
     [Dependency] private readonly SharedTransformSystem _transform = default!;
-<<<<<<< HEAD
+    [Dependency] private readonly SharedMapSystem _map = default!;
     [Dependency] private readonly SharedAnomalyCoreSystem _anomalyCore = default!; // Frontier
-=======
-    [Dependency] private readonly SharedMapSystem _map = default!;
->>>>>>> e0163fb0
 
     public override void Initialize()
     {
