--- conflicted
+++ resolved
@@ -148,23 +148,6 @@
                     return;
                 }
                 // End Frontier
-<<<<<<< HEAD
-
-                if (entity.Comp.EditingDisabled)
-                {
-                    var paperEditingDisabledMessage = Loc.GetString("paper-tamper-proof-modified-message");
-                    _popupSystem.PopupEntity(paperEditingDisabledMessage, entity, args.User);
-
-                    args.Handled = true;
-                    return;
-                }
-                var writeEvent = new PaperWriteEvent(entity, args.User);
-                RaiseLocalEvent(args.Used, ref writeEvent);
-
-                // Frontier - Restrict writing to entities with ActorComponent, players only
-            if (!TryComp<ActorComponent>(args.User, out var actor))
-                return;entity.Comp.Mode = PaperAction.Write;
-=======
 
                 if (entity.Comp.EditingDisabled)
                 {
@@ -193,7 +176,6 @@
                 RaiseLocalEvent(args.Used, ref writeEvent);
 
                 entity.Comp.Mode = PaperAction.Write;
->>>>>>> 3b71b0f8
                 _uiSystem.OpenUi(entity.Owner, PaperUiKey.Key, args.User);
                 UpdateUserInterface(entity);
                 args.Handled = true;
