--- conflicted
+++ resolved
@@ -53,13 +53,10 @@
     /// </summary>
     public static readonly CVarDef<int> ServerLobbyRightPanelWidth =
         CVarDef.Create("server.lobby_right_panel_width", 650, CVar.REPLICATED | CVar.SERVER);
-<<<<<<< HEAD
-=======
 
     /// <summary>
     ///     Forces clients to display version watermark, as if HudVersionWatermark was true
     /// </summary>
     public static readonly CVarDef<bool> ForceClientHudVersionWatermark =
         CVarDef.Create("server.force_client_hud_version_watermark", false, CVar.REPLICATED | CVar.SERVER);
->>>>>>> 3b71b0f8
 }