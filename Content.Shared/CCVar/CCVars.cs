using Robust.Shared;
using Robust.Shared.Configuration;

<<<<<<< HEAD
namespace Content.Shared.CCVar
{
    // ReSharper disable once InconsistentNaming
    [CVarDefs]
    public sealed class CCVars : CVars
    {
        /*
         * Server
         */

        /// <summary>
        ///     Change this to have the changelog and rules "last seen" date stored separately.
        /// </summary>
        public static readonly CVarDef<string> ServerId =
            CVarDef.Create("server.id", "new_frontier", CVar.REPLICATED | CVar.SERVER); // Frontier: new_frontier

        /// <summary>
        ///     Guide Entry Prototype ID to be displayed as the server rules.
        /// </summary>
        public static readonly CVarDef<string> RulesFile =
            CVarDef.Create("server.rules_file", "FrontierRuleset", CVar.REPLICATED | CVar.SERVER); // Frontier: Rules

        /// <summary>
        ///     A loc string for what should be displayed as the title on the Rules window.
        /// </summary>
        public static readonly CVarDef<string> RulesHeader =
            CVarDef.Create("server.rules_header", "Frontier Server Rules", CVar.REPLICATED | CVar.SERVER); // Frontier: Rules

        /// <summary>
        ///     Guide entry that is displayed by default when a guide is opened.
        /// </summary>
        public static readonly CVarDef<string> DefaultGuide =
            CVarDef.Create("server.default_guide", "NewPlayer", CVar.REPLICATED | CVar.SERVER);

        /// <summary>
        /// If greater than 0, automatically restart the server after this many minutes of uptime.
        /// </summary>
        /// <remarks>
        /// <para>
        /// This is intended to work around various bugs and performance issues caused by long continuous server uptime.
        /// </para>
        /// <para>
        /// This uses the same non-disruptive logic as update restarts,
        /// i.e. the game will only restart at round end or when there is nobody connected.
        /// </para>
        /// </remarks>
        public static readonly CVarDef<int> ServerUptimeRestartMinutes =
            CVarDef.Create("server.uptime_restart_minutes", 0, CVar.SERVERONLY);

        /*
         * Ambience
         */

        /// <summary>
        /// How long we'll wait until re-sampling nearby objects for ambience. Should be pretty fast, but doesn't have to match the tick rate.
        /// </summary>
        public static readonly CVarDef<float> AmbientCooldown =
            CVarDef.Create("ambience.cooldown", 0.1f, CVar.ARCHIVE | CVar.CLIENTONLY);

        /// <summary>
        /// How large of a range to sample for ambience.
        /// </summary>
        public static readonly CVarDef<float> AmbientRange =
            CVarDef.Create("ambience.range", 8f, CVar.REPLICATED | CVar.SERVER);

        /// <summary>
        /// Maximum simultaneous ambient sounds.
        /// </summary>
        public static readonly CVarDef<int> MaxAmbientSources =
            CVarDef.Create("ambience.max_sounds", 16, CVar.ARCHIVE | CVar.CLIENTONLY);

        /// <summary>
        /// The minimum value the user can set for ambience.max_sounds
        /// </summary>
        public static readonly CVarDef<int> MinMaxAmbientSourcesConfigured =
            CVarDef.Create("ambience.min_max_sounds_configured", 16, CVar.REPLICATED | CVar.SERVER | CVar.CHEAT);

        /// <summary>
        /// The maximum value the user can set for ambience.max_sounds
        /// </summary>
        public static readonly CVarDef<int> MaxMaxAmbientSourcesConfigured =
            CVarDef.Create("ambience.max_max_sounds_configured", 64, CVar.REPLICATED | CVar.SERVER | CVar.CHEAT);

        /// <summary>
        /// Ambience volume.
        /// </summary>
        public static readonly CVarDef<float> AmbienceVolume =
            CVarDef.Create("ambience.volume", 1.5f, CVar.ARCHIVE | CVar.CLIENTONLY);

        /// <summary>
        /// Ambience music volume.
        /// </summary>
        public static readonly CVarDef<float> AmbientMusicVolume =
            CVarDef.Create("ambience.music_volume", 1.5f, CVar.ARCHIVE | CVar.CLIENTONLY);

        /// <summary>
        /// Lobby / round end music volume.
        /// </summary>
        public static readonly CVarDef<float> LobbyMusicVolume =
            CVarDef.Create("ambience.lobby_music_volume", 0.50f, CVar.ARCHIVE | CVar.CLIENTONLY);

        /// <summary>
        /// UI volume.
        /// </summary>
        public static readonly CVarDef<float> InterfaceVolume =
            CVarDef.Create("audio.interface_volume", 0.50f, CVar.ARCHIVE | CVar.CLIENTONLY);

        /*
         * Status
         */

        public static readonly CVarDef<string> StatusMoMMIUrl =
            CVarDef.Create("status.mommiurl", "", CVar.SERVERONLY);

        public static readonly CVarDef<string> StatusMoMMIPassword =
            CVarDef.Create("status.mommipassword", "", CVar.SERVERONLY | CVar.CONFIDENTIAL);

        /*
         * Events
         */

        /// <summary>
        ///     Controls if the game should run station events
        /// </summary>
        public static readonly CVarDef<bool>
            EventsEnabled = CVarDef.Create("events.enabled", true, CVar.ARCHIVE | CVar.SERVERONLY);

        /*
         * Game
         */

        /// <summary>
        ///     Disables most functionality in the GameTicker.
        /// </summary>
        public static readonly CVarDef<bool>
            GameDummyTicker = CVarDef.Create("game.dummyticker", false, CVar.ARCHIVE | CVar.SERVERONLY);

        /// <summary>
        ///     Controls if the lobby is enabled. If it is not, and there are no available jobs, you may get stuck on a black screen.
        /// </summary>
        public static readonly CVarDef<bool>
            GameLobbyEnabled = CVarDef.Create("game.lobbyenabled", true, CVar.ARCHIVE);

        /// <summary>
        ///     Controls the duration of the lobby timer in seconds. Defaults to 2 minutes and 30 seconds.
        /// </summary>
        public static readonly CVarDef<int>
            GameLobbyDuration = CVarDef.Create("game.lobbyduration", 180, CVar.ARCHIVE); // Frontier: 150<180

        /// <summary>
        ///     Controls if players can latejoin at all.
        /// </summary>
        public static readonly CVarDef<bool>
            GameDisallowLateJoins = CVarDef.Create("game.disallowlatejoins", false, CVar.ARCHIVE | CVar.SERVERONLY);

        /// <summary>
        ///     Controls the default game preset.
        /// </summary>
        public static readonly CVarDef<string>
            GameLobbyDefaultPreset = CVarDef.Create("game.defaultpreset", "nfpirate", CVar.ARCHIVE); // Frontier: secret<nfpirate

        /// <summary>
        ///     Controls if the game can force a different preset if the current preset's criteria are not met.
        /// </summary>
        public static readonly CVarDef<bool>
            GameLobbyFallbackEnabled = CVarDef.Create("game.fallbackenabled", true, CVar.ARCHIVE);

        /// <summary>
        ///     The preset for the game to fall back to if the selected preset could not be used, and fallback is enabled.
        /// </summary>
        public static readonly CVarDef<string>
            GameLobbyFallbackPreset = CVarDef.Create("game.fallbackpreset", "Traitor,Extended", CVar.ARCHIVE);

        /// <summary>
        ///     Controls if people can win the game in Suspicion or Deathmatch.
        /// </summary>
        public static readonly CVarDef<bool>
            GameLobbyEnableWin = CVarDef.Create("game.enablewin", true, CVar.ARCHIVE);

        /// <summary>
        ///     Controls the maximum number of character slots a player is allowed to have.
        /// </summary>
        public static readonly CVarDef<int>
            GameMaxCharacterSlots = CVarDef.Create("game.maxcharacterslots", 30, CVar.ARCHIVE | CVar.SERVERONLY);

        /// <summary>
        ///     Controls the game map prototype to load. SS14 stores these prototypes in Prototypes/Maps.
        /// </summary>
        public static readonly CVarDef<string>
            GameMap = CVarDef.Create("game.map", "corvaxFrontier", CVar.SERVERONLY); // Corvax-Frontier

        /// <summary>
        ///     Controls whether to use world persistence or not.
        /// </summary>
        public static readonly CVarDef<bool>
            UsePersistence = CVarDef.Create("game.usepersistence", false, CVar.ARCHIVE);

        /// <summary>
        ///     If world persistence is used, what map prototype should be initially loaded.
        ///     If the save file exists, it replaces MapPath but everything else stays the same (station name and such).
        /// </summary>
        public static readonly CVarDef<string>
            PersistenceMap = CVarDef.Create("game.persistencemap", "Empty", CVar.ARCHIVE);

        /// <summary>
        ///     Prototype to use for map pool.
        /// </summary>
        public static readonly CVarDef<string>
            GameMapPool = CVarDef.Create("game.map_pool", "DefaultMapPool", CVar.SERVERONLY);

        /// <summary>
        /// The depth of the queue used to calculate which map is next in rotation.
        /// This is how long the game "remembers" that some map was put in play. Default is 16 rounds.
        /// </summary>
        public static readonly CVarDef<int>
            GameMapMemoryDepth = CVarDef.Create("game.map_memory_depth", 16, CVar.SERVERONLY);

        /// <summary>
        /// Is map rotation enabled?
        /// </summary>
        public static readonly CVarDef<bool>
            GameMapRotation = CVarDef.Create("game.map_rotation", false, CVar.SERVERONLY); // Frontier: false

        /// <summary>
        /// If roles should be restricted based on time.
        /// </summary>
        public static readonly CVarDef<bool>
            GameRoleTimers = CVarDef.Create("game.role_timers", true, CVar.SERVER | CVar.REPLICATED);

        /// <summary>
        /// Override default role requirements using a <see cref="JobRequirementOverridePrototype"/>
        /// </summary>
        public static readonly CVarDef<string>
            GameRoleTimerOverride = CVarDef.Create("game.role_timer_override", "", CVar.SERVER | CVar.REPLICATED);

        /// <summary>
        /// If roles should be restricted based on whether or not they are whitelisted.
        /// </summary>
        public static readonly CVarDef<bool>
            GameRoleWhitelist = CVarDef.Create("game.role_whitelist", true, CVar.SERVER | CVar.REPLICATED);

        /// <summary>
        /// Whether or not disconnecting inside of a cryopod should remove the character or just store them until they reconnect.
        /// </summary>
        public static readonly CVarDef<bool>
            GameCryoSleepRejoining = CVarDef.Create("game.cryo_sleep_rejoining", false, CVar.SERVER | CVar.REPLICATED);

        /// <summary>
        ///     When enabled, guests will be assigned permanent UIDs and will have their preferences stored.
        /// </summary>
        public static readonly CVarDef<bool> GamePersistGuests =
            CVarDef.Create("game.persistguests", true, CVar.ARCHIVE | CVar.SERVERONLY);

        public static readonly CVarDef<bool> GameDiagonalMovement =
            CVarDef.Create("game.diagonalmovement", true, CVar.ARCHIVE);

        public static readonly CVarDef<int> SoftMaxPlayers =
            CVarDef.Create("game.soft_max_players", 30, CVar.SERVERONLY | CVar.ARCHIVE);

        /// <summary>
        /// If a player gets denied connection to the server,
        /// how long they are forced to wait before attempting to reconnect.
        /// </summary>
        public static readonly CVarDef<int> GameServerFullReconnectDelay =
            CVarDef.Create("game.server_full_reconnect_delay", 30, CVar.SERVERONLY);

        /// <summary>
        /// Whether or not panic bunker is currently enabled.
        /// </summary>
        public static readonly CVarDef<bool> PanicBunkerEnabled =
            CVarDef.Create("game.panic_bunker.enabled", false, CVar.NOTIFY | CVar.REPLICATED | CVar.SERVER);

        /// <summary>
        /// Whether or not the panic bunker will disable when an admin comes online.
        /// </summary>
        public static readonly CVarDef<bool> PanicBunkerDisableWithAdmins =
            CVarDef.Create("game.panic_bunker.disable_with_admins", false, CVar.SERVERONLY);

        /// <summary>
        /// Whether or not the panic bunker will enable when no admins are online.
        /// </summary>
        public static readonly CVarDef<bool> PanicBunkerEnableWithoutAdmins =
            CVarDef.Create("game.panic_bunker.enable_without_admins", false, CVar.SERVERONLY);

        /// <summary>
        /// Whether or not the panic bunker will count deadminned admins for
        /// <see cref="PanicBunkerDisableWithAdmins"/> and
        /// <see cref="PanicBunkerEnableWithoutAdmins"/>
        /// </summary>
        public static readonly CVarDef<bool> PanicBunkerCountDeadminnedAdmins =
            CVarDef.Create("game.panic_bunker.count_deadminned_admins", false, CVar.SERVERONLY);

        /// <summary>
        /// Show reason of disconnect for user or not.
        /// </summary>
        public static readonly CVarDef<bool> PanicBunkerShowReason =
            CVarDef.Create("game.panic_bunker.show_reason", false, CVar.SERVERONLY);

        /// <summary>
        /// Minimum age of the account (from server's PoV, so from first-seen date) in minutes.
        /// </summary>
        public static readonly CVarDef<int> PanicBunkerMinAccountAge =
            CVarDef.Create("game.panic_bunker.min_account_age", 1440, CVar.SERVERONLY);

        /// <summary>
        /// Minimal overall played time.
        /// </summary>
        public static readonly CVarDef<int> PanicBunkerMinOverallMinutes =
            CVarDef.Create("game.panic_bunker.min_overall_minutes", 600, CVar.SERVERONLY);

        /// <summary>
        /// A custom message that will be used for connections denied to the panic bunker
        /// If not empty, then will overwrite <see cref="PanicBunkerShowReason"/>
        /// </summary>
        public static readonly CVarDef<string> PanicBunkerCustomReason =
            CVarDef.Create("game.panic_bunker.custom_reason", string.Empty, CVar.SERVERONLY);

        /// <summary>
        /// Allow bypassing the panic bunker if the user is whitelisted.
        /// </summary>
        public static readonly CVarDef<bool> BypassBunkerWhitelist =
            CVarDef.Create("game.panic_bunker.whitelisted_can_bypass", true, CVar.SERVERONLY);

        /*
         * TODO: Remove baby jail code once a more mature gateway process is established. This code is only being issued as a stopgap to help with potential tiding in the immediate future.
         */

        /// <summary>
        /// Whether the baby jail is currently enabled.
        /// </summary>
        public static readonly CVarDef<bool> BabyJailEnabled =
            CVarDef.Create("game.baby_jail.enabled", false, CVar.NOTIFY | CVar.REPLICATED | CVar.SERVER);

        /// <summary>
        /// Show reason of disconnect for user or not.
        /// </summary>
        public static readonly CVarDef<bool> BabyJailShowReason =
            CVarDef.Create("game.baby_jail.show_reason", false, CVar.SERVERONLY);

        /// <summary>
        /// Maximum age of the account (from server's PoV, so from first-seen date) in minutes that can access baby
        /// jailed servers.
        /// </summary>
        public static readonly CVarDef<int> BabyJailMaxAccountAge =
            CVarDef.Create("game.baby_jail.max_account_age", 1440, CVar.SERVERONLY);

        /// <summary>
        /// Maximum overall played time allowed to access baby jailed servers.
        /// </summary>
        public static readonly CVarDef<int> BabyJailMaxOverallMinutes =
            CVarDef.Create("game.baby_jail.max_overall_minutes", 120, CVar.SERVERONLY);

        /// <summary>
        /// A custom message that will be used for connections denied due to the baby jail.
        /// If not empty, then will overwrite <see cref="BabyJailShowReason"/>
        /// </summary>
        public static readonly CVarDef<string> BabyJailCustomReason =
            CVarDef.Create("game.baby_jail.custom_reason", string.Empty, CVar.SERVERONLY);

        /// <summary>
        /// Allow bypassing the baby jail if the user is whitelisted.
        /// </summary>
        public static readonly CVarDef<bool> BypassBabyJailWhitelist =
            CVarDef.Create("game.baby_jail.whitelisted_can_bypass", true, CVar.SERVERONLY);

        /// <summary>
        /// Make people bonk when trying to climb certain objects like tables.
        /// </summary>
        public static readonly CVarDef<bool> GameTableBonk =
            CVarDef.Create("game.table_bonk", false, CVar.REPLICATED);

        /// <summary>
        /// Whether or not status icons are rendered for everyone.
        /// </summary>
        public static readonly CVarDef<bool> GlobalStatusIconsEnabled =
            CVarDef.Create("game.global_status_icons_enabled", true, CVar.SERVER | CVar.REPLICATED);

        /// <summary>
        /// Whether or not status icons are rendered on this specific client.
        /// </summary>
        public static readonly CVarDef<bool> LocalStatusIconsEnabled =
            CVarDef.Create("game.local_status_icons_enabled", true, CVar.CLIENTONLY);

        /// <summary>
        /// Whether or not coordinates on the Debug overlay should only be available to admins.
        /// </summary>
        public static readonly CVarDef<bool> DebugCoordinatesAdminOnly =
            CVarDef.Create("game.debug_coordinates_admin_only", true, CVar.SERVER | CVar.REPLICATED);

#if EXCEPTION_TOLERANCE
        /// <summary>
        ///     Amount of times round start must fail before the server is shut down.
        ///     Set to 0 or a negative number to disable.
        /// </summary>
        public static readonly CVarDef<int> RoundStartFailShutdownCount =
            CVarDef.Create("game.round_start_fail_shutdown_count", 5, CVar.SERVERONLY | CVar.SERVER);
#endif

        /// <summary>
        /// Delay between station alert level changes.
        /// </summary>
        public static readonly CVarDef<int> GameAlertLevelChangeDelay =
            CVarDef.Create("game.alert_level_change_delay", 30, CVar.SERVERONLY);

        /// <summary>
        /// The time in seconds that the server should wait before restarting the round.
        /// Defaults to 2 minutes.
        /// </summary>
        public static readonly CVarDef<float> RoundRestartTime =
            CVarDef.Create("game.round_restart_time", 120f, CVar.SERVERONLY);

        /// <summary>
        /// The prototype to use for secret weights.
        /// </summary>
        public static readonly CVarDef<string> SecretWeightPrototype =
            CVarDef.Create("game.secret_weight_prototype", "Secret", CVar.SERVERONLY);

        /// <summary>
        /// The id of the sound collection to randomly choose a sound from and play when the round ends.
        /// </summary>
        public static readonly CVarDef<string> RoundEndSoundCollection =
            CVarDef.Create("game.round_end_sound_collection", "RoundEnd", CVar.SERVERONLY);

        /// <summary>
        /// Whether or not to add every player as a global override to PVS at round end.
        /// This will allow all players to see their clothing in the round screen player list screen,
        /// but may cause lag during round end with very high player counts.
        /// </summary>
        public static readonly CVarDef<bool> RoundEndPVSOverrides =
            CVarDef.Create("game.round_end_pvs_overrides", true, CVar.SERVERONLY);

        /// <summary>
        /// If true, players can place objects onto tabletop games like chess boards.
        /// </summary>
        /// <remarks>
        /// This feature is currently highly abusable and can easily be used to crash the server,
        /// so it's off by default.
        /// </remarks>
        public static readonly CVarDef<bool> GameTabletopPlace =
            CVarDef.Create("game.tabletop_place", false, CVar.SERVERONLY);

        /// <summary>
        /// If true, contraband severity can be viewed in the examine menu
        /// </summary>
        public static readonly CVarDef<bool> ContrabandExamine =
            CVarDef.Create("game.contraband_examine", true, CVar.SERVER | CVar.REPLICATED);

        /// <summary>
        /// Size of the lookup area for adding entities to the context menu
        /// </summary>
        public static readonly CVarDef<float> GameEntityMenuLookup =
            CVarDef.Create("game.entity_menu_lookup", 0.25f, CVar.CLIENTONLY | CVar.ARCHIVE);

        /// <summary>
        /// Should the clients window show the server hostname in the title?
        /// </summary>
        public static readonly CVarDef<bool> GameHostnameInTitlebar =
            CVarDef.Create("game.hostname_in_titlebar", true, CVar.SERVER | CVar.REPLICATED);

        /*
         * Discord
         */

        /// <summary>
        /// The role that will get mentioned if a new SOS ahelp comes in.
        /// </summary>
        public static readonly CVarDef<string> DiscordAhelpMention =
        CVarDef.Create("discord.on_call_ping", string.Empty, CVar.SERVERONLY | CVar.CONFIDENTIAL);

        /// <summary>
        /// URL of the discord webhook to relay unanswered ahelp messages.
        /// </summary>
        public static readonly CVarDef<string> DiscordOnCallWebhook =
            CVarDef.Create("discord.on_call_webhook", string.Empty, CVar.SERVERONLY | CVar.CONFIDENTIAL);

        /// <summary>
        /// URL of the Discord webhook which will relay all ahelp messages.
        /// </summary>
        public static readonly CVarDef<string> DiscordAHelpWebhook =
            CVarDef.Create("discord.ahelp_webhook", string.Empty, CVar.SERVERONLY | CVar.CONFIDENTIAL);

        /// <summary>
        /// The server icon to use in the Discord ahelp embed footer.
        /// Valid values are specified at https://discord.com/developers/docs/resources/channel#embed-object-embed-footer-structure.
        /// </summary>
        public static readonly CVarDef<string> DiscordAHelpFooterIcon =
            CVarDef.Create("discord.ahelp_footer_icon", string.Empty, CVar.SERVERONLY);

        /// <summary>
        /// The avatar to use for the webhook. Should be an URL.
        /// </summary>
        public static readonly CVarDef<string> DiscordAHelpAvatar =
            CVarDef.Create("discord.ahelp_avatar", string.Empty, CVar.SERVERONLY);

        /// <summary>
        /// URL of the Discord webhook which will relay all custom votes. If left empty, disables the webhook.
        /// </summary>
        public static readonly CVarDef<string> DiscordVoteWebhook =
            CVarDef.Create("discord.vote_webhook", string.Empty, CVar.SERVERONLY);

        /// <summary>
        /// URL of the Discord webhook which will relay all votekick votes. If left empty, disables the webhook.
        /// </summary>
        public static readonly CVarDef<string> DiscordVotekickWebhook =
            CVarDef.Create("discord.votekick_webhook", string.Empty, CVar.SERVERONLY);

        /// URL of the Discord webhook which will relay round restart messages.
        /// </summary>
        public static readonly CVarDef<string> DiscordRoundUpdateWebhook =
            CVarDef.Create("discord.round_update_webhook", string.Empty, CVar.SERVERONLY | CVar.CONFIDENTIAL);

        /// <summary>
        /// Role id for the Discord webhook to ping when the round ends.
        /// </summary>
        public static readonly CVarDef<string> DiscordRoundEndRoleWebhook =
            CVarDef.Create("discord.round_end_role", string.Empty, CVar.SERVERONLY);

        /*
         * Tips
         */

        /// <summary>
        ///     Whether tips being shown is enabled at all.
        /// </summary>
        public static readonly CVarDef<bool> TipsEnabled =
            CVarDef.Create("tips.enabled", true);

        /// <summary>
        ///     The dataset prototype to use when selecting a random tip.
        /// </summary>
        public static readonly CVarDef<string> TipsDataset =
            CVarDef.Create("tips.dataset", "NFTips"); // Frontier: Tips<NFTips

        /// <summary>
        ///     The number of seconds between each tip being displayed when the round is not actively going
        ///     (i.e. postround or lobby)
        /// </summary>
        public static readonly CVarDef<float> TipFrequencyOutOfRound =
            CVarDef.Create("tips.out_of_game_frequency", 60f * 1.5f);

        /// <summary>
        ///     The number of seconds between each tip being displayed when the round is actively going
        /// </summary>
        public static readonly CVarDef<float> TipFrequencyInRound =
            CVarDef.Create("tips.in_game_frequency", 60f * 60);

        public static readonly CVarDef<string> LoginTipsDataset =
            CVarDef.Create("tips.login_dataset", "Tips");

        /// <summary>
        ///     The chance for Tippy to replace a normal tip message.
        /// </summary>
        public static readonly CVarDef<float> TipsTippyChance =
            CVarDef.Create("tips.tippy_chance", 0.01f);

        /*
         * Console
         */

        public static readonly CVarDef<bool> ConsoleLoginLocal =
            CVarDef.Create("console.loginlocal", true, CVar.ARCHIVE | CVar.SERVERONLY);

        /// <summary>
        /// Automatically log in the given user as host, equivalent to the <c>promotehost</c> command.
        /// </summary>
        public static readonly CVarDef<string> ConsoleLoginHostUser =
            CVarDef.Create("console.login_host_user", "", CVar.ARCHIVE | CVar.SERVERONLY);


        /*
         * Database stuff
         */

        public static readonly CVarDef<string> DatabaseEngine =
            CVarDef.Create("database.engine", "sqlite", CVar.SERVERONLY);

        public static readonly CVarDef<string> DatabaseSqliteDbPath =
            CVarDef.Create("database.sqlite_dbpath", "preferences.db", CVar.SERVERONLY);

        /// <summary>
        /// Milliseconds to asynchronously delay all SQLite database acquisitions with.
        /// </summary>
        /// <remarks>
        /// Defaults to 1 on DEBUG, 0 on RELEASE.
        /// This is intended to help catch .Result deadlock bugs that only happen on postgres
        /// (because SQLite is not actually asynchronous normally)
        /// </remarks>
        public static readonly CVarDef<int> DatabaseSqliteDelay =
            CVarDef.Create("database.sqlite_delay", DefaultSqliteDelay, CVar.SERVERONLY);

        /// <summary>
        /// Amount of concurrent SQLite database operations.
        /// </summary>
        /// <remarks>
        /// Note that SQLite is not a properly asynchronous database and also has limited read/write concurrency.
        /// Increasing this number may allow more concurrent reads, but it probably won't matter much.
        /// SQLite operations are normally ran on the thread pool, which may cause thread pool starvation if the concurrency is too high.
        /// </remarks>
        public static readonly CVarDef<int> DatabaseSqliteConcurrency =
            CVarDef.Create("database.sqlite_concurrency", 3, CVar.SERVERONLY);

#if DEBUG
        private const int DefaultSqliteDelay = 1;
#else
        private const int DefaultSqliteDelay = 0;
#endif


        public static readonly CVarDef<string> DatabasePgHost =
            CVarDef.Create("database.pg_host", "localhost", CVar.SERVERONLY);

        public static readonly CVarDef<int> DatabasePgPort =
            CVarDef.Create("database.pg_port", 5432, CVar.SERVERONLY);

        public static readonly CVarDef<string> DatabasePgDatabase =
            CVarDef.Create("database.pg_database", "ss14", CVar.SERVERONLY);

        public static readonly CVarDef<string> DatabasePgUsername =
            CVarDef.Create("database.pg_username", "postgres", CVar.SERVERONLY);

        public static readonly CVarDef<string> DatabasePgPassword =
            CVarDef.Create("database.pg_password", "", CVar.SERVERONLY | CVar.CONFIDENTIAL);

        /// <summary>
        /// Max amount of concurrent Postgres database operations.
        /// </summary>
        public static readonly CVarDef<int> DatabasePgConcurrency =
            CVarDef.Create("database.pg_concurrency", 8, CVar.SERVERONLY);

        /// <summary>
        /// Milliseconds to asynchronously delay all PostgreSQL database operations with.
        /// </summary>
        /// <remarks>
        /// This is intended for performance testing. It works different from <see cref="DatabaseSqliteDelay"/>,
        /// as the lag is applied after acquiring the database lock.
        /// </remarks>
        public static readonly CVarDef<int> DatabasePgFakeLag =
            CVarDef.Create("database.pg_fake_lag", 0, CVar.SERVERONLY);

        // Basically only exists for integration tests to avoid race conditions.
        public static readonly CVarDef<bool> DatabaseSynchronous =
            CVarDef.Create("database.sync", false, CVar.SERVERONLY);

        /*
         * Interface
         */

        public static readonly CVarDef<string> UIClickSound =
            CVarDef.Create("interface.click_sound", "/Audio/UserInterface/click.ogg", CVar.REPLICATED);

        public static readonly CVarDef<string> UIHoverSound =
            CVarDef.Create("interface.hover_sound", "/Audio/UserInterface/hover.ogg", CVar.REPLICATED);

        /*
         * Outline
         */

        public static readonly CVarDef<bool> OutlineEnabled =
            CVarDef.Create("outline.enabled", true, CVar.CLIENTONLY);


        /*
         * Parallax
         */

        public static readonly CVarDef<bool> ParallaxEnabled =
            CVarDef.Create("parallax.enabled", true, CVar.CLIENTONLY);

        public static readonly CVarDef<bool> ParallaxDebug =
            CVarDef.Create("parallax.debug", false, CVar.CLIENTONLY);

        public static readonly CVarDef<bool> ParallaxLowQuality =
            CVarDef.Create("parallax.low_quality", false, CVar.ARCHIVE | CVar.CLIENTONLY);

        /*
         * Physics
         */

        /// <summary>
        /// When a mob is walking should its X / Y movement be relative to its parent (true) or the map (false).
        /// </summary>
        public static readonly CVarDef<bool> RelativeMovement =
            CVarDef.Create("physics.relative_movement", true, CVar.ARCHIVE | CVar.REPLICATED | CVar.SERVER);

        public static readonly CVarDef<float> TileFrictionModifier =
            CVarDef.Create("physics.tile_friction", 40.0f, CVar.ARCHIVE | CVar.REPLICATED | CVar.SERVER);

        public static readonly CVarDef<float> StopSpeed =
            CVarDef.Create("physics.stop_speed", 0.1f, CVar.ARCHIVE | CVar.REPLICATED | CVar.SERVER);

        /// <summary>
        /// Whether mobs can push objects like lockers.
        /// </summary>
        /// <remarks>
        /// Technically client doesn't need to know about it but this may prevent a bug in the distant future so it stays.
        /// </remarks>
        public static readonly CVarDef<bool> MobPushing =
            CVarDef.Create("physics.mob_pushing", false, CVar.REPLICATED | CVar.SERVER);

        /*
         * Music
         */

        public static readonly CVarDef<bool> LobbyMusicEnabled =
            CVarDef.Create("ambience.lobby_music_enabled", true, CVar.ARCHIVE | CVar.CLIENTONLY);

        public static readonly CVarDef<bool> EventMusicEnabled =
            CVarDef.Create("ambience.event_music_enabled", true, CVar.ARCHIVE | CVar.CLIENTONLY);

        /*
         * Specific Sounds
         */
        // Round  end sound (APC Destroyed)
        public static readonly CVarDef<bool> RestartSoundsEnabled =
            CVarDef.Create("ambience.restart_sounds_enabled", true, CVar.ARCHIVE | CVar.CLIENTONLY);


        /*
         * Admin sounds
         */

        public static readonly CVarDef<bool> AdminSoundsEnabled =
            CVarDef.Create("audio.admin_sounds_enabled", true, CVar.ARCHIVE | CVar.CLIENTONLY);
        public static readonly CVarDef<string> AdminChatSoundPath =
            CVarDef.Create("audio.admin_chat_sound_path", "/Audio/Items/pop.ogg", CVar.ARCHIVE | CVar.CLIENT | CVar.REPLICATED);
        public static readonly CVarDef<float> AdminChatSoundVolume =
            CVarDef.Create("audio.admin_chat_sound_volume", -5f, CVar.ARCHIVE | CVar.CLIENT | CVar.REPLICATED);
        public static readonly CVarDef<string> AHelpSound =
            CVarDef.Create("audio.ahelp_sound", "/Audio/Effects/adminhelp.ogg", CVar.ARCHIVE | CVar.CLIENTONLY);

        /*
         * HUD
         */

        public static readonly CVarDef<int> HudTheme =
            CVarDef.Create("hud.theme", 0, CVar.ARCHIVE | CVar.CLIENTONLY);

        public static readonly CVarDef<bool> HudHeldItemShow =
            CVarDef.Create("hud.held_item_show", true, CVar.ARCHIVE | CVar.CLIENTONLY);

        public static readonly CVarDef<bool> CombatModeIndicatorsPointShow =
            CVarDef.Create("hud.combat_mode_indicators_point_show", true, CVar.ARCHIVE | CVar.CLIENTONLY);

        public static readonly CVarDef<bool> LoocAboveHeadShow =
            CVarDef.Create("hud.show_looc_above_head", true, CVar.ARCHIVE | CVar.CLIENTONLY);

        public static readonly CVarDef<float> HudHeldItemOffset =
            CVarDef.Create("hud.held_item_offset", 28f, CVar.ARCHIVE | CVar.CLIENTONLY);

        public static readonly CVarDef<bool> HudFpsCounterVisible =
            CVarDef.Create("hud.fps_counter_visible", false, CVar.CLIENTONLY | CVar.ARCHIVE);

        /*
         * NPCs
         */

        public static readonly CVarDef<int> NPCMaxUpdates =
            CVarDef.Create("npc.max_updates", 128);

        public static readonly CVarDef<bool> NPCEnabled = CVarDef.Create("npc.enabled", true);

        /// <summary>
        /// Should NPCs pathfind when steering. For debug purposes.
        /// </summary>
        public static readonly CVarDef<bool> NPCPathfinding = CVarDef.Create("npc.pathfinding", true);

        /*
         * Net
         */

        public static readonly CVarDef<float> NetAtmosDebugOverlayTickRate =
            CVarDef.Create("net.atmosdbgoverlaytickrate", 3.0f);

        public static readonly CVarDef<float> NetGasOverlayTickRate =
            CVarDef.Create("net.gasoverlaytickrate", 3.0f);

        public static readonly CVarDef<int> GasOverlayThresholds =
            CVarDef.Create("net.gasoverlaythresholds", 20);

        /*
         * Admin
         */

        public static readonly CVarDef<bool> AdminAnnounceLogin =
            CVarDef.Create("admin.announce_login", true, CVar.SERVERONLY);

        public static readonly CVarDef<bool> AdminAnnounceLogout =
            CVarDef.Create("admin.announce_logout", true, CVar.SERVERONLY);

        /// <summary>
        ///     The token used to authenticate with the admin API. Leave empty to disable the admin API. This is a secret! Do not share!
        /// </summary>
        public static readonly CVarDef<string> AdminApiToken =
            CVarDef.Create("admin.api_token", string.Empty, CVar.SERVERONLY | CVar.CONFIDENTIAL);


        /// <summary>
        /// Should users be able to see their own notes? Admins will be able to see and set notes regardless
        /// </summary>
        public static readonly CVarDef<bool> SeeOwnNotes =
            CVarDef.Create("admin.see_own_notes", false, CVar.ARCHIVE | CVar.REPLICATED | CVar.SERVER);

        /// <summary>
        /// Should the server play a quick sound to the active admins whenever a new player joins?
        /// </summary>
        public static readonly CVarDef<bool> AdminNewPlayerJoinSound =
            CVarDef.Create("admin.new_player_join_sound", false, CVar.SERVERONLY);

        /// <summary>
        /// The amount of days before the note starts fading. It will slowly lose opacity until it reaches stale. Set to 0 to disable.
        /// </summary>
        public static readonly CVarDef<double> NoteFreshDays =
            CVarDef.Create("admin.note_fresh_days", 91.31055, CVar.ARCHIVE | CVar.REPLICATED | CVar.SERVER);

        /// <summary>
        /// The amount of days before the note completely fades, and can only be seen by admins if they press "see more notes". Set to 0
        /// if you want the note to immediately disappear without fading.
        /// </summary>
        public static readonly CVarDef<double> NoteStaleDays =
            CVarDef.Create("admin.note_stale_days", 365.2422, CVar.ARCHIVE | CVar.REPLICATED | CVar.SERVER);

        /// <summary>
        /// How much time does the user have to wait in seconds before confirming that they saw an admin message?
        /// </summary>
        public static readonly CVarDef<float> MessageWaitTime =
            CVarDef.Create("admin.message_wait_time", 3f, CVar.ARCHIVE | CVar.REPLICATED | CVar.SERVER);

        /// <summary>
        /// Default severity for role bans
        /// </summary>
        public static readonly CVarDef<string> RoleBanDefaultSeverity =
            CVarDef.Create("admin.role_ban_default_severity", "medium", CVar.ARCHIVE | CVar.SERVER | CVar.REPLICATED);

        /// <summary>
        /// Default severity for department bans
        /// </summary>
        public static readonly CVarDef<string> DepartmentBanDefaultSeverity =
            CVarDef.Create("admin.department_ban_default_severity", "medium", CVar.ARCHIVE | CVar.SERVER | CVar.REPLICATED);

        /// <summary>
        /// Default severity for server bans
        /// </summary>
        public static readonly CVarDef<string> ServerBanDefaultSeverity =
            CVarDef.Create("admin.server_ban_default_severity", "High", CVar.ARCHIVE | CVar.SERVER | CVar.REPLICATED);

        /// <summary>
        /// Whether a server ban will ban the player's ip by default.
        /// </summary>
        public static readonly CVarDef<bool> ServerBanIpBanDefault =
            CVarDef.Create("admin.server_ban_ip_ban_default", true, CVar.ARCHIVE | CVar.SERVER | CVar.REPLICATED);

        /// <summary>
        /// Whether a server ban will ban the player's hardware id by default.
        /// </summary>
        public static readonly CVarDef<bool> ServerBanHwidBanDefault =
            CVarDef.Create("admin.server_ban_hwid_ban_default", true, CVar.ARCHIVE | CVar.SERVER | CVar.REPLICATED);

        /// <summary>
        /// Whether to use details from last connection for ip/hwid in the BanPanel.
        /// </summary>
        public static readonly CVarDef<bool> ServerBanUseLastDetails =
            CVarDef.Create("admin.server_ban_use_last_details", true, CVar.ARCHIVE | CVar.SERVER | CVar.REPLICATED);

        /// <summary>
        /// Whether to erase a player's chat messages and their entity from the game when banned.
        /// </summary>
        public static readonly CVarDef<bool> ServerBanErasePlayer =
            CVarDef.Create("admin.server_ban_erase_player", false, CVar.ARCHIVE | CVar.SERVER | CVar.REPLICATED);

        /// <summary>
        ///     Minimum players sharing a connection required to create an alert. -1 to disable the alert.
        /// </summary>
        /// <remarks>
        ///     If you set this to 0 or 1 then it will alert on every connection, so probably don't do that.
        /// </remarks>
        public static readonly CVarDef<int> AdminAlertMinPlayersSharingConnection =
            CVarDef.Create("admin.alert.min_players_sharing_connection", -1, CVar.SERVERONLY);

        /// <summary>
        ///     Minimum explosion intensity to create an admin alert message. -1 to disable the alert.
        /// </summary>
        public static readonly CVarDef<int> AdminAlertExplosionMinIntensity =
            CVarDef.Create("admin.alert.explosion_min_intensity", 60, CVar.SERVERONLY);

        /// <summary>
        ///     Minimum particle accelerator strength to create an admin alert message.
        /// </summary>
        public static readonly CVarDef<int> AdminAlertParticleAcceleratorMinPowerState =
            CVarDef.Create("admin.alert.particle_accelerator_min_power_state", 5, CVar.SERVERONLY); // strength 4

        /// <summary>
        ///     Should the ban details in admin channel include PII? (IP, HWID, etc)
        /// </summary>
        public static readonly CVarDef<bool> AdminShowPIIOnBan =
            CVarDef.Create("admin.show_pii_onban", false, CVar.SERVERONLY);

        /// <summary>
        /// If an admin joins a round by reading up or using the late join button, automatically
        /// de-admin them.
        /// </summary>
        public static readonly CVarDef<bool> AdminDeadminOnJoin =
            CVarDef.Create("admin.deadmin_on_join", false, CVar.SERVERONLY);

        /// <summary>
        ///     Overrides the name the client sees in ahelps. Set empty to disable.
        /// </summary>
        public static readonly CVarDef<string> AdminAhelpOverrideClientName =
            CVarDef.Create("admin.override_adminname_in_client_ahelp", string.Empty, CVar.SERVERONLY);

        /// <summary>
        ///     The threshold of minutes to appear as a "new player" in the ahelp menu
        ///     If 0, appearing as a new player is disabled.
        /// </summary>
        public static readonly CVarDef<int> NewPlayerThreshold =
            CVarDef.Create("admin.new_player_threshold", 0, CVar.ARCHIVE | CVar.REPLICATED | CVar.SERVER);

        /// <summary>
        /// How long an admin client can go without any input before being considered AFK.
        /// </summary>
        public static readonly CVarDef<float> AdminAfkTime =
            CVarDef.Create("admin.afk_time", 600f, CVar.SERVERONLY);

        /// <summary>
        /// If true, admins are able to connect even if
        /// <see cref="SoftMaxPlayers"/> would otherwise block regular players.
        /// </summary>
        public static readonly CVarDef<bool> AdminBypassMaxPlayers =
            CVarDef.Create("admin.bypass_max_players", true, CVar.SERVERONLY);

        /// <summary>
        /// Determine if custom rank names are used.
        /// If it is false, it'd use the actual rank name regardless of the individual's title.
        /// </summary>
        /// <seealso cref="AhelpAdminPrefix"/>
        /// <seealso cref="AhelpAdminPrefixWebhook"/>
        public static readonly CVarDef<bool> AdminUseCustomNamesAdminRank =
            CVarDef.Create("admin.use_custom_names_admin_rank", true, CVar.SERVERONLY);

        /*
         * AHELP
         */

        /// <summary>
        /// Ahelp rate limit values are accounted in periods of this size (seconds).
        /// After the period has passed, the count resets.
        /// </summary>
        /// <seealso cref="AhelpRateLimitCount"/>
        public static readonly CVarDef<float> AhelpRateLimitPeriod =
            CVarDef.Create("ahelp.rate_limit_period", 2f, CVar.SERVERONLY);

        /// <summary>
        /// How many ahelp messages are allowed in a single rate limit period.
        /// </summary>
        /// <seealso cref="AhelpRateLimitPeriod"/>
        public static readonly CVarDef<int> AhelpRateLimitCount =
            CVarDef.Create("ahelp.rate_limit_count", 10, CVar.SERVERONLY);

        /// <summary>
        /// Should the administrator's position be displayed in ahelp.
        /// If it is is false, only the admin's ckey will be displayed in the ahelp.
        /// </summary>
        /// <seealso cref="AdminUseCustomNamesAdminRank"/>
        /// <seealso cref="AhelpAdminPrefixWebhook"/>
        public static readonly CVarDef<bool> AhelpAdminPrefix =
            CVarDef.Create("ahelp.admin_prefix", false, CVar.SERVERONLY);

        /// <summary>
        /// Should the administrator's position be displayed in the webhook.
        /// If it is is false, only the admin's ckey will be displayed in webhook.
        /// </summary>
        /// <seealso cref="AdminUseCustomNamesAdminRank"/>
        /// <seealso cref="AhelpAdminPrefix"/>
        public static readonly CVarDef<bool> AhelpAdminPrefixWebhook =
            CVarDef.Create("ahelp.admin_prefix_webhook", false, CVar.SERVERONLY);

        /*
         * Explosions
         */

        /// <summary>
        ///     How many tiles the explosion system will process per tick
        /// </summary>
        /// <remarks>
        ///     Setting this too high will put a large load on a single tick. Setting this too low will lead to
        ///     unnaturally "slow" explosions.
        /// </remarks>
        public static readonly CVarDef<int> ExplosionTilesPerTick =
            CVarDef.Create("explosion.tiles_per_tick", 100, CVar.SERVERONLY);

        /// <summary>
        ///     Upper limit on the size of an explosion before physics-throwing is disabled.
        /// </summary>
        /// <remarks>
        ///     Large nukes tend to generate a lot of shrapnel that flies through space. This can functionally cripple
        ///     the server TPS for a while after an explosion (or even during, if the explosion is processed
        ///     incrementally.
        /// </remarks>
        public static readonly CVarDef<int> ExplosionThrowLimit =
            CVarDef.Create("explosion.throw_limit", 400, CVar.SERVERONLY);

        /// <summary>
        ///     If this is true, explosion processing will pause the NodeGroupSystem to pause updating.
        /// </summary>
        /// <remarks>
        ///     This only takes effect if an explosion needs more than one tick to process (i.e., covers more than <see
        ///     cref="ExplosionTilesPerTick"/> tiles). If this is not enabled, the node-system will rebuild its graph
        ///     every tick as the explosion shreds the station, causing significant slowdown.
        /// </remarks>
        public static readonly CVarDef<bool> ExplosionSleepNodeSys =
            CVarDef.Create("explosion.node_sleep", true, CVar.SERVERONLY);

        /// <summary>
        ///     Upper limit on the total area that an explosion can affect before the neighbor-finding algorithm just
        ///     stops. Defaults to a 60-rile radius explosion.
        /// </summary>
        /// <remarks>
        ///     Actual area may be larger, as it currently doesn't terminate mid neighbor finding. I.e., area may be that of a ~51 tile radius circle instead.
        /// </remarks>
        public static readonly CVarDef<int> ExplosionMaxArea =
            CVarDef.Create("explosion.max_area", (int)3.14f * 256 * 256, CVar.SERVERONLY);

        /// <summary>
        ///     Upper limit on the number of neighbor finding steps for the explosion system neighbor-finding algorithm.
        /// </summary>
        /// <remarks>
        ///     Effectively places an upper limit on the range that any explosion can have. In the vast majority of
        ///     instances, <see cref="ExplosionMaxArea"/> will likely be hit before this becomes a limiting factor.
        /// </remarks>
        public static readonly CVarDef<int> ExplosionMaxIterations =
            CVarDef.Create("explosion.max_iterations", 500, CVar.SERVERONLY);

        /// <summary>
        ///     Max Time in milliseconds to spend processing explosions every tick.
        /// </summary>
        /// <remarks>
        ///     This time limiting is not perfectly implemented. Firstly, a significant chunk of processing time happens
        ///     due to queued entity deletions, which happen outside of the system update code. Secondly, explosion
        ///     spawning cannot currently be interrupted & resumed, and may lead to exceeding this time limit.
        /// </remarks>
        public static readonly CVarDef<float> ExplosionMaxProcessingTime =
            CVarDef.Create("explosion.max_tick_time", 7f, CVar.SERVERONLY);

        /// <summary>
        ///     If the explosion is being processed incrementally over several ticks, this variable determines whether
        ///     updating the grid tiles should be done incrementally at the end of every tick, or only once the explosion has finished processing.
        /// </summary>
        /// <remarks>
        ///     The most notable consequence of this change is that explosions will only punch a hole in the station &
        ///     create a vacumm once they have finished exploding. So airlocks will no longer slam shut as the explosion
        ///     expands, just suddenly at the end.
        /// </remarks>
        public static readonly CVarDef<bool> ExplosionIncrementalTileBreaking =
            CVarDef.Create("explosion.incremental_tile", false, CVar.SERVERONLY);

        /// <summary>
        ///     This determines for how many seconds an explosion should stay visible once it has finished expanding.
        /// </summary>
        public static readonly CVarDef<float> ExplosionPersistence =
            CVarDef.Create("explosion.persistence", 1.0f, CVar.SERVERONLY);

        /// <summary>
        ///     If an explosion covers a larger area than this number, the damaging/processing will always start during
        ///     the next tick, instead of during the same tick that the explosion was generated in.
        /// </summary>
        /// <remarks>
        ///     This value can be used to ensure that for large explosions the area/tile calculation and the explosion
        ///     processing/damaging occurs in separate ticks. This helps reduce the single-tick lag if both <see
        ///     cref="ExplosionMaxProcessingTime"/> and <see cref="ExplosionTilesPerTick"/> are large. I.e., instead of
        ///     a single tick explosion, this cvar allows for a configuration that results in a two-tick explosion,
        ///     though most of the computational cost is still in the second tick.
        /// </remarks>
        public static readonly CVarDef<int> ExplosionSingleTickAreaLimit =
            CVarDef.Create("explosion.single_tick_area_limit", 400, CVar.SERVERONLY);

        /// <summary>
        ///     Whether or not explosions are allowed to create tiles that have
        ///     <see cref="ContentTileDefinition.MapAtmosphere"/> set to true.
        /// </summary>
        public static readonly CVarDef<bool> ExplosionCanCreateVacuum =
            CVarDef.Create("explosion.can_create_vacuum", true, CVar.SERVERONLY);

        /*
         * Radiation
         */

        /// <summary>
        ///     What is the smallest radiation dose in rads that can be received by object.
        ///     Extremely small values may impact performance.
        /// </summary>
        public static readonly CVarDef<float> RadiationMinIntensity =
            CVarDef.Create("radiation.min_intensity", 0.1f, CVar.SERVERONLY);

        /// <summary>
        ///     Rate of radiation system update in seconds.
        /// </summary>
        public static readonly CVarDef<float> RadiationGridcastUpdateRate =
            CVarDef.Create("radiation.gridcast.update_rate", 1.0f, CVar.SERVERONLY);

        /// <summary>
        ///     If both radiation source and receiver are placed on same grid, ignore grids between them.
        ///     May get inaccurate result in some cases, but greatly boost performance in general.
        /// </summary>
        public static readonly CVarDef<bool> RadiationGridcastSimplifiedSameGrid =
            CVarDef.Create("radiation.gridcast.simplified_same_grid", true, CVar.SERVERONLY);

        /// <summary>
        ///     Max distance that radiation ray can travel in meters.
        /// </summary>
        public static readonly CVarDef<float> RadiationGridcastMaxDistance =
            CVarDef.Create("radiation.gridcast.max_distance", 50f, CVar.SERVERONLY);

        /*
         * Admin logs
         */

        /// <summary>
        ///     Controls if admin logs are enabled. Highly recommended to shut this off for development.
        /// </summary>
        public static readonly CVarDef<bool> AdminLogsEnabled =
            CVarDef.Create("adminlogs.enabled", true, CVar.SERVERONLY);

        public static readonly CVarDef<float> AdminLogsQueueSendDelay =
            CVarDef.Create("adminlogs.queue_send_delay_seconds", 5f, CVar.SERVERONLY);

        // When to skip the waiting time to save in-round admin logs, if no admin logs are currently being saved
        public static readonly CVarDef<int> AdminLogsQueueMax =
            CVarDef.Create("adminlogs.queue_max", 5000, CVar.SERVERONLY);

        // When to skip the waiting time to save pre-round admin logs, if no admin logs are currently being saved
        public static readonly CVarDef<int> AdminLogsPreRoundQueueMax =
            CVarDef.Create("adminlogs.pre_round_queue_max", 5000, CVar.SERVERONLY);

        // When to start dropping logs
        public static readonly CVarDef<int> AdminLogsDropThreshold =
            CVarDef.Create("adminlogs.drop_threshold", 20000, CVar.SERVERONLY);

        // How many logs to send to the client at once
        public static readonly CVarDef<int> AdminLogsClientBatchSize =
            CVarDef.Create("adminlogs.client_batch_size", 1000, CVar.SERVERONLY);

        public static readonly CVarDef<string> AdminLogsServerName =
            CVarDef.Create("adminlogs.server_name", "unknown", CVar.SERVERONLY);

        /*
         * Atmos
         */

        /// <summary>
        ///     Whether gas differences will move entities.
        /// </summary>
        public static readonly CVarDef<bool> SpaceWind =
            CVarDef.Create("atmos.space_wind", true, CVar.SERVERONLY); // Frontier: true

        /// <summary>
        ///     Divisor from maxForce (pressureDifference * 2.25f) to force applied on objects.
        /// </summary>
        public static readonly CVarDef<float> SpaceWindPressureForceDivisorThrow =
            CVarDef.Create("atmos.space_wind_pressure_force_divisor_throw", 15f, CVar.SERVERONLY);

        /// <summary>
        ///     Divisor from maxForce (pressureDifference * 2.25f) to force applied on objects.
        /// </summary>
        public static readonly CVarDef<float> SpaceWindPressureForceDivisorPush =
            CVarDef.Create("atmos.space_wind_pressure_force_divisor_push", 2500f, CVar.SERVERONLY);

        /// <summary>
        ///     The maximum velocity (not force) that may be applied to an object by atmospheric pressure differences.
        ///     Useful to prevent clipping through objects.
        /// </summary>
        public static readonly CVarDef<float> SpaceWindMaxVelocity =
            CVarDef.Create("atmos.space_wind_max_velocity", 30f, CVar.SERVERONLY);

        /// <summary>
        ///     The maximum force that may be applied to an object by pushing (i.e. not throwing) atmospheric pressure differences.
        ///     A "throwing" atmospheric pressure difference ignores this limit, but not the max. velocity limit.
        /// </summary>
        public static readonly CVarDef<float> SpaceWindMaxPushForce =
            CVarDef.Create("atmos.space_wind_max_push_force", 25f, CVar.SERVERONLY); // Frontier 20<25

        /// <summary>
        ///     Whether monstermos tile equalization is enabled.
        /// </summary>
        public static readonly CVarDef<bool> MonstermosEqualization =
            CVarDef.Create("atmos.monstermos_equalization", true, CVar.SERVERONLY);

        /// <summary>
        ///     Whether monstermos explosive depressurization is enabled.
        ///     Needs <see cref="MonstermosEqualization"/> to be enabled to work.
        /// </summary>
        public static readonly CVarDef<bool> MonstermosDepressurization =
            CVarDef.Create("atmos.monstermos_depressurization", true, CVar.SERVERONLY);

        /// <summary>
        ///     Whether monstermos explosive depressurization will rip tiles..
        ///     Needs <see cref="MonstermosEqualization"/> and <see cref="MonstermosDepressurization"/> to be enabled to work.
		///     WARNING: This cvar causes MAJOR contrast issues, and usually tends to make any spaced scene look very cluttered.
		///     This not only usually looks strange, but can also reduce playability for people with impaired vision. Please think twice before enabling this on your server.
		///     Also looks weird on slow spacing for unrelated reasons. If you do want to enable this, you should probably turn on instaspacing.
        /// </summary>
        public static readonly CVarDef<bool> MonstermosRipTiles =
            CVarDef.Create("atmos.monstermos_rip_tiles", false, CVar.SERVERONLY); // Frontier TODO: Update this to true after atmos changeups

        /// <summary>
        ///     Whether explosive depressurization will cause the grid to gain an impulse.
        ///     Needs <see cref="MonstermosEqualization"/> and <see cref="MonstermosDepressurization"/> to be enabled to work.
        /// </summary>
        public static readonly CVarDef<bool> AtmosGridImpulse =
            CVarDef.Create("atmos.grid_impulse", false, CVar.SERVERONLY);

        /// <summary>
        ///     What fraction of air from a spaced tile escapes every tick.
        ///     1.0 for instant spacing, 0.2 means 20% of remaining air lost each time
        /// </summary>
        public static readonly CVarDef<float> AtmosSpacingEscapeRatio =
            CVarDef.Create("atmos.mmos_spacing_speed", 0.15f, CVar.SERVERONLY);

        /// <summary>
        ///     Minimum amount of air allowed on a spaced tile before it is reset to 0 immediately in kPa
        ///     Since the decay due to SpacingEscapeRatio follows a curve, it would never reach 0.0 exactly
        ///     unless we truncate it somewhere.
        /// </summary>
        public static readonly CVarDef<float> AtmosSpacingMinGas =
            CVarDef.Create("atmos.mmos_min_gas", 1.0f, CVar.SERVERONLY); // Frontier 2.0<1.0
=======
namespace Content.Shared.CCVar;
>>>>>>> 59d7ce7d

/// <summary>
/// Contains all the CVars used by content.
/// </summary>
/// <remarks>
/// NOTICE FOR FORKS: Put your own CVars in a separate file with a different [CVarDefs] attribute. RT will automatically pick up on it.
/// </remarks>
[CVarDefs]
public sealed partial class CCVars : CVars
{
    // Only debug stuff lives here.

    /// <summary>
    /// A simple toggle to test <c>OptionsVisualizerComponent</c>.
    /// </summary>
    public static readonly CVarDef<bool> DebugOptionVisualizerTest =
        CVarDef.Create("debug.option_visualizer_test", false, CVar.CLIENTONLY);

    /// <summary>
    /// Set to true to disable parallel processing in the pow3r solver.
    /// </summary>
    public static readonly CVarDef<bool> DebugPow3rDisableParallel =
        CVarDef.Create("debug.pow3r_disable_parallel", true, CVar.SERVERONLY);
}<|MERGE_RESOLUTION|>--- conflicted
+++ resolved
@@ -1,1233 +1,7 @@
 using Robust.Shared;
 using Robust.Shared.Configuration;
 
-<<<<<<< HEAD
-namespace Content.Shared.CCVar
-{
-    // ReSharper disable once InconsistentNaming
-    [CVarDefs]
-    public sealed class CCVars : CVars
-    {
-        /*
-         * Server
-         */
-
-        /// <summary>
-        ///     Change this to have the changelog and rules "last seen" date stored separately.
-        /// </summary>
-        public static readonly CVarDef<string> ServerId =
-            CVarDef.Create("server.id", "new_frontier", CVar.REPLICATED | CVar.SERVER); // Frontier: new_frontier
-
-        /// <summary>
-        ///     Guide Entry Prototype ID to be displayed as the server rules.
-        /// </summary>
-        public static readonly CVarDef<string> RulesFile =
-            CVarDef.Create("server.rules_file", "FrontierRuleset", CVar.REPLICATED | CVar.SERVER); // Frontier: Rules
-
-        /// <summary>
-        ///     A loc string for what should be displayed as the title on the Rules window.
-        /// </summary>
-        public static readonly CVarDef<string> RulesHeader =
-            CVarDef.Create("server.rules_header", "Frontier Server Rules", CVar.REPLICATED | CVar.SERVER); // Frontier: Rules
-
-        /// <summary>
-        ///     Guide entry that is displayed by default when a guide is opened.
-        /// </summary>
-        public static readonly CVarDef<string> DefaultGuide =
-            CVarDef.Create("server.default_guide", "NewPlayer", CVar.REPLICATED | CVar.SERVER);
-
-        /// <summary>
-        /// If greater than 0, automatically restart the server after this many minutes of uptime.
-        /// </summary>
-        /// <remarks>
-        /// <para>
-        /// This is intended to work around various bugs and performance issues caused by long continuous server uptime.
-        /// </para>
-        /// <para>
-        /// This uses the same non-disruptive logic as update restarts,
-        /// i.e. the game will only restart at round end or when there is nobody connected.
-        /// </para>
-        /// </remarks>
-        public static readonly CVarDef<int> ServerUptimeRestartMinutes =
-            CVarDef.Create("server.uptime_restart_minutes", 0, CVar.SERVERONLY);
-
-        /*
-         * Ambience
-         */
-
-        /// <summary>
-        /// How long we'll wait until re-sampling nearby objects for ambience. Should be pretty fast, but doesn't have to match the tick rate.
-        /// </summary>
-        public static readonly CVarDef<float> AmbientCooldown =
-            CVarDef.Create("ambience.cooldown", 0.1f, CVar.ARCHIVE | CVar.CLIENTONLY);
-
-        /// <summary>
-        /// How large of a range to sample for ambience.
-        /// </summary>
-        public static readonly CVarDef<float> AmbientRange =
-            CVarDef.Create("ambience.range", 8f, CVar.REPLICATED | CVar.SERVER);
-
-        /// <summary>
-        /// Maximum simultaneous ambient sounds.
-        /// </summary>
-        public static readonly CVarDef<int> MaxAmbientSources =
-            CVarDef.Create("ambience.max_sounds", 16, CVar.ARCHIVE | CVar.CLIENTONLY);
-
-        /// <summary>
-        /// The minimum value the user can set for ambience.max_sounds
-        /// </summary>
-        public static readonly CVarDef<int> MinMaxAmbientSourcesConfigured =
-            CVarDef.Create("ambience.min_max_sounds_configured", 16, CVar.REPLICATED | CVar.SERVER | CVar.CHEAT);
-
-        /// <summary>
-        /// The maximum value the user can set for ambience.max_sounds
-        /// </summary>
-        public static readonly CVarDef<int> MaxMaxAmbientSourcesConfigured =
-            CVarDef.Create("ambience.max_max_sounds_configured", 64, CVar.REPLICATED | CVar.SERVER | CVar.CHEAT);
-
-        /// <summary>
-        /// Ambience volume.
-        /// </summary>
-        public static readonly CVarDef<float> AmbienceVolume =
-            CVarDef.Create("ambience.volume", 1.5f, CVar.ARCHIVE | CVar.CLIENTONLY);
-
-        /// <summary>
-        /// Ambience music volume.
-        /// </summary>
-        public static readonly CVarDef<float> AmbientMusicVolume =
-            CVarDef.Create("ambience.music_volume", 1.5f, CVar.ARCHIVE | CVar.CLIENTONLY);
-
-        /// <summary>
-        /// Lobby / round end music volume.
-        /// </summary>
-        public static readonly CVarDef<float> LobbyMusicVolume =
-            CVarDef.Create("ambience.lobby_music_volume", 0.50f, CVar.ARCHIVE | CVar.CLIENTONLY);
-
-        /// <summary>
-        /// UI volume.
-        /// </summary>
-        public static readonly CVarDef<float> InterfaceVolume =
-            CVarDef.Create("audio.interface_volume", 0.50f, CVar.ARCHIVE | CVar.CLIENTONLY);
-
-        /*
-         * Status
-         */
-
-        public static readonly CVarDef<string> StatusMoMMIUrl =
-            CVarDef.Create("status.mommiurl", "", CVar.SERVERONLY);
-
-        public static readonly CVarDef<string> StatusMoMMIPassword =
-            CVarDef.Create("status.mommipassword", "", CVar.SERVERONLY | CVar.CONFIDENTIAL);
-
-        /*
-         * Events
-         */
-
-        /// <summary>
-        ///     Controls if the game should run station events
-        /// </summary>
-        public static readonly CVarDef<bool>
-            EventsEnabled = CVarDef.Create("events.enabled", true, CVar.ARCHIVE | CVar.SERVERONLY);
-
-        /*
-         * Game
-         */
-
-        /// <summary>
-        ///     Disables most functionality in the GameTicker.
-        /// </summary>
-        public static readonly CVarDef<bool>
-            GameDummyTicker = CVarDef.Create("game.dummyticker", false, CVar.ARCHIVE | CVar.SERVERONLY);
-
-        /// <summary>
-        ///     Controls if the lobby is enabled. If it is not, and there are no available jobs, you may get stuck on a black screen.
-        /// </summary>
-        public static readonly CVarDef<bool>
-            GameLobbyEnabled = CVarDef.Create("game.lobbyenabled", true, CVar.ARCHIVE);
-
-        /// <summary>
-        ///     Controls the duration of the lobby timer in seconds. Defaults to 2 minutes and 30 seconds.
-        /// </summary>
-        public static readonly CVarDef<int>
-            GameLobbyDuration = CVarDef.Create("game.lobbyduration", 180, CVar.ARCHIVE); // Frontier: 150<180
-
-        /// <summary>
-        ///     Controls if players can latejoin at all.
-        /// </summary>
-        public static readonly CVarDef<bool>
-            GameDisallowLateJoins = CVarDef.Create("game.disallowlatejoins", false, CVar.ARCHIVE | CVar.SERVERONLY);
-
-        /// <summary>
-        ///     Controls the default game preset.
-        /// </summary>
-        public static readonly CVarDef<string>
-            GameLobbyDefaultPreset = CVarDef.Create("game.defaultpreset", "nfpirate", CVar.ARCHIVE); // Frontier: secret<nfpirate
-
-        /// <summary>
-        ///     Controls if the game can force a different preset if the current preset's criteria are not met.
-        /// </summary>
-        public static readonly CVarDef<bool>
-            GameLobbyFallbackEnabled = CVarDef.Create("game.fallbackenabled", true, CVar.ARCHIVE);
-
-        /// <summary>
-        ///     The preset for the game to fall back to if the selected preset could not be used, and fallback is enabled.
-        /// </summary>
-        public static readonly CVarDef<string>
-            GameLobbyFallbackPreset = CVarDef.Create("game.fallbackpreset", "Traitor,Extended", CVar.ARCHIVE);
-
-        /// <summary>
-        ///     Controls if people can win the game in Suspicion or Deathmatch.
-        /// </summary>
-        public static readonly CVarDef<bool>
-            GameLobbyEnableWin = CVarDef.Create("game.enablewin", true, CVar.ARCHIVE);
-
-        /// <summary>
-        ///     Controls the maximum number of character slots a player is allowed to have.
-        /// </summary>
-        public static readonly CVarDef<int>
-            GameMaxCharacterSlots = CVarDef.Create("game.maxcharacterslots", 30, CVar.ARCHIVE | CVar.SERVERONLY);
-
-        /// <summary>
-        ///     Controls the game map prototype to load. SS14 stores these prototypes in Prototypes/Maps.
-        /// </summary>
-        public static readonly CVarDef<string>
-            GameMap = CVarDef.Create("game.map", "corvaxFrontier", CVar.SERVERONLY); // Corvax-Frontier
-
-        /// <summary>
-        ///     Controls whether to use world persistence or not.
-        /// </summary>
-        public static readonly CVarDef<bool>
-            UsePersistence = CVarDef.Create("game.usepersistence", false, CVar.ARCHIVE);
-
-        /// <summary>
-        ///     If world persistence is used, what map prototype should be initially loaded.
-        ///     If the save file exists, it replaces MapPath but everything else stays the same (station name and such).
-        /// </summary>
-        public static readonly CVarDef<string>
-            PersistenceMap = CVarDef.Create("game.persistencemap", "Empty", CVar.ARCHIVE);
-
-        /// <summary>
-        ///     Prototype to use for map pool.
-        /// </summary>
-        public static readonly CVarDef<string>
-            GameMapPool = CVarDef.Create("game.map_pool", "DefaultMapPool", CVar.SERVERONLY);
-
-        /// <summary>
-        /// The depth of the queue used to calculate which map is next in rotation.
-        /// This is how long the game "remembers" that some map was put in play. Default is 16 rounds.
-        /// </summary>
-        public static readonly CVarDef<int>
-            GameMapMemoryDepth = CVarDef.Create("game.map_memory_depth", 16, CVar.SERVERONLY);
-
-        /// <summary>
-        /// Is map rotation enabled?
-        /// </summary>
-        public static readonly CVarDef<bool>
-            GameMapRotation = CVarDef.Create("game.map_rotation", false, CVar.SERVERONLY); // Frontier: false
-
-        /// <summary>
-        /// If roles should be restricted based on time.
-        /// </summary>
-        public static readonly CVarDef<bool>
-            GameRoleTimers = CVarDef.Create("game.role_timers", true, CVar.SERVER | CVar.REPLICATED);
-
-        /// <summary>
-        /// Override default role requirements using a <see cref="JobRequirementOverridePrototype"/>
-        /// </summary>
-        public static readonly CVarDef<string>
-            GameRoleTimerOverride = CVarDef.Create("game.role_timer_override", "", CVar.SERVER | CVar.REPLICATED);
-
-        /// <summary>
-        /// If roles should be restricted based on whether or not they are whitelisted.
-        /// </summary>
-        public static readonly CVarDef<bool>
-            GameRoleWhitelist = CVarDef.Create("game.role_whitelist", true, CVar.SERVER | CVar.REPLICATED);
-
-        /// <summary>
-        /// Whether or not disconnecting inside of a cryopod should remove the character or just store them until they reconnect.
-        /// </summary>
-        public static readonly CVarDef<bool>
-            GameCryoSleepRejoining = CVarDef.Create("game.cryo_sleep_rejoining", false, CVar.SERVER | CVar.REPLICATED);
-
-        /// <summary>
-        ///     When enabled, guests will be assigned permanent UIDs and will have their preferences stored.
-        /// </summary>
-        public static readonly CVarDef<bool> GamePersistGuests =
-            CVarDef.Create("game.persistguests", true, CVar.ARCHIVE | CVar.SERVERONLY);
-
-        public static readonly CVarDef<bool> GameDiagonalMovement =
-            CVarDef.Create("game.diagonalmovement", true, CVar.ARCHIVE);
-
-        public static readonly CVarDef<int> SoftMaxPlayers =
-            CVarDef.Create("game.soft_max_players", 30, CVar.SERVERONLY | CVar.ARCHIVE);
-
-        /// <summary>
-        /// If a player gets denied connection to the server,
-        /// how long they are forced to wait before attempting to reconnect.
-        /// </summary>
-        public static readonly CVarDef<int> GameServerFullReconnectDelay =
-            CVarDef.Create("game.server_full_reconnect_delay", 30, CVar.SERVERONLY);
-
-        /// <summary>
-        /// Whether or not panic bunker is currently enabled.
-        /// </summary>
-        public static readonly CVarDef<bool> PanicBunkerEnabled =
-            CVarDef.Create("game.panic_bunker.enabled", false, CVar.NOTIFY | CVar.REPLICATED | CVar.SERVER);
-
-        /// <summary>
-        /// Whether or not the panic bunker will disable when an admin comes online.
-        /// </summary>
-        public static readonly CVarDef<bool> PanicBunkerDisableWithAdmins =
-            CVarDef.Create("game.panic_bunker.disable_with_admins", false, CVar.SERVERONLY);
-
-        /// <summary>
-        /// Whether or not the panic bunker will enable when no admins are online.
-        /// </summary>
-        public static readonly CVarDef<bool> PanicBunkerEnableWithoutAdmins =
-            CVarDef.Create("game.panic_bunker.enable_without_admins", false, CVar.SERVERONLY);
-
-        /// <summary>
-        /// Whether or not the panic bunker will count deadminned admins for
-        /// <see cref="PanicBunkerDisableWithAdmins"/> and
-        /// <see cref="PanicBunkerEnableWithoutAdmins"/>
-        /// </summary>
-        public static readonly CVarDef<bool> PanicBunkerCountDeadminnedAdmins =
-            CVarDef.Create("game.panic_bunker.count_deadminned_admins", false, CVar.SERVERONLY);
-
-        /// <summary>
-        /// Show reason of disconnect for user or not.
-        /// </summary>
-        public static readonly CVarDef<bool> PanicBunkerShowReason =
-            CVarDef.Create("game.panic_bunker.show_reason", false, CVar.SERVERONLY);
-
-        /// <summary>
-        /// Minimum age of the account (from server's PoV, so from first-seen date) in minutes.
-        /// </summary>
-        public static readonly CVarDef<int> PanicBunkerMinAccountAge =
-            CVarDef.Create("game.panic_bunker.min_account_age", 1440, CVar.SERVERONLY);
-
-        /// <summary>
-        /// Minimal overall played time.
-        /// </summary>
-        public static readonly CVarDef<int> PanicBunkerMinOverallMinutes =
-            CVarDef.Create("game.panic_bunker.min_overall_minutes", 600, CVar.SERVERONLY);
-
-        /// <summary>
-        /// A custom message that will be used for connections denied to the panic bunker
-        /// If not empty, then will overwrite <see cref="PanicBunkerShowReason"/>
-        /// </summary>
-        public static readonly CVarDef<string> PanicBunkerCustomReason =
-            CVarDef.Create("game.panic_bunker.custom_reason", string.Empty, CVar.SERVERONLY);
-
-        /// <summary>
-        /// Allow bypassing the panic bunker if the user is whitelisted.
-        /// </summary>
-        public static readonly CVarDef<bool> BypassBunkerWhitelist =
-            CVarDef.Create("game.panic_bunker.whitelisted_can_bypass", true, CVar.SERVERONLY);
-
-        /*
-         * TODO: Remove baby jail code once a more mature gateway process is established. This code is only being issued as a stopgap to help with potential tiding in the immediate future.
-         */
-
-        /// <summary>
-        /// Whether the baby jail is currently enabled.
-        /// </summary>
-        public static readonly CVarDef<bool> BabyJailEnabled =
-            CVarDef.Create("game.baby_jail.enabled", false, CVar.NOTIFY | CVar.REPLICATED | CVar.SERVER);
-
-        /// <summary>
-        /// Show reason of disconnect for user or not.
-        /// </summary>
-        public static readonly CVarDef<bool> BabyJailShowReason =
-            CVarDef.Create("game.baby_jail.show_reason", false, CVar.SERVERONLY);
-
-        /// <summary>
-        /// Maximum age of the account (from server's PoV, so from first-seen date) in minutes that can access baby
-        /// jailed servers.
-        /// </summary>
-        public static readonly CVarDef<int> BabyJailMaxAccountAge =
-            CVarDef.Create("game.baby_jail.max_account_age", 1440, CVar.SERVERONLY);
-
-        /// <summary>
-        /// Maximum overall played time allowed to access baby jailed servers.
-        /// </summary>
-        public static readonly CVarDef<int> BabyJailMaxOverallMinutes =
-            CVarDef.Create("game.baby_jail.max_overall_minutes", 120, CVar.SERVERONLY);
-
-        /// <summary>
-        /// A custom message that will be used for connections denied due to the baby jail.
-        /// If not empty, then will overwrite <see cref="BabyJailShowReason"/>
-        /// </summary>
-        public static readonly CVarDef<string> BabyJailCustomReason =
-            CVarDef.Create("game.baby_jail.custom_reason", string.Empty, CVar.SERVERONLY);
-
-        /// <summary>
-        /// Allow bypassing the baby jail if the user is whitelisted.
-        /// </summary>
-        public static readonly CVarDef<bool> BypassBabyJailWhitelist =
-            CVarDef.Create("game.baby_jail.whitelisted_can_bypass", true, CVar.SERVERONLY);
-
-        /// <summary>
-        /// Make people bonk when trying to climb certain objects like tables.
-        /// </summary>
-        public static readonly CVarDef<bool> GameTableBonk =
-            CVarDef.Create("game.table_bonk", false, CVar.REPLICATED);
-
-        /// <summary>
-        /// Whether or not status icons are rendered for everyone.
-        /// </summary>
-        public static readonly CVarDef<bool> GlobalStatusIconsEnabled =
-            CVarDef.Create("game.global_status_icons_enabled", true, CVar.SERVER | CVar.REPLICATED);
-
-        /// <summary>
-        /// Whether or not status icons are rendered on this specific client.
-        /// </summary>
-        public static readonly CVarDef<bool> LocalStatusIconsEnabled =
-            CVarDef.Create("game.local_status_icons_enabled", true, CVar.CLIENTONLY);
-
-        /// <summary>
-        /// Whether or not coordinates on the Debug overlay should only be available to admins.
-        /// </summary>
-        public static readonly CVarDef<bool> DebugCoordinatesAdminOnly =
-            CVarDef.Create("game.debug_coordinates_admin_only", true, CVar.SERVER | CVar.REPLICATED);
-
-#if EXCEPTION_TOLERANCE
-        /// <summary>
-        ///     Amount of times round start must fail before the server is shut down.
-        ///     Set to 0 or a negative number to disable.
-        /// </summary>
-        public static readonly CVarDef<int> RoundStartFailShutdownCount =
-            CVarDef.Create("game.round_start_fail_shutdown_count", 5, CVar.SERVERONLY | CVar.SERVER);
-#endif
-
-        /// <summary>
-        /// Delay between station alert level changes.
-        /// </summary>
-        public static readonly CVarDef<int> GameAlertLevelChangeDelay =
-            CVarDef.Create("game.alert_level_change_delay", 30, CVar.SERVERONLY);
-
-        /// <summary>
-        /// The time in seconds that the server should wait before restarting the round.
-        /// Defaults to 2 minutes.
-        /// </summary>
-        public static readonly CVarDef<float> RoundRestartTime =
-            CVarDef.Create("game.round_restart_time", 120f, CVar.SERVERONLY);
-
-        /// <summary>
-        /// The prototype to use for secret weights.
-        /// </summary>
-        public static readonly CVarDef<string> SecretWeightPrototype =
-            CVarDef.Create("game.secret_weight_prototype", "Secret", CVar.SERVERONLY);
-
-        /// <summary>
-        /// The id of the sound collection to randomly choose a sound from and play when the round ends.
-        /// </summary>
-        public static readonly CVarDef<string> RoundEndSoundCollection =
-            CVarDef.Create("game.round_end_sound_collection", "RoundEnd", CVar.SERVERONLY);
-
-        /// <summary>
-        /// Whether or not to add every player as a global override to PVS at round end.
-        /// This will allow all players to see their clothing in the round screen player list screen,
-        /// but may cause lag during round end with very high player counts.
-        /// </summary>
-        public static readonly CVarDef<bool> RoundEndPVSOverrides =
-            CVarDef.Create("game.round_end_pvs_overrides", true, CVar.SERVERONLY);
-
-        /// <summary>
-        /// If true, players can place objects onto tabletop games like chess boards.
-        /// </summary>
-        /// <remarks>
-        /// This feature is currently highly abusable and can easily be used to crash the server,
-        /// so it's off by default.
-        /// </remarks>
-        public static readonly CVarDef<bool> GameTabletopPlace =
-            CVarDef.Create("game.tabletop_place", false, CVar.SERVERONLY);
-
-        /// <summary>
-        /// If true, contraband severity can be viewed in the examine menu
-        /// </summary>
-        public static readonly CVarDef<bool> ContrabandExamine =
-            CVarDef.Create("game.contraband_examine", true, CVar.SERVER | CVar.REPLICATED);
-
-        /// <summary>
-        /// Size of the lookup area for adding entities to the context menu
-        /// </summary>
-        public static readonly CVarDef<float> GameEntityMenuLookup =
-            CVarDef.Create("game.entity_menu_lookup", 0.25f, CVar.CLIENTONLY | CVar.ARCHIVE);
-
-        /// <summary>
-        /// Should the clients window show the server hostname in the title?
-        /// </summary>
-        public static readonly CVarDef<bool> GameHostnameInTitlebar =
-            CVarDef.Create("game.hostname_in_titlebar", true, CVar.SERVER | CVar.REPLICATED);
-
-        /*
-         * Discord
-         */
-
-        /// <summary>
-        /// The role that will get mentioned if a new SOS ahelp comes in.
-        /// </summary>
-        public static readonly CVarDef<string> DiscordAhelpMention =
-        CVarDef.Create("discord.on_call_ping", string.Empty, CVar.SERVERONLY | CVar.CONFIDENTIAL);
-
-        /// <summary>
-        /// URL of the discord webhook to relay unanswered ahelp messages.
-        /// </summary>
-        public static readonly CVarDef<string> DiscordOnCallWebhook =
-            CVarDef.Create("discord.on_call_webhook", string.Empty, CVar.SERVERONLY | CVar.CONFIDENTIAL);
-
-        /// <summary>
-        /// URL of the Discord webhook which will relay all ahelp messages.
-        /// </summary>
-        public static readonly CVarDef<string> DiscordAHelpWebhook =
-            CVarDef.Create("discord.ahelp_webhook", string.Empty, CVar.SERVERONLY | CVar.CONFIDENTIAL);
-
-        /// <summary>
-        /// The server icon to use in the Discord ahelp embed footer.
-        /// Valid values are specified at https://discord.com/developers/docs/resources/channel#embed-object-embed-footer-structure.
-        /// </summary>
-        public static readonly CVarDef<string> DiscordAHelpFooterIcon =
-            CVarDef.Create("discord.ahelp_footer_icon", string.Empty, CVar.SERVERONLY);
-
-        /// <summary>
-        /// The avatar to use for the webhook. Should be an URL.
-        /// </summary>
-        public static readonly CVarDef<string> DiscordAHelpAvatar =
-            CVarDef.Create("discord.ahelp_avatar", string.Empty, CVar.SERVERONLY);
-
-        /// <summary>
-        /// URL of the Discord webhook which will relay all custom votes. If left empty, disables the webhook.
-        /// </summary>
-        public static readonly CVarDef<string> DiscordVoteWebhook =
-            CVarDef.Create("discord.vote_webhook", string.Empty, CVar.SERVERONLY);
-
-        /// <summary>
-        /// URL of the Discord webhook which will relay all votekick votes. If left empty, disables the webhook.
-        /// </summary>
-        public static readonly CVarDef<string> DiscordVotekickWebhook =
-            CVarDef.Create("discord.votekick_webhook", string.Empty, CVar.SERVERONLY);
-
-        /// URL of the Discord webhook which will relay round restart messages.
-        /// </summary>
-        public static readonly CVarDef<string> DiscordRoundUpdateWebhook =
-            CVarDef.Create("discord.round_update_webhook", string.Empty, CVar.SERVERONLY | CVar.CONFIDENTIAL);
-
-        /// <summary>
-        /// Role id for the Discord webhook to ping when the round ends.
-        /// </summary>
-        public static readonly CVarDef<string> DiscordRoundEndRoleWebhook =
-            CVarDef.Create("discord.round_end_role", string.Empty, CVar.SERVERONLY);
-
-        /*
-         * Tips
-         */
-
-        /// <summary>
-        ///     Whether tips being shown is enabled at all.
-        /// </summary>
-        public static readonly CVarDef<bool> TipsEnabled =
-            CVarDef.Create("tips.enabled", true);
-
-        /// <summary>
-        ///     The dataset prototype to use when selecting a random tip.
-        /// </summary>
-        public static readonly CVarDef<string> TipsDataset =
-            CVarDef.Create("tips.dataset", "NFTips"); // Frontier: Tips<NFTips
-
-        /// <summary>
-        ///     The number of seconds between each tip being displayed when the round is not actively going
-        ///     (i.e. postround or lobby)
-        /// </summary>
-        public static readonly CVarDef<float> TipFrequencyOutOfRound =
-            CVarDef.Create("tips.out_of_game_frequency", 60f * 1.5f);
-
-        /// <summary>
-        ///     The number of seconds between each tip being displayed when the round is actively going
-        /// </summary>
-        public static readonly CVarDef<float> TipFrequencyInRound =
-            CVarDef.Create("tips.in_game_frequency", 60f * 60);
-
-        public static readonly CVarDef<string> LoginTipsDataset =
-            CVarDef.Create("tips.login_dataset", "Tips");
-
-        /// <summary>
-        ///     The chance for Tippy to replace a normal tip message.
-        /// </summary>
-        public static readonly CVarDef<float> TipsTippyChance =
-            CVarDef.Create("tips.tippy_chance", 0.01f);
-
-        /*
-         * Console
-         */
-
-        public static readonly CVarDef<bool> ConsoleLoginLocal =
-            CVarDef.Create("console.loginlocal", true, CVar.ARCHIVE | CVar.SERVERONLY);
-
-        /// <summary>
-        /// Automatically log in the given user as host, equivalent to the <c>promotehost</c> command.
-        /// </summary>
-        public static readonly CVarDef<string> ConsoleLoginHostUser =
-            CVarDef.Create("console.login_host_user", "", CVar.ARCHIVE | CVar.SERVERONLY);
-
-
-        /*
-         * Database stuff
-         */
-
-        public static readonly CVarDef<string> DatabaseEngine =
-            CVarDef.Create("database.engine", "sqlite", CVar.SERVERONLY);
-
-        public static readonly CVarDef<string> DatabaseSqliteDbPath =
-            CVarDef.Create("database.sqlite_dbpath", "preferences.db", CVar.SERVERONLY);
-
-        /// <summary>
-        /// Milliseconds to asynchronously delay all SQLite database acquisitions with.
-        /// </summary>
-        /// <remarks>
-        /// Defaults to 1 on DEBUG, 0 on RELEASE.
-        /// This is intended to help catch .Result deadlock bugs that only happen on postgres
-        /// (because SQLite is not actually asynchronous normally)
-        /// </remarks>
-        public static readonly CVarDef<int> DatabaseSqliteDelay =
-            CVarDef.Create("database.sqlite_delay", DefaultSqliteDelay, CVar.SERVERONLY);
-
-        /// <summary>
-        /// Amount of concurrent SQLite database operations.
-        /// </summary>
-        /// <remarks>
-        /// Note that SQLite is not a properly asynchronous database and also has limited read/write concurrency.
-        /// Increasing this number may allow more concurrent reads, but it probably won't matter much.
-        /// SQLite operations are normally ran on the thread pool, which may cause thread pool starvation if the concurrency is too high.
-        /// </remarks>
-        public static readonly CVarDef<int> DatabaseSqliteConcurrency =
-            CVarDef.Create("database.sqlite_concurrency", 3, CVar.SERVERONLY);
-
-#if DEBUG
-        private const int DefaultSqliteDelay = 1;
-#else
-        private const int DefaultSqliteDelay = 0;
-#endif
-
-
-        public static readonly CVarDef<string> DatabasePgHost =
-            CVarDef.Create("database.pg_host", "localhost", CVar.SERVERONLY);
-
-        public static readonly CVarDef<int> DatabasePgPort =
-            CVarDef.Create("database.pg_port", 5432, CVar.SERVERONLY);
-
-        public static readonly CVarDef<string> DatabasePgDatabase =
-            CVarDef.Create("database.pg_database", "ss14", CVar.SERVERONLY);
-
-        public static readonly CVarDef<string> DatabasePgUsername =
-            CVarDef.Create("database.pg_username", "postgres", CVar.SERVERONLY);
-
-        public static readonly CVarDef<string> DatabasePgPassword =
-            CVarDef.Create("database.pg_password", "", CVar.SERVERONLY | CVar.CONFIDENTIAL);
-
-        /// <summary>
-        /// Max amount of concurrent Postgres database operations.
-        /// </summary>
-        public static readonly CVarDef<int> DatabasePgConcurrency =
-            CVarDef.Create("database.pg_concurrency", 8, CVar.SERVERONLY);
-
-        /// <summary>
-        /// Milliseconds to asynchronously delay all PostgreSQL database operations with.
-        /// </summary>
-        /// <remarks>
-        /// This is intended for performance testing. It works different from <see cref="DatabaseSqliteDelay"/>,
-        /// as the lag is applied after acquiring the database lock.
-        /// </remarks>
-        public static readonly CVarDef<int> DatabasePgFakeLag =
-            CVarDef.Create("database.pg_fake_lag", 0, CVar.SERVERONLY);
-
-        // Basically only exists for integration tests to avoid race conditions.
-        public static readonly CVarDef<bool> DatabaseSynchronous =
-            CVarDef.Create("database.sync", false, CVar.SERVERONLY);
-
-        /*
-         * Interface
-         */
-
-        public static readonly CVarDef<string> UIClickSound =
-            CVarDef.Create("interface.click_sound", "/Audio/UserInterface/click.ogg", CVar.REPLICATED);
-
-        public static readonly CVarDef<string> UIHoverSound =
-            CVarDef.Create("interface.hover_sound", "/Audio/UserInterface/hover.ogg", CVar.REPLICATED);
-
-        /*
-         * Outline
-         */
-
-        public static readonly CVarDef<bool> OutlineEnabled =
-            CVarDef.Create("outline.enabled", true, CVar.CLIENTONLY);
-
-
-        /*
-         * Parallax
-         */
-
-        public static readonly CVarDef<bool> ParallaxEnabled =
-            CVarDef.Create("parallax.enabled", true, CVar.CLIENTONLY);
-
-        public static readonly CVarDef<bool> ParallaxDebug =
-            CVarDef.Create("parallax.debug", false, CVar.CLIENTONLY);
-
-        public static readonly CVarDef<bool> ParallaxLowQuality =
-            CVarDef.Create("parallax.low_quality", false, CVar.ARCHIVE | CVar.CLIENTONLY);
-
-        /*
-         * Physics
-         */
-
-        /// <summary>
-        /// When a mob is walking should its X / Y movement be relative to its parent (true) or the map (false).
-        /// </summary>
-        public static readonly CVarDef<bool> RelativeMovement =
-            CVarDef.Create("physics.relative_movement", true, CVar.ARCHIVE | CVar.REPLICATED | CVar.SERVER);
-
-        public static readonly CVarDef<float> TileFrictionModifier =
-            CVarDef.Create("physics.tile_friction", 40.0f, CVar.ARCHIVE | CVar.REPLICATED | CVar.SERVER);
-
-        public static readonly CVarDef<float> StopSpeed =
-            CVarDef.Create("physics.stop_speed", 0.1f, CVar.ARCHIVE | CVar.REPLICATED | CVar.SERVER);
-
-        /// <summary>
-        /// Whether mobs can push objects like lockers.
-        /// </summary>
-        /// <remarks>
-        /// Technically client doesn't need to know about it but this may prevent a bug in the distant future so it stays.
-        /// </remarks>
-        public static readonly CVarDef<bool> MobPushing =
-            CVarDef.Create("physics.mob_pushing", false, CVar.REPLICATED | CVar.SERVER);
-
-        /*
-         * Music
-         */
-
-        public static readonly CVarDef<bool> LobbyMusicEnabled =
-            CVarDef.Create("ambience.lobby_music_enabled", true, CVar.ARCHIVE | CVar.CLIENTONLY);
-
-        public static readonly CVarDef<bool> EventMusicEnabled =
-            CVarDef.Create("ambience.event_music_enabled", true, CVar.ARCHIVE | CVar.CLIENTONLY);
-
-        /*
-         * Specific Sounds
-         */
-        // Round  end sound (APC Destroyed)
-        public static readonly CVarDef<bool> RestartSoundsEnabled =
-            CVarDef.Create("ambience.restart_sounds_enabled", true, CVar.ARCHIVE | CVar.CLIENTONLY);
-
-
-        /*
-         * Admin sounds
-         */
-
-        public static readonly CVarDef<bool> AdminSoundsEnabled =
-            CVarDef.Create("audio.admin_sounds_enabled", true, CVar.ARCHIVE | CVar.CLIENTONLY);
-        public static readonly CVarDef<string> AdminChatSoundPath =
-            CVarDef.Create("audio.admin_chat_sound_path", "/Audio/Items/pop.ogg", CVar.ARCHIVE | CVar.CLIENT | CVar.REPLICATED);
-        public static readonly CVarDef<float> AdminChatSoundVolume =
-            CVarDef.Create("audio.admin_chat_sound_volume", -5f, CVar.ARCHIVE | CVar.CLIENT | CVar.REPLICATED);
-        public static readonly CVarDef<string> AHelpSound =
-            CVarDef.Create("audio.ahelp_sound", "/Audio/Effects/adminhelp.ogg", CVar.ARCHIVE | CVar.CLIENTONLY);
-
-        /*
-         * HUD
-         */
-
-        public static readonly CVarDef<int> HudTheme =
-            CVarDef.Create("hud.theme", 0, CVar.ARCHIVE | CVar.CLIENTONLY);
-
-        public static readonly CVarDef<bool> HudHeldItemShow =
-            CVarDef.Create("hud.held_item_show", true, CVar.ARCHIVE | CVar.CLIENTONLY);
-
-        public static readonly CVarDef<bool> CombatModeIndicatorsPointShow =
-            CVarDef.Create("hud.combat_mode_indicators_point_show", true, CVar.ARCHIVE | CVar.CLIENTONLY);
-
-        public static readonly CVarDef<bool> LoocAboveHeadShow =
-            CVarDef.Create("hud.show_looc_above_head", true, CVar.ARCHIVE | CVar.CLIENTONLY);
-
-        public static readonly CVarDef<float> HudHeldItemOffset =
-            CVarDef.Create("hud.held_item_offset", 28f, CVar.ARCHIVE | CVar.CLIENTONLY);
-
-        public static readonly CVarDef<bool> HudFpsCounterVisible =
-            CVarDef.Create("hud.fps_counter_visible", false, CVar.CLIENTONLY | CVar.ARCHIVE);
-
-        /*
-         * NPCs
-         */
-
-        public static readonly CVarDef<int> NPCMaxUpdates =
-            CVarDef.Create("npc.max_updates", 128);
-
-        public static readonly CVarDef<bool> NPCEnabled = CVarDef.Create("npc.enabled", true);
-
-        /// <summary>
-        /// Should NPCs pathfind when steering. For debug purposes.
-        /// </summary>
-        public static readonly CVarDef<bool> NPCPathfinding = CVarDef.Create("npc.pathfinding", true);
-
-        /*
-         * Net
-         */
-
-        public static readonly CVarDef<float> NetAtmosDebugOverlayTickRate =
-            CVarDef.Create("net.atmosdbgoverlaytickrate", 3.0f);
-
-        public static readonly CVarDef<float> NetGasOverlayTickRate =
-            CVarDef.Create("net.gasoverlaytickrate", 3.0f);
-
-        public static readonly CVarDef<int> GasOverlayThresholds =
-            CVarDef.Create("net.gasoverlaythresholds", 20);
-
-        /*
-         * Admin
-         */
-
-        public static readonly CVarDef<bool> AdminAnnounceLogin =
-            CVarDef.Create("admin.announce_login", true, CVar.SERVERONLY);
-
-        public static readonly CVarDef<bool> AdminAnnounceLogout =
-            CVarDef.Create("admin.announce_logout", true, CVar.SERVERONLY);
-
-        /// <summary>
-        ///     The token used to authenticate with the admin API. Leave empty to disable the admin API. This is a secret! Do not share!
-        /// </summary>
-        public static readonly CVarDef<string> AdminApiToken =
-            CVarDef.Create("admin.api_token", string.Empty, CVar.SERVERONLY | CVar.CONFIDENTIAL);
-
-
-        /// <summary>
-        /// Should users be able to see their own notes? Admins will be able to see and set notes regardless
-        /// </summary>
-        public static readonly CVarDef<bool> SeeOwnNotes =
-            CVarDef.Create("admin.see_own_notes", false, CVar.ARCHIVE | CVar.REPLICATED | CVar.SERVER);
-
-        /// <summary>
-        /// Should the server play a quick sound to the active admins whenever a new player joins?
-        /// </summary>
-        public static readonly CVarDef<bool> AdminNewPlayerJoinSound =
-            CVarDef.Create("admin.new_player_join_sound", false, CVar.SERVERONLY);
-
-        /// <summary>
-        /// The amount of days before the note starts fading. It will slowly lose opacity until it reaches stale. Set to 0 to disable.
-        /// </summary>
-        public static readonly CVarDef<double> NoteFreshDays =
-            CVarDef.Create("admin.note_fresh_days", 91.31055, CVar.ARCHIVE | CVar.REPLICATED | CVar.SERVER);
-
-        /// <summary>
-        /// The amount of days before the note completely fades, and can only be seen by admins if they press "see more notes". Set to 0
-        /// if you want the note to immediately disappear without fading.
-        /// </summary>
-        public static readonly CVarDef<double> NoteStaleDays =
-            CVarDef.Create("admin.note_stale_days", 365.2422, CVar.ARCHIVE | CVar.REPLICATED | CVar.SERVER);
-
-        /// <summary>
-        /// How much time does the user have to wait in seconds before confirming that they saw an admin message?
-        /// </summary>
-        public static readonly CVarDef<float> MessageWaitTime =
-            CVarDef.Create("admin.message_wait_time", 3f, CVar.ARCHIVE | CVar.REPLICATED | CVar.SERVER);
-
-        /// <summary>
-        /// Default severity for role bans
-        /// </summary>
-        public static readonly CVarDef<string> RoleBanDefaultSeverity =
-            CVarDef.Create("admin.role_ban_default_severity", "medium", CVar.ARCHIVE | CVar.SERVER | CVar.REPLICATED);
-
-        /// <summary>
-        /// Default severity for department bans
-        /// </summary>
-        public static readonly CVarDef<string> DepartmentBanDefaultSeverity =
-            CVarDef.Create("admin.department_ban_default_severity", "medium", CVar.ARCHIVE | CVar.SERVER | CVar.REPLICATED);
-
-        /// <summary>
-        /// Default severity for server bans
-        /// </summary>
-        public static readonly CVarDef<string> ServerBanDefaultSeverity =
-            CVarDef.Create("admin.server_ban_default_severity", "High", CVar.ARCHIVE | CVar.SERVER | CVar.REPLICATED);
-
-        /// <summary>
-        /// Whether a server ban will ban the player's ip by default.
-        /// </summary>
-        public static readonly CVarDef<bool> ServerBanIpBanDefault =
-            CVarDef.Create("admin.server_ban_ip_ban_default", true, CVar.ARCHIVE | CVar.SERVER | CVar.REPLICATED);
-
-        /// <summary>
-        /// Whether a server ban will ban the player's hardware id by default.
-        /// </summary>
-        public static readonly CVarDef<bool> ServerBanHwidBanDefault =
-            CVarDef.Create("admin.server_ban_hwid_ban_default", true, CVar.ARCHIVE | CVar.SERVER | CVar.REPLICATED);
-
-        /// <summary>
-        /// Whether to use details from last connection for ip/hwid in the BanPanel.
-        /// </summary>
-        public static readonly CVarDef<bool> ServerBanUseLastDetails =
-            CVarDef.Create("admin.server_ban_use_last_details", true, CVar.ARCHIVE | CVar.SERVER | CVar.REPLICATED);
-
-        /// <summary>
-        /// Whether to erase a player's chat messages and their entity from the game when banned.
-        /// </summary>
-        public static readonly CVarDef<bool> ServerBanErasePlayer =
-            CVarDef.Create("admin.server_ban_erase_player", false, CVar.ARCHIVE | CVar.SERVER | CVar.REPLICATED);
-
-        /// <summary>
-        ///     Minimum players sharing a connection required to create an alert. -1 to disable the alert.
-        /// </summary>
-        /// <remarks>
-        ///     If you set this to 0 or 1 then it will alert on every connection, so probably don't do that.
-        /// </remarks>
-        public static readonly CVarDef<int> AdminAlertMinPlayersSharingConnection =
-            CVarDef.Create("admin.alert.min_players_sharing_connection", -1, CVar.SERVERONLY);
-
-        /// <summary>
-        ///     Minimum explosion intensity to create an admin alert message. -1 to disable the alert.
-        /// </summary>
-        public static readonly CVarDef<int> AdminAlertExplosionMinIntensity =
-            CVarDef.Create("admin.alert.explosion_min_intensity", 60, CVar.SERVERONLY);
-
-        /// <summary>
-        ///     Minimum particle accelerator strength to create an admin alert message.
-        /// </summary>
-        public static readonly CVarDef<int> AdminAlertParticleAcceleratorMinPowerState =
-            CVarDef.Create("admin.alert.particle_accelerator_min_power_state", 5, CVar.SERVERONLY); // strength 4
-
-        /// <summary>
-        ///     Should the ban details in admin channel include PII? (IP, HWID, etc)
-        /// </summary>
-        public static readonly CVarDef<bool> AdminShowPIIOnBan =
-            CVarDef.Create("admin.show_pii_onban", false, CVar.SERVERONLY);
-
-        /// <summary>
-        /// If an admin joins a round by reading up or using the late join button, automatically
-        /// de-admin them.
-        /// </summary>
-        public static readonly CVarDef<bool> AdminDeadminOnJoin =
-            CVarDef.Create("admin.deadmin_on_join", false, CVar.SERVERONLY);
-
-        /// <summary>
-        ///     Overrides the name the client sees in ahelps. Set empty to disable.
-        /// </summary>
-        public static readonly CVarDef<string> AdminAhelpOverrideClientName =
-            CVarDef.Create("admin.override_adminname_in_client_ahelp", string.Empty, CVar.SERVERONLY);
-
-        /// <summary>
-        ///     The threshold of minutes to appear as a "new player" in the ahelp menu
-        ///     If 0, appearing as a new player is disabled.
-        /// </summary>
-        public static readonly CVarDef<int> NewPlayerThreshold =
-            CVarDef.Create("admin.new_player_threshold", 0, CVar.ARCHIVE | CVar.REPLICATED | CVar.SERVER);
-
-        /// <summary>
-        /// How long an admin client can go without any input before being considered AFK.
-        /// </summary>
-        public static readonly CVarDef<float> AdminAfkTime =
-            CVarDef.Create("admin.afk_time", 600f, CVar.SERVERONLY);
-
-        /// <summary>
-        /// If true, admins are able to connect even if
-        /// <see cref="SoftMaxPlayers"/> would otherwise block regular players.
-        /// </summary>
-        public static readonly CVarDef<bool> AdminBypassMaxPlayers =
-            CVarDef.Create("admin.bypass_max_players", true, CVar.SERVERONLY);
-
-        /// <summary>
-        /// Determine if custom rank names are used.
-        /// If it is false, it'd use the actual rank name regardless of the individual's title.
-        /// </summary>
-        /// <seealso cref="AhelpAdminPrefix"/>
-        /// <seealso cref="AhelpAdminPrefixWebhook"/>
-        public static readonly CVarDef<bool> AdminUseCustomNamesAdminRank =
-            CVarDef.Create("admin.use_custom_names_admin_rank", true, CVar.SERVERONLY);
-
-        /*
-         * AHELP
-         */
-
-        /// <summary>
-        /// Ahelp rate limit values are accounted in periods of this size (seconds).
-        /// After the period has passed, the count resets.
-        /// </summary>
-        /// <seealso cref="AhelpRateLimitCount"/>
-        public static readonly CVarDef<float> AhelpRateLimitPeriod =
-            CVarDef.Create("ahelp.rate_limit_period", 2f, CVar.SERVERONLY);
-
-        /// <summary>
-        /// How many ahelp messages are allowed in a single rate limit period.
-        /// </summary>
-        /// <seealso cref="AhelpRateLimitPeriod"/>
-        public static readonly CVarDef<int> AhelpRateLimitCount =
-            CVarDef.Create("ahelp.rate_limit_count", 10, CVar.SERVERONLY);
-
-        /// <summary>
-        /// Should the administrator's position be displayed in ahelp.
-        /// If it is is false, only the admin's ckey will be displayed in the ahelp.
-        /// </summary>
-        /// <seealso cref="AdminUseCustomNamesAdminRank"/>
-        /// <seealso cref="AhelpAdminPrefixWebhook"/>
-        public static readonly CVarDef<bool> AhelpAdminPrefix =
-            CVarDef.Create("ahelp.admin_prefix", false, CVar.SERVERONLY);
-
-        /// <summary>
-        /// Should the administrator's position be displayed in the webhook.
-        /// If it is is false, only the admin's ckey will be displayed in webhook.
-        /// </summary>
-        /// <seealso cref="AdminUseCustomNamesAdminRank"/>
-        /// <seealso cref="AhelpAdminPrefix"/>
-        public static readonly CVarDef<bool> AhelpAdminPrefixWebhook =
-            CVarDef.Create("ahelp.admin_prefix_webhook", false, CVar.SERVERONLY);
-
-        /*
-         * Explosions
-         */
-
-        /// <summary>
-        ///     How many tiles the explosion system will process per tick
-        /// </summary>
-        /// <remarks>
-        ///     Setting this too high will put a large load on a single tick. Setting this too low will lead to
-        ///     unnaturally "slow" explosions.
-        /// </remarks>
-        public static readonly CVarDef<int> ExplosionTilesPerTick =
-            CVarDef.Create("explosion.tiles_per_tick", 100, CVar.SERVERONLY);
-
-        /// <summary>
-        ///     Upper limit on the size of an explosion before physics-throwing is disabled.
-        /// </summary>
-        /// <remarks>
-        ///     Large nukes tend to generate a lot of shrapnel that flies through space. This can functionally cripple
-        ///     the server TPS for a while after an explosion (or even during, if the explosion is processed
-        ///     incrementally.
-        /// </remarks>
-        public static readonly CVarDef<int> ExplosionThrowLimit =
-            CVarDef.Create("explosion.throw_limit", 400, CVar.SERVERONLY);
-
-        /// <summary>
-        ///     If this is true, explosion processing will pause the NodeGroupSystem to pause updating.
-        /// </summary>
-        /// <remarks>
-        ///     This only takes effect if an explosion needs more than one tick to process (i.e., covers more than <see
-        ///     cref="ExplosionTilesPerTick"/> tiles). If this is not enabled, the node-system will rebuild its graph
-        ///     every tick as the explosion shreds the station, causing significant slowdown.
-        /// </remarks>
-        public static readonly CVarDef<bool> ExplosionSleepNodeSys =
-            CVarDef.Create("explosion.node_sleep", true, CVar.SERVERONLY);
-
-        /// <summary>
-        ///     Upper limit on the total area that an explosion can affect before the neighbor-finding algorithm just
-        ///     stops. Defaults to a 60-rile radius explosion.
-        /// </summary>
-        /// <remarks>
-        ///     Actual area may be larger, as it currently doesn't terminate mid neighbor finding. I.e., area may be that of a ~51 tile radius circle instead.
-        /// </remarks>
-        public static readonly CVarDef<int> ExplosionMaxArea =
-            CVarDef.Create("explosion.max_area", (int)3.14f * 256 * 256, CVar.SERVERONLY);
-
-        /// <summary>
-        ///     Upper limit on the number of neighbor finding steps for the explosion system neighbor-finding algorithm.
-        /// </summary>
-        /// <remarks>
-        ///     Effectively places an upper limit on the range that any explosion can have. In the vast majority of
-        ///     instances, <see cref="ExplosionMaxArea"/> will likely be hit before this becomes a limiting factor.
-        /// </remarks>
-        public static readonly CVarDef<int> ExplosionMaxIterations =
-            CVarDef.Create("explosion.max_iterations", 500, CVar.SERVERONLY);
-
-        /// <summary>
-        ///     Max Time in milliseconds to spend processing explosions every tick.
-        /// </summary>
-        /// <remarks>
-        ///     This time limiting is not perfectly implemented. Firstly, a significant chunk of processing time happens
-        ///     due to queued entity deletions, which happen outside of the system update code. Secondly, explosion
-        ///     spawning cannot currently be interrupted & resumed, and may lead to exceeding this time limit.
-        /// </remarks>
-        public static readonly CVarDef<float> ExplosionMaxProcessingTime =
-            CVarDef.Create("explosion.max_tick_time", 7f, CVar.SERVERONLY);
-
-        /// <summary>
-        ///     If the explosion is being processed incrementally over several ticks, this variable determines whether
-        ///     updating the grid tiles should be done incrementally at the end of every tick, or only once the explosion has finished processing.
-        /// </summary>
-        /// <remarks>
-        ///     The most notable consequence of this change is that explosions will only punch a hole in the station &
-        ///     create a vacumm once they have finished exploding. So airlocks will no longer slam shut as the explosion
-        ///     expands, just suddenly at the end.
-        /// </remarks>
-        public static readonly CVarDef<bool> ExplosionIncrementalTileBreaking =
-            CVarDef.Create("explosion.incremental_tile", false, CVar.SERVERONLY);
-
-        /// <summary>
-        ///     This determines for how many seconds an explosion should stay visible once it has finished expanding.
-        /// </summary>
-        public static readonly CVarDef<float> ExplosionPersistence =
-            CVarDef.Create("explosion.persistence", 1.0f, CVar.SERVERONLY);
-
-        /// <summary>
-        ///     If an explosion covers a larger area than this number, the damaging/processing will always start during
-        ///     the next tick, instead of during the same tick that the explosion was generated in.
-        /// </summary>
-        /// <remarks>
-        ///     This value can be used to ensure that for large explosions the area/tile calculation and the explosion
-        ///     processing/damaging occurs in separate ticks. This helps reduce the single-tick lag if both <see
-        ///     cref="ExplosionMaxProcessingTime"/> and <see cref="ExplosionTilesPerTick"/> are large. I.e., instead of
-        ///     a single tick explosion, this cvar allows for a configuration that results in a two-tick explosion,
-        ///     though most of the computational cost is still in the second tick.
-        /// </remarks>
-        public static readonly CVarDef<int> ExplosionSingleTickAreaLimit =
-            CVarDef.Create("explosion.single_tick_area_limit", 400, CVar.SERVERONLY);
-
-        /// <summary>
-        ///     Whether or not explosions are allowed to create tiles that have
-        ///     <see cref="ContentTileDefinition.MapAtmosphere"/> set to true.
-        /// </summary>
-        public static readonly CVarDef<bool> ExplosionCanCreateVacuum =
-            CVarDef.Create("explosion.can_create_vacuum", true, CVar.SERVERONLY);
-
-        /*
-         * Radiation
-         */
-
-        /// <summary>
-        ///     What is the smallest radiation dose in rads that can be received by object.
-        ///     Extremely small values may impact performance.
-        /// </summary>
-        public static readonly CVarDef<float> RadiationMinIntensity =
-            CVarDef.Create("radiation.min_intensity", 0.1f, CVar.SERVERONLY);
-
-        /// <summary>
-        ///     Rate of radiation system update in seconds.
-        /// </summary>
-        public static readonly CVarDef<float> RadiationGridcastUpdateRate =
-            CVarDef.Create("radiation.gridcast.update_rate", 1.0f, CVar.SERVERONLY);
-
-        /// <summary>
-        ///     If both radiation source and receiver are placed on same grid, ignore grids between them.
-        ///     May get inaccurate result in some cases, but greatly boost performance in general.
-        /// </summary>
-        public static readonly CVarDef<bool> RadiationGridcastSimplifiedSameGrid =
-            CVarDef.Create("radiation.gridcast.simplified_same_grid", true, CVar.SERVERONLY);
-
-        /// <summary>
-        ///     Max distance that radiation ray can travel in meters.
-        /// </summary>
-        public static readonly CVarDef<float> RadiationGridcastMaxDistance =
-            CVarDef.Create("radiation.gridcast.max_distance", 50f, CVar.SERVERONLY);
-
-        /*
-         * Admin logs
-         */
-
-        /// <summary>
-        ///     Controls if admin logs are enabled. Highly recommended to shut this off for development.
-        /// </summary>
-        public static readonly CVarDef<bool> AdminLogsEnabled =
-            CVarDef.Create("adminlogs.enabled", true, CVar.SERVERONLY);
-
-        public static readonly CVarDef<float> AdminLogsQueueSendDelay =
-            CVarDef.Create("adminlogs.queue_send_delay_seconds", 5f, CVar.SERVERONLY);
-
-        // When to skip the waiting time to save in-round admin logs, if no admin logs are currently being saved
-        public static readonly CVarDef<int> AdminLogsQueueMax =
-            CVarDef.Create("adminlogs.queue_max", 5000, CVar.SERVERONLY);
-
-        // When to skip the waiting time to save pre-round admin logs, if no admin logs are currently being saved
-        public static readonly CVarDef<int> AdminLogsPreRoundQueueMax =
-            CVarDef.Create("adminlogs.pre_round_queue_max", 5000, CVar.SERVERONLY);
-
-        // When to start dropping logs
-        public static readonly CVarDef<int> AdminLogsDropThreshold =
-            CVarDef.Create("adminlogs.drop_threshold", 20000, CVar.SERVERONLY);
-
-        // How many logs to send to the client at once
-        public static readonly CVarDef<int> AdminLogsClientBatchSize =
-            CVarDef.Create("adminlogs.client_batch_size", 1000, CVar.SERVERONLY);
-
-        public static readonly CVarDef<string> AdminLogsServerName =
-            CVarDef.Create("adminlogs.server_name", "unknown", CVar.SERVERONLY);
-
-        /*
-         * Atmos
-         */
-
-        /// <summary>
-        ///     Whether gas differences will move entities.
-        /// </summary>
-        public static readonly CVarDef<bool> SpaceWind =
-            CVarDef.Create("atmos.space_wind", true, CVar.SERVERONLY); // Frontier: true
-
-        /// <summary>
-        ///     Divisor from maxForce (pressureDifference * 2.25f) to force applied on objects.
-        /// </summary>
-        public static readonly CVarDef<float> SpaceWindPressureForceDivisorThrow =
-            CVarDef.Create("atmos.space_wind_pressure_force_divisor_throw", 15f, CVar.SERVERONLY);
-
-        /// <summary>
-        ///     Divisor from maxForce (pressureDifference * 2.25f) to force applied on objects.
-        /// </summary>
-        public static readonly CVarDef<float> SpaceWindPressureForceDivisorPush =
-            CVarDef.Create("atmos.space_wind_pressure_force_divisor_push", 2500f, CVar.SERVERONLY);
-
-        /// <summary>
-        ///     The maximum velocity (not force) that may be applied to an object by atmospheric pressure differences.
-        ///     Useful to prevent clipping through objects.
-        /// </summary>
-        public static readonly CVarDef<float> SpaceWindMaxVelocity =
-            CVarDef.Create("atmos.space_wind_max_velocity", 30f, CVar.SERVERONLY);
-
-        /// <summary>
-        ///     The maximum force that may be applied to an object by pushing (i.e. not throwing) atmospheric pressure differences.
-        ///     A "throwing" atmospheric pressure difference ignores this limit, but not the max. velocity limit.
-        /// </summary>
-        public static readonly CVarDef<float> SpaceWindMaxPushForce =
-            CVarDef.Create("atmos.space_wind_max_push_force", 25f, CVar.SERVERONLY); // Frontier 20<25
-
-        /// <summary>
-        ///     Whether monstermos tile equalization is enabled.
-        /// </summary>
-        public static readonly CVarDef<bool> MonstermosEqualization =
-            CVarDef.Create("atmos.monstermos_equalization", true, CVar.SERVERONLY);
-
-        /// <summary>
-        ///     Whether monstermos explosive depressurization is enabled.
-        ///     Needs <see cref="MonstermosEqualization"/> to be enabled to work.
-        /// </summary>
-        public static readonly CVarDef<bool> MonstermosDepressurization =
-            CVarDef.Create("atmos.monstermos_depressurization", true, CVar.SERVERONLY);
-
-        /// <summary>
-        ///     Whether monstermos explosive depressurization will rip tiles..
-        ///     Needs <see cref="MonstermosEqualization"/> and <see cref="MonstermosDepressurization"/> to be enabled to work.
-		///     WARNING: This cvar causes MAJOR contrast issues, and usually tends to make any spaced scene look very cluttered.
-		///     This not only usually looks strange, but can also reduce playability for people with impaired vision. Please think twice before enabling this on your server.
-		///     Also looks weird on slow spacing for unrelated reasons. If you do want to enable this, you should probably turn on instaspacing.
-        /// </summary>
-        public static readonly CVarDef<bool> MonstermosRipTiles =
-            CVarDef.Create("atmos.monstermos_rip_tiles", false, CVar.SERVERONLY); // Frontier TODO: Update this to true after atmos changeups
-
-        /// <summary>
-        ///     Whether explosive depressurization will cause the grid to gain an impulse.
-        ///     Needs <see cref="MonstermosEqualization"/> and <see cref="MonstermosDepressurization"/> to be enabled to work.
-        /// </summary>
-        public static readonly CVarDef<bool> AtmosGridImpulse =
-            CVarDef.Create("atmos.grid_impulse", false, CVar.SERVERONLY);
-
-        /// <summary>
-        ///     What fraction of air from a spaced tile escapes every tick.
-        ///     1.0 for instant spacing, 0.2 means 20% of remaining air lost each time
-        /// </summary>
-        public static readonly CVarDef<float> AtmosSpacingEscapeRatio =
-            CVarDef.Create("atmos.mmos_spacing_speed", 0.15f, CVar.SERVERONLY);
-
-        /// <summary>
-        ///     Minimum amount of air allowed on a spaced tile before it is reset to 0 immediately in kPa
-        ///     Since the decay due to SpacingEscapeRatio follows a curve, it would never reach 0.0 exactly
-        ///     unless we truncate it somewhere.
-        /// </summary>
-        public static readonly CVarDef<float> AtmosSpacingMinGas =
-            CVarDef.Create("atmos.mmos_min_gas", 1.0f, CVar.SERVERONLY); // Frontier 2.0<1.0
-=======
 namespace Content.Shared.CCVar;
->>>>>>> 59d7ce7d
 
 /// <summary>
 /// Contains all the CVars used by content.
