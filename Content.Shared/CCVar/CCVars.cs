--- conflicted
+++ resolved
@@ -222,7 +222,7 @@
         /// Does nothing without <see cref="StationOffset"/> as true.
         /// </summary>
         public static readonly CVarDef<float> MaxStationOffset =
-            CVarDef.Create("game.maxstationoffset", 900.0f);
+            CVarDef.Create("game.maxstationoffset", 500.0f);
 
         /// <summary>
         ///     Whether a random rotation will be applied to the station on roundstart.
@@ -996,7 +996,7 @@
         ///     unless we truncate it somewhere.
         /// </summary>
         public static readonly CVarDef<float> AtmosSpacingMinGas =
-            CVarDef.Create("atmos.mmos_min_gas", 2.0f, CVar.SERVERONLY);
+            CVarDef.Create("atmos.mmos_min_gas", 1.0f, CVar.SERVERONLY);
 
         /// <summary>
         ///     How much wind can go through a single tile before that tile doesn't depressurize itself
@@ -1139,7 +1139,7 @@
         ///     If the playercount is below this number, the whitelist will not apply.
         /// </summary>
         public static readonly CVarDef<int> WhitelistMinPlayers =
-            CVarDef.Create("whitelist.min_players", 28, CVar.SERVERONLY);
+            CVarDef.Create("whitelist.min_players", 32, CVar.SERVERONLY);
 
         /// <summary>
         ///     If the playercount is above this number, the whitelist will not apply.
@@ -1191,7 +1191,7 @@
         ///     The delay which two votes of the same type are allowed to be made by separate people, in seconds.
         /// </summary>
         public static readonly CVarDef<float> VoteSameTypeTimeout =
-            CVarDef.Create("vote.same_type_timeout", 360f, CVar.SERVERONLY);
+            CVarDef.Create("vote.same_type_timeout", 600f, CVar.SERVERONLY);
 
 
         /// <summary>
@@ -1548,21 +1548,13 @@
         /// Duration for missions
         /// </summary>
         public static readonly CVarDef<float>
-<<<<<<< HEAD
-            SalvageExpeditionCooldown = CVarDef.Create("salvage.expedition_cooldown", 220f, CVar.REPLICATED);
-=======
-            SalvageExpeditionDuration = CVarDef.Create("salvage.expedition_duration", 420f, CVar.REPLICATED);
->>>>>>> 535b013f
+            SalvageExpeditionDuration = CVarDef.Create("salvage.expedition_duration", 900f, CVar.REPLICATED);
 
         /// <summary>
         /// Cooldown for missions.
         /// </summary>
         public static readonly CVarDef<float>
-<<<<<<< HEAD
-            SalvageExpeditionFailedCooldown = CVarDef.Create("salvage.expedition_failed_cooldown", 720f, CVar.REPLICATED);
-=======
-            SalvageExpeditionCooldown = CVarDef.Create("salvage.expedition_cooldown", 780f, CVar.REPLICATED);
->>>>>>> 535b013f
+            SalvageExpeditionCooldown = CVarDef.Create("salvage.expedition_cooldown", 360f, CVar.REPLICATED);
 
         /*
          * Flavor
@@ -1796,7 +1788,7 @@
         ///     The maximum amount of time the entity GC can process, in ms.
         /// </summary>
         public static readonly CVarDef<int> GCMaximumTimeMs =
-            CVarDef.Create("entgc.maximum_time_ms", 5, CVar.SERVERONLY);
+            CVarDef.Create("entgc.maximum_time_ms", 10, CVar.SERVERONLY);
 
         /*
          * Replays
