using Content.Shared.Dataset;
using Content.Shared.Random;
using Content.Shared.Random.Helpers;
using Content.Shared.Salvage.Expeditions;
using Content.Shared.Salvage.Expeditions.Modifiers;
using Robust.Shared.Prototypes;
using Robust.Shared.Random;
using Robust.Shared.Serialization;
using System.Linq; // Frontier

namespace Content.Shared.Salvage;

public abstract partial class SharedSalvageSystem : EntitySystem
{
    [Dependency] private readonly ILocalizationManager _loc = default!;
    [Dependency] private readonly IPrototypeManager _proto = default!;

    #region Descriptions

    public string GetMissionDescription(SalvageMission mission)
    {
        // Hardcoded in coooooz it's dynamic based on difficulty and I'm lazy.
        switch (mission.Mission)
        {
            case SalvageMissionType.Mining:
                // Taxation: , ("tax", $"{GetMiningTax(mission.Difficulty) * 100f:0}")
                return Loc.GetString("salvage-expedition-desc-mining");
            case SalvageMissionType.Destruction:
                var proto = _proto.Index<SalvageFactionPrototype>(mission.Faction).Configs["DefenseStructure"];

                return Loc.GetString("salvage-expedition-desc-structure",
                    ("count", GetStructureCount(mission.Difficulty)),
                    ("structure", _loc.GetEntityData(proto).Name));
            case SalvageMissionType.Elimination:
                return Loc.GetString("salvage-expedition-desc-elimination");
            default:
                throw new NotImplementedException();
        }
    }

    public float GetMiningTax(DifficultyRating baseRating)
    {
        return 0.6f + (int) baseRating * 0.05f;
    }

    /// <summary>
    /// Gets the amount of structures to destroy.
    /// </summary>
    public int GetStructureCount(DifficultyRating baseRating)
    {
        return 1 + (int) baseRating * 2;
    }

    #endregion

    public int GetDifficulty(DifficultyRating rating)
    {
        switch (rating)
        {
            case DifficultyRating.Minimal:
                return 4;
            case DifficultyRating.Minor:
                return 6;
            case DifficultyRating.Moderate:
                return 8;
            case DifficultyRating.Hazardous:
                return 10;
            case DifficultyRating.Extreme:
                return 12;
            default:
                throw new ArgumentOutOfRangeException(nameof(rating), rating, null);
        }
    }

    /// <summary>
    /// How many groups of mobs to spawn for a mission.
    /// </summary>
    public float GetSpawnCount(DifficultyRating difficulty)
    {
        return ((int)difficulty + 1) * 2; // Frontier: add one to difficulty (no empty expeditions)
    }

    public string GetFTLName(LocalizedDatasetPrototype dataset, int seed)
    {
        var random = new System.Random(seed);
        return $"{Loc.GetString(dataset.Values[random.Next(dataset.Values.Count)])}-{random.Next(10, 100)}-{(char) (65 + random.Next(26))}";
    }

    public SalvageMission GetMission(SalvageMissionType config, DifficultyRating difficulty, int seed)
    {
        // This is on shared to ensure the client display for missions and what the server generates are consistent
        var rating = (float) GetDifficulty(difficulty);
        // Don't want easy missions to have any negative modifiers but also want
        // easy to be a 1 for difficulty.
        rating -= 1f;
        var rand = new System.Random(seed);

        // Run budget in order of priority
        // - Biome
        // - Lighting
        // - Atmos
        var faction = GetMod<SalvageFactionPrototype>(rand, ref rating);
        var biome = GetMod<SalvageBiomeMod>(rand, ref rating);
        var air = GetBiomeMod<SalvageAirMod>(biome.ID, rand, ref rating);
        var dungeon = GetBiomeMod<SalvageDungeonModPrototype>(biome.ID, rand, ref rating);

        var mods = new List<string>();

        if (air.Description != string.Empty)
        {
            mods.Add(Loc.GetString(air.Description));
        }

        // only show the description if there is an atmosphere since wont matter otherwise
        var temp = GetBiomeMod<SalvageTemperatureMod>(biome.ID, rand, ref rating);
        if (temp.Description != string.Empty && !air.Space)
        {
            mods.Add(Loc.GetString(temp.Description));
        }

        var light = GetBiomeMod<SalvageLightMod>(biome.ID, rand, ref rating);
        if (light.Description != string.Empty)
        {
            mods.Add(Loc.GetString(light.Description));
        }

        var time = GetMod<SalvageTimeMod>(rand, ref rating);
        // Round the duration to nearest 15 seconds.
        var exactDuration = MathHelper.Lerp(time.MinDuration, time.MaxDuration, rand.NextFloat());
        exactDuration = MathF.Round(exactDuration / 15f) * 15f;
        var duration = TimeSpan.FromSeconds(exactDuration);

        if (!time.Hidden && time.Description != string.Empty)
        {
            mods.Add(Loc.GetString(time.Description));
        }

        var rewards = GetRewards(difficulty, rand);
        return new SalvageMission(seed, difficulty, dungeon.ID, faction.ID, config, biome.ID, air.ID, temp.Temperature, light.Color, duration, rewards, mods);
    }

    public T GetBiomeMod<T>(string biome, System.Random rand, ref float rating) where T : class, IPrototype, IBiomeSpecificMod
    {
        var mods = _proto.EnumeratePrototypes<T>().ToList();
        mods.Sort((x, y) => string.Compare(x.ID, y.ID, StringComparison.Ordinal));
        rand.Shuffle(mods);

        foreach (var mod in mods)
        {
            if (mod.Cost > rating || (mod.Biomes != null && !mod.Biomes.Contains(biome)))
                continue;

            rating -= mod.Cost;

            return mod;
        }

        throw new InvalidOperationException();
    }

    public T GetMod<T>(System.Random rand, ref float rating) where T : class, IPrototype, ISalvageMod
    {
        var mods = _proto.EnumeratePrototypes<T>().ToList();
        mods.Sort((x, y) => string.Compare(x.ID, y.ID, StringComparison.Ordinal));
        rand.Shuffle(mods);

        foreach (var mod in mods)
        {
            if (mod.Cost > rating)
                continue;

            rating -= mod.Cost;

            return mod;
        }

        throw new InvalidOperationException();
    }

    private List<string> GetRewards(DifficultyRating difficulty, System.Random rand)
    {
        var rewards = new List<string>(3);
        var ids = RewardsForDifficulty(difficulty);
<<<<<<< HEAD
=======

>>>>>>> 3b71b0f8
        foreach (var id in ids)
        {
            // pick a random reward to give
            var weights = _proto.Index<WeightedRandomEntityPrototype>(id);
            rewards.Add(weights.Pick(rand));
        }

        return rewards;
    }

    /// <summary>
    /// Get a list of WeightedRandomEntityPrototype IDs with the rewards for a certain difficulty.
    /// Frontier: added uncommon and legendary reward tiers, limited amount of rewards to 1 per difficulty rating
    /// </summary>
    private string[] RewardsForDifficulty(DifficultyRating rating)
    {
        var t1 = "ExpeditionRewardT1"; // Frontier - Update tiers
        var t2 = "ExpeditionRewardT2"; // Frontier - Update tiers
        var t3 = "ExpeditionRewardT3"; // Frontier - Update tiers
        var t4 = "ExpeditionRewardT4"; // Frontier - Update tiers
        var t5 = "ExpeditionRewardT5"; // Frontier - Update tiers
        switch (rating)
        {
            case DifficultyRating.Minimal:
<<<<<<< HEAD
                return new string[] { t1 }; // Frontier - Update tiers
            case DifficultyRating.Minor:
                return new string[] { t2 }; // Frontier - Update tiers
=======
                return new string[] { t1 }; // Frontier - Update tiers // Frontier
            case DifficultyRating.Minor:
                return new string[] { t2 }; // Frontier - Update tiers // Frontier
>>>>>>> 3b71b0f8
            case DifficultyRating.Moderate:
                return new string[] { t3 }; // Frontier - Update tiers
            case DifficultyRating.Hazardous:
                return new string[] { t4 }; // Frontier - Update tiers
            case DifficultyRating.Extreme:
                return new string[] { t5 }; // Frontier - Update tiers
            default:
                throw new NotImplementedException();
        }
    }
}

[Serializable, NetSerializable]
public enum SalvageMissionType : byte
{
    /// <summary>
    /// No dungeon, just ore loot and random mob spawns.
    /// </summary>
    Mining,

    /// <summary>
    /// Destroy the specified structures in a dungeon.
    /// </summary>
    Destruction,

    /// <summary>
    /// Kill a large creature in a dungeon.
    /// </summary>
    Elimination,
}

[Serializable, NetSerializable]
public enum DifficultyRating : byte
{
    Minimal,
    Minor,
    Moderate,
    Hazardous,
    Extreme,
}<|MERGE_RESOLUTION|>--- conflicted
+++ resolved
@@ -181,10 +181,7 @@
     {
         var rewards = new List<string>(3);
         var ids = RewardsForDifficulty(difficulty);
-<<<<<<< HEAD
-=======
-
->>>>>>> 3b71b0f8
+
         foreach (var id in ids)
         {
             // pick a random reward to give
@@ -209,15 +206,9 @@
         switch (rating)
         {
             case DifficultyRating.Minimal:
-<<<<<<< HEAD
-                return new string[] { t1 }; // Frontier - Update tiers
-            case DifficultyRating.Minor:
-                return new string[] { t2 }; // Frontier - Update tiers
-=======
                 return new string[] { t1 }; // Frontier - Update tiers // Frontier
             case DifficultyRating.Minor:
                 return new string[] { t2 }; // Frontier - Update tiers // Frontier
->>>>>>> 3b71b0f8
             case DifficultyRating.Moderate:
                 return new string[] { t3 }; // Frontier - Update tiers
             case DifficultyRating.Hazardous:
