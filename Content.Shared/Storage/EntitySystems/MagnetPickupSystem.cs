--- conflicted
+++ resolved
@@ -3,20 +3,13 @@
 using Content.Shared.Hands.Components;
 using Content.Shared.Inventory;
 using Content.Shared.Item.ItemToggle; // DeltaV
-<<<<<<< HEAD
-using Content.Shared.Verbs; // Frontier
-=======
->>>>>>> 3b71b0f8
 using Content.Shared.Whitelist;
 using Robust.Shared.Map;
 using Robust.Shared.Physics.Components;
 using Robust.Shared.Timing;
 using Robust.Shared.Utility;
-<<<<<<< HEAD
-=======
 using Content.Shared.Item; // Frontier
 using Content.Shared.Verbs; // Frontier
->>>>>>> 3b71b0f8
 
 namespace Content.Shared.Storage.EntitySystems;
 
@@ -141,18 +134,12 @@
             //    continue;
             // End DeltaV Removals
 
-<<<<<<< HEAD
-            // No space
-            if (!_storage.HasSpace((uid, storage)))
-                continue;
-=======
             // Frontier: run conservative space estimations, cut down on space checks
             var slotCount = _storage.GetCumulativeItemAreas((uid, storage)); // Frontier
             var totalSlots = storage.Grid.GetArea();
             if (slotCount >= totalSlots)
                 continue;
             // End Frontier
->>>>>>> 3b71b0f8
 
             var parentUid = xform.ParentUid;
             var playedSound = false;
