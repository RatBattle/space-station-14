using System.Diagnostics.CodeAnalysis;
using System.Linq;
using Content.Shared.Administration.Logs;
using Content.Shared.CCVar;
using Content.Shared.Database;
using Content.Shared.GameTicking;
using Content.Shared.Mind;
using Content.Shared.Roles.Jobs;
using Content.Shared.Silicons.Borgs.Components;
using Robust.Shared.Audio;
using Robust.Shared.Audio.Systems;
using Robust.Shared.Configuration;
using Robust.Shared.Map;
using Robust.Shared.Prototypes;
using Robust.Shared.Serialization;
using Robust.Shared.Utility;

namespace Content.Shared.Roles;

public abstract class SharedRoleSystem : EntitySystem
{
    [Dependency] private readonly ISharedAdminLogManager _adminLogger = default!;
    [Dependency] private readonly SharedAudioSystem _audio = default!;
    [Dependency] private readonly IConfigurationManager _cfg = default!;
    [Dependency] private readonly IEntityManager _entityManager = default!;
    [Dependency] private readonly SharedMindSystem _minds = default!;
    [Dependency] private readonly IPrototypeManager _prototypes = default!;

    private JobRequirementOverridePrototype? _requirementOverride;

    public override void Initialize()
    {
        Subs.CVar(_cfg, CCVars.GameRoleTimerOverride, SetRequirementOverride, true);

        SubscribeLocalEvent<MindRoleComponent, ComponentShutdown>(OnComponentShutdown);
        SubscribeLocalEvent<StartingMindRoleComponent, PlayerSpawnCompleteEvent>(OnSpawn);
    }

    private void OnSpawn(EntityUid uid, StartingMindRoleComponent component, PlayerSpawnCompleteEvent args)
    {
        if (!_minds.TryGetMind(uid, out var mindId, out var mindComp))
            return;

        MindAddRole(mindId, component.MindRole, mind: mindComp, silent: component.Silent);
    }

    private void SetRequirementOverride(string value)
    {
        if (string.IsNullOrEmpty(value))
        {
            _requirementOverride = null;
            return;
        }

        if (!_prototypes.TryIndex(value, out _requirementOverride ))
            Log.Error($"Unknown JobRequirementOverridePrototype: {value}");
    }

    /// <summary>
    ///     Adds multiple mind roles to a mind
    /// </summary>
    /// <param name="mindId">The mind entity to add the role to</param>
    /// <param name="roles">The list of mind roles to add</param>
    /// <param name="mind">If the mind component is provided, it will be checked if it belongs to the mind entity</param>
    /// <param name="silent">If true, no briefing will be generated upon receiving the mind role</param>
    public void MindAddRoles(EntityUid mindId,
        List<EntProtoId>? roles,
        MindComponent? mind = null,
        bool silent = false)
    {
        if (roles is null || roles.Count == 0)
            return;

        foreach (var proto in roles)
        {
            MindAddRole(mindId, proto, mind, silent);
        }
    }

    /// <summary>
    ///     Adds a mind role to a mind
    /// </summary>
    /// <param name="mindId">The mind entity to add the role to</param>
    /// <param name="protoId">The mind role to add</param>
    /// <param name="mind">If the mind component is provided, it will be checked if it belongs to the mind entity</param>
    /// <param name="silent">If true, no briefing will be generated upon receiving the mind role</param>
    public void MindAddRole(EntityUid mindId,
        EntProtoId protoId,
        MindComponent? mind = null,
        bool silent = false)
    {
        if (protoId == "MindRoleJob")
            MindAddJobRole(mindId, mind, silent, "");
        else
            MindAddRoleDo(mindId, protoId, mind, silent);
    }

    /// <summary>
    /// Adds a Job mind role with the specified job prototype
    /// </summary>
    /// /// <param name="mindId">The mind entity to add the job role to</param>
    /// <param name="mind">If the mind component is provided, it will be checked if it belongs to the mind entity</param>
    /// <param name="silent">If true, no briefing will be generated upon receiving the mind role</param>
    /// <param name="jobPrototype">The Job prototype for the new role</param>
    public void MindAddJobRole(EntityUid mindId,
        MindComponent? mind = null,
        bool silent = false,
        string? jobPrototype = null)
    {
        if (!Resolve(mindId, ref mind))
            return;

        // Can't have someone get paid for two jobs now, can we
        if (MindHasRole<JobRoleComponent>((mindId, mind), out var jobRole)
            && jobRole.Value.Comp1.JobPrototype != jobPrototype)
        {
            _adminLogger.Add(LogType.Mind,
                LogImpact.Low,
                $"Job Role of {ToPrettyString(mind.OwnedEntity)} changed from '{jobRole.Value.Comp1.JobPrototype}' to '{jobPrototype}'");

            jobRole.Value.Comp1.JobPrototype = jobPrototype;
        }
        else
            MindAddRoleDo(mindId, "MindRoleJob", mind, silent, jobPrototype);
    }

    /// <summary>
    ///     Creates a Mind Role
    /// </summary>
    private void MindAddRoleDo(EntityUid mindId,
        EntProtoId protoId,
        MindComponent? mind = null,
        bool silent = false,
        string? jobPrototype = null)
    {
        if (!Resolve(mindId, ref mind))
        {
            Log.Error($"Failed to add role {protoId} to {ToPrettyString(mindId)} : Mind does not match provided mind component");
            return;
        }

        if (!_prototypes.TryIndex(protoId, out var protoEnt))
        {
            Log.Error($"Failed to add role {protoId} to {ToPrettyString(mindId)} : Role prototype does not exist");
            return;
        }

        //TODO don't let a prototype being added a second time
        //If that was somehow to occur, a second mindrole for that comp would be created
        //Meaning any mind role checks could return wrong results, since they just return the first match they find

        var mindRoleId = Spawn(protoId, MapCoordinates.Nullspace);
        EnsureComp<MindRoleComponent>(mindRoleId);
        var mindRoleComp = Comp<MindRoleComponent>(mindRoleId);

        mindRoleComp.Mind = (mindId,mind);
        if (jobPrototype is not null)
        {
            mindRoleComp.JobPrototype = jobPrototype;
            EnsureComp<JobRoleComponent>(mindRoleId);
            DebugTools.AssertNull(mindRoleComp.AntagPrototype);
            DebugTools.Assert(!mindRoleComp.Antag);
            DebugTools.Assert(!mindRoleComp.ExclusiveAntag);
        }

        mind.MindRoles.Add(mindRoleId);

        var update = MindRolesUpdate((mindId, mind));

        // RoleType refresh, Role time tracking, Update Admin playerlist
<<<<<<< HEAD
        if (mind.OwnedEntity != null)
        {
            var message = new RoleAddedEvent(mindId, mind, update, silent);
            RaiseLocalEvent(mind.OwnedEntity.Value, message, true);
        }
=======

        var message = new RoleAddedEvent(mindId, mind, update, silent);
        RaiseLocalEvent(mindId, message, true);
>>>>>>> 3b71b0f8

        var name = Loc.GetString(protoEnt.Name);
        if (mind.OwnedEntity is not null)
        {
            _adminLogger.Add(LogType.Mind,
                LogImpact.Low,
                $"{name} added to mind of {ToPrettyString(mind.OwnedEntity)}");
        }
        else
        {
            //TODO: This is not tied to the player on the Admin Log filters.
            //Probably only happens when Job Role is added on initial spawn, before the mind entity is put in a mob
            Log.Error($"{ToPrettyString(mindId)} does not have an OwnedEntity!");
            _adminLogger.Add(LogType.Mind,
                LogImpact.Low,
                $"{name} added to {ToPrettyString(mindId)}");
        }
    }

    /// <summary>
    ///     Select the mind's currently "active" mind role entity, and update the mind's role type, if necessary
    /// </summary>
    /// <returns>
    ///     True if this changed the mind's role type
    /// </returns>>
    private bool MindRolesUpdate(Entity<MindComponent?> ent)
    {
        if(!Resolve(ent.Owner, ref ent.Comp))
            return false;

        //get the most important/latest mind role
        var roleType = GetRoleTypeByTime(ent.Comp);

        if (ent.Comp.RoleType == roleType)
            return false;

        SetRoleType(ent.Owner, roleType);
        return true;
    }

    private ProtoId<RoleTypePrototype> GetRoleTypeByTime(MindComponent mind)
    {
        // If any Mind Roles specify a Role Type, return the most recent. Otherwise return Neutral

        var roles = new List<ProtoId<RoleTypePrototype>>();

        foreach (var role in mind.MindRoles)
        {
            var comp = Comp<MindRoleComponent>(role);
            if (comp.RoleType is not null)
                roles.Add(comp.RoleType.Value);
        }

        ProtoId<RoleTypePrototype> result = (roles.Count > 0) ? roles.LastOrDefault() : "Neutral";
        return (result);
    }

    private void SetRoleType(EntityUid mind, ProtoId<RoleTypePrototype> roleTypeId)
    {
        if (!TryComp<MindComponent>(mind, out var comp))
        {
            Log.Error($"Failed to update Role Type of mind entity {ToPrettyString(mind)} to {roleTypeId}. MindComponent not found.");
            return;
        }

        if (!_prototypes.HasIndex(roleTypeId))
        {
            Log.Error($"Failed to change Role Type of {_minds.MindOwnerLoggingString(comp)} to {roleTypeId}. Invalid role");
            return;
        }

        comp.RoleType = roleTypeId;
        Dirty(mind, comp);

        // Update player character window
        if (_minds.TryGetSession(mind, out var session))
            RaiseNetworkEvent(new MindRoleTypeChangedEvent(), session.Channel);
        else
        {
            var error = $"The Character Window of {_minds.MindOwnerLoggingString(comp)} potentially did not update immediately : session error";
            _adminLogger.Add(LogType.Mind, LogImpact.High, $"{error}");
        }

        if (comp.OwnedEntity is null)
        {
            Log.Error($"{ToPrettyString(mind)} does not have an OwnedEntity!");
            _adminLogger.Add(LogType.Mind,
                LogImpact.High,
                $"Role Type of {ToPrettyString(mind)} changed to {roleTypeId}");
            return;
        }

        _adminLogger.Add(LogType.Mind,
            LogImpact.High,
            $"Role Type of {ToPrettyString(comp.OwnedEntity)} changed to {roleTypeId}");
    }

    /// <summary>
    ///     Removes all instances of a specific role from this mind.
    /// </summary>
    /// <param name="mind">The mind to remove the role from.</param>
    /// <typeparam name="T">The type of the role to remove.</typeparam>
    /// <returns>Returns false if the role did not exist. True if successful</returns>>
    public bool MindRemoveRole<T>(Entity<MindComponent?> mind) where T : IComponent
    {
        if (typeof(T) == typeof(MindRoleComponent))
            throw new InvalidOperationException();

        if (!Resolve(mind.Owner, ref mind.Comp))
            return false;

        var found = false;
        var delete = new List<EntityUid>();
        foreach (var role in mind.Comp.MindRoles)
        {
            if (!HasComp<T>(role))
                continue;

            if (!HasComp<MindRoleComponent>(role))
            {
                Log.Error($"Encountered mind role entity {ToPrettyString(role)} without a {nameof(MindRoleComponent)}");
                continue;
            }

            delete.Add(role);
            found = true;
        }

        if (!found)
            return false;

        foreach (var role in delete)
        {
            _entityManager.DeleteEntity(role);
        }

        var update = MindRolesUpdate(mind);

<<<<<<< HEAD
        if (mind.Comp.OwnedEntity != null)
        {
            var message = new RoleRemovedEvent(mind.Owner, mind.Comp, update);
            RaiseLocalEvent(mind.Comp.OwnedEntity.Value, message, true);
        }
=======
        var message = new RoleRemovedEvent(mind.Owner, mind.Comp, update);
        RaiseLocalEvent(mind, message, true);
>>>>>>> 3b71b0f8

        _adminLogger.Add(LogType.Mind,
            LogImpact.Low,
            $"All roles of type '{typeof(T).Name}' removed from mind of {ToPrettyString(mind.Comp.OwnedEntity)}");

        return true;
    }

    // Removing the mind role's reference on component shutdown
    // to make sure the reference gets removed even if the mind role entity was deleted by outside code
    private void OnComponentShutdown(Entity<MindRoleComponent> ent, ref ComponentShutdown args)
    {
        //TODO: Just ensure that the tests don't spawn unassociated mind role entities
        if (ent.Comp.Mind.Comp is null)
            return;

        ent.Comp.Mind.Comp.MindRoles.Remove(ent.Owner);
    }

    /// <summary>
    /// Finds and removes all mind roles of a specific type
    /// </summary>
    /// <param name="mindId">The mind entity</param>
    /// <typeparam name="T">The type of the role to remove.</typeparam>
    /// <returns>True if the role existed and was removed</returns>
    public bool MindTryRemoveRole<T>(EntityUid mindId) where T : IComponent
    {
        if (typeof(T) == typeof(MindRoleComponent))
            return false;

        if (MindRemoveRole<T>(mindId))
            return true;

        Log.Warning($"Failed to remove role {typeof(T)} from {ToPrettyString(mindId)} : mind does not have role ");
        return false;
    }

    /// <summary>
    /// Finds the first mind role of a specific T type on a mind entity.
    /// Outputs entity components for the mind role's MindRoleComponent and for T
    /// </summary>
    /// <param name="mind">The mind entity</param>
    /// <typeparam name="T">The type of the role to find.</typeparam>
    /// <param name="role">The Mind Role entity component</param>
    /// <returns>True if the role is found</returns>
    public bool MindHasRole<T>(Entity<MindComponent?> mind,
        [NotNullWhen(true)] out Entity<MindRoleComponent, T>? role) where T : IComponent
    {
        role = null;
        if (!Resolve(mind.Owner, ref mind.Comp))
            return false;

        foreach (var roleEnt in mind.Comp.MindRoles)
        {
            if (!TryComp(roleEnt, out T? tcomp))
                continue;

            if (!TryComp(roleEnt, out MindRoleComponent? roleComp))
            {
                Log.Error($"Encountered mind role entity {ToPrettyString(roleEnt)} without a {nameof(MindRoleComponent)}");
                continue;
            }

            role = (roleEnt, roleComp, tcomp);
            return true;
        }

        return false;
    }

    /// <summary>
    /// Finds the first mind role of a specific type on a mind entity.
    /// Outputs an entity component for the mind role's MindRoleComponent
    /// </summary>
    /// <param name="mindId">The mind entity</param>
    /// <param name="type">The Type to look for</param>
    /// <param name="role">The output role</param>
    /// <returns>True if the role is found</returns>
    public bool MindHasRole(EntityUid mindId,
        Type type,
        [NotNullWhen(true)] out Entity<MindRoleComponent>? role)
    {
        role = null;
        // All MindRoles have this component, it would just return the first one.
        // Order might not be what is expected.
        // Better to report null
        if (type == Type.GetType("MindRoleComponent"))
        {
            Log.Error($"Something attempted to query mind role 'MindRoleComponent' on mind {mindId}. This component is present on every single mind role.");
            return false;
        }

        if (!TryComp<MindComponent>(mindId, out var mind))
            return false;

        var found = false;

        foreach (var roleEnt in mind.MindRoles)
        {
            if (!HasComp(roleEnt, type))
                continue;

            if (!TryComp(roleEnt, out MindRoleComponent? roleComp))
            {
                Log.Error($"Encountered mind role entity {ToPrettyString(roleEnt)} without a {nameof(MindRoleComponent)}");
                continue;
            }

            role = (roleEnt, roleComp);
            found = true;
            break;
        }

        return found;
    }

    /// <summary>
    /// Finds the first mind role of a specific type on a mind entity.
    /// </summary>
    /// <param name="mindId">The mind entity</param>
    /// <typeparam name="T">The type of the role to find.</typeparam>
    /// <returns>True if the role is found</returns>
    public bool MindHasRole<T>(EntityUid mindId) where T : IComponent
    {
        return MindHasRole<T>(mindId, out _);
    }

    //TODO: Delete this later
    /// <summary>
    /// Returns the first mind role of a specific type
    /// </summary>
    /// <param name="mindId">The mind entity</param>
    /// <returns>Entity Component of the mind role</returns>
    [Obsolete("Use MindHasRole's output value")]
    public Entity<MindRoleComponent>? MindGetRole<T>(EntityUid mindId) where T : IComponent
    {
        Entity<MindRoleComponent>? result = null;

        var mind = Comp<MindComponent>(mindId);

        foreach (var uid in mind.MindRoles)
        {
            if (HasComp<T>(uid) && TryComp<MindRoleComponent>(uid, out var comp))
                result = (uid,comp);
        }
        return result;
    }

    /// <summary>
    /// Reads all Roles of a mind Entity and returns their data as RoleInfo
    /// </summary>
    /// <param name="mind">The mind entity</param>
    /// <returns>RoleInfo list</returns>
    public List<RoleInfo> MindGetAllRoleInfo(Entity<MindComponent?> mind)
    {
        var roleInfo = new List<RoleInfo>();

        if (!Resolve(mind.Owner, ref mind.Comp))
            return roleInfo;

        foreach (var role in mind.Comp.MindRoles)
        {
            var valid = false;
            var name = "game-ticker-unknown-role";
            var prototype = "";
            string? playTimeTracker = null;

            if (!TryComp(role, out MindRoleComponent? comp))
            {
                Log.Error($"Encountered mind role entity {ToPrettyString(role)} without a {nameof(MindRoleComponent)}");
                continue;
            }

            if (comp.AntagPrototype is not null)
                prototype = comp.AntagPrototype;

            if (comp.JobPrototype is not null && comp.AntagPrototype is null)
            {
                prototype = comp.JobPrototype;
                if (_prototypes.TryIndex(comp.JobPrototype, out var job))
                {
                    playTimeTracker = job.PlayTimeTracker;
                    name = job.Name;
                    valid = true;
                }
                else
                {
                    Log.Error($" Mind Role Prototype '{role.Id}' contains invalid Job prototype: '{comp.JobPrototype}'");
                }
            }
            else if (comp.AntagPrototype is not null && comp.JobPrototype is null)
            {
                prototype = comp.AntagPrototype;
                if (_prototypes.TryIndex(comp.AntagPrototype, out var antag))
                {
                    name = antag.Name;
                    valid = true;
                }
                else
                {
                    Log.Error($" Mind Role Prototype '{role.Id}' contains invalid Antagonist prototype: '{comp.AntagPrototype}'");
                }
            }
            else if (comp.JobPrototype is not null && comp.AntagPrototype is not null)
            {
                Log.Error($" Mind Role Prototype '{role.Id}' contains both Job and Antagonist prototypes");
            }

            if (valid)
                roleInfo.Add(new RoleInfo(name, comp.Antag, playTimeTracker, prototype));
        }
        return roleInfo;
    }

    /// <summary>
    /// Does this mind possess an antagonist role
    /// </summary>
    /// <param name="mindId">The mind entity</param>
    /// <returns>True if the mind possesses any antag roles</returns>
    public bool MindIsAntagonist(EntityUid? mindId)
    {
        if (mindId is null)
            return false;

        return CheckAntagonistStatus(mindId.Value).Antag;
    }

    /// <summary>
    /// Does this mind possess an exclusive antagonist role
    /// </summary>
    /// <param name="mindId">The mind entity</param>
    /// <returns>True if the mind possesses any exclusive antag roles</returns>
    public bool MindIsExclusiveAntagonist(EntityUid? mindId)
    {
        if (mindId is null)
            return false;

        return CheckAntagonistStatus(mindId.Value).ExclusiveAntag;
    }

   private (bool Antag, bool ExclusiveAntag) CheckAntagonistStatus(Entity<MindComponent?> mind)
   {
       if (!Resolve(mind.Owner, ref mind.Comp))
           return (false, false);

        var antagonist = false;
        var exclusiveAntag = false;
        foreach (var role in mind.Comp.MindRoles)
        {
            if (!TryComp<MindRoleComponent>(role, out var roleComp))
            {
                Log.Error($"Mind Role Entity {ToPrettyString(role)} does not have a MindRoleComponent, despite being listed as a role belonging to {ToPrettyString(mind)}|");
                continue;
            }

            antagonist |= roleComp.Antag;
            exclusiveAntag |= roleComp.ExclusiveAntag;
        }

        return (antagonist, exclusiveAntag);
    }

    /// <summary>
    /// Play a sound for the mind, if it has a session attached.
    /// Use this for role greeting sounds.
    /// </summary>
    public void MindPlaySound(EntityUid mindId, SoundSpecifier? sound, MindComponent? mind = null)
    {
        if (Resolve(mindId, ref mind) && mind.Session != null)
            _audio.PlayGlobal(sound, mind.Session);
    }

    // TODO ROLES Change to readonly.
    // Passing around a reference to a prototype's hashset makes me uncomfortable because it might be accidentally
    // mutated.
    public HashSet<JobRequirement>? GetJobRequirement(JobPrototype job)
    {
        if (_requirementOverride != null && _requirementOverride.Jobs.TryGetValue(job.ID, out var req))
            return req;

        return job.Requirements;
    }

    // TODO ROLES Change to readonly.
    public HashSet<JobRequirement>? GetJobRequirement(ProtoId<JobPrototype> job)
    {
        if (_requirementOverride != null && _requirementOverride.Jobs.TryGetValue(job, out var req))
            return req;

        return _prototypes.Index(job).Requirements;
    }

    // TODO ROLES Change to readonly.
    public HashSet<JobRequirement>? GetAntagRequirement(ProtoId<AntagPrototype> antag)
    {
        if (_requirementOverride != null && _requirementOverride.Antags.TryGetValue(antag, out var req))
            return req;

        return _prototypes.Index(antag).Requirements;
    }

    // TODO ROLES Change to readonly.
    public HashSet<JobRequirement>? GetAntagRequirement(AntagPrototype antag)
    {
        if (_requirementOverride != null && _requirementOverride.Antags.TryGetValue(antag.ID, out var req))
            return req;

        return antag.Requirements;
    }

    // Frontier: alternate requirement sets
    public Dictionary<string, HashSet<JobRequirement>>? GetAlternateJobRequirements(JobPrototype job)
    {
        return job.AlternateRequirementSets;
    }

    public Dictionary<string, HashSet<JobRequirement>>? GetAlternateJobRequirements(ProtoId<JobPrototype> job)
    {
        return _prototypes.Index(job).AlternateRequirementSets;
    }
    // End Frontier: alternate requirement sets
}

/// <summary>
/// Raised on the client to update Role Type on the character window, in case it happened to be open.
/// </summary>
[Serializable, NetSerializable]
public sealed class MindRoleTypeChangedEvent : EntityEventArgs
{

}<|MERGE_RESOLUTION|>--- conflicted
+++ resolved
@@ -168,17 +168,9 @@
         var update = MindRolesUpdate((mindId, mind));
 
         // RoleType refresh, Role time tracking, Update Admin playerlist
-<<<<<<< HEAD
-        if (mind.OwnedEntity != null)
-        {
-            var message = new RoleAddedEvent(mindId, mind, update, silent);
-            RaiseLocalEvent(mind.OwnedEntity.Value, message, true);
-        }
-=======
 
         var message = new RoleAddedEvent(mindId, mind, update, silent);
         RaiseLocalEvent(mindId, message, true);
->>>>>>> 3b71b0f8
 
         var name = Loc.GetString(protoEnt.Name);
         if (mind.OwnedEntity is not null)
@@ -317,16 +309,8 @@
 
         var update = MindRolesUpdate(mind);
 
-<<<<<<< HEAD
-        if (mind.Comp.OwnedEntity != null)
-        {
-            var message = new RoleRemovedEvent(mind.Owner, mind.Comp, update);
-            RaiseLocalEvent(mind.Comp.OwnedEntity.Value, message, true);
-        }
-=======
         var message = new RoleRemovedEvent(mind.Owner, mind.Comp, update);
         RaiseLocalEvent(mind, message, true);
->>>>>>> 3b71b0f8
 
         _adminLogger.Add(LogType.Mind,
             LogImpact.Low,
