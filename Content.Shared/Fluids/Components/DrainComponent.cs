--- conflicted
+++ resolved
@@ -64,11 +64,7 @@
     /// What's the probability of uncloging on each try
     /// </summary>
     [DataField("unclogProbability"), ViewVariables(VVAccess.ReadWrite)]
-<<<<<<< HEAD
-    public float UnclogProbability = 0.3f;
-=======
     public float UnclogProbability = 0.75f;
->>>>>>> d7a6baf0
 
     [DataField("manualDrainSound"), ViewVariables(VVAccess.ReadOnly)]
     public SoundSpecifier ManualDrainSound = new SoundPathSpecifier("/Audio/Effects/Fluids/slosh.ogg");
