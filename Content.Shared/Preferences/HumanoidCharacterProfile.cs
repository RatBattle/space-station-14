--- conflicted
+++ resolved
@@ -26,20 +26,12 @@
     [Serializable, NetSerializable]
     public sealed partial class HumanoidCharacterProfile : ICharacterProfile
     {
-<<<<<<< HEAD
         private static readonly Regex RestrictedNameRegex = new(@"[^а-яА-Яa-zA-Z-'0-9 '\-]"); // Corvax-Localization
         private static readonly Regex ICNameCaseRegex = new(@"^(?<word>\w)|\b(?<word>\w)(?=\w*$)");
 
         public const int MaxNameLength = 32;
+        public const int MaxLoadoutNameLength = 32;
         public const int MaxDescLength = 1024; // Corvax-MRP
-=======
-        private static readonly Regex RestrictedNameRegex = new(@"[^A-Za-z0-9 '\-]");
-        private static readonly Regex ICNameCaseRegex = new(@"^(?<word>\w)|\b(?<word>\w)(?=\w*$)");
-
-        public const int MaxNameLength = 32;
-        public const int MaxLoadoutNameLength = 32;
-        public const int MaxDescLength = 512;
->>>>>>> 3b71b0f8
 
         public const int DefaultBalance = 30000;
 
