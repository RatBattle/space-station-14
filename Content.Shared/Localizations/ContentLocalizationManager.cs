using System.Globalization;
using System.Linq;
using System.Text.RegularExpressions;
using Robust.Shared.Utility;

namespace Content.Shared.Localizations
{
    public sealed class ContentLocalizationManager
    {
        [Dependency] private readonly ILocalizationManager _loc = default!;

        // If you want to change your codebase's language, do it here.
        private const string Culture = "ru-RU"; // Corvax-Localization
        private const string FallbackCulture = "en-US"; // Corvax-Localization

        /// <summary>
        /// Custom format strings used for parsing and displaying minutes:seconds timespans.
        /// </summary>
        public static readonly string[] TimeSpanMinutesFormats = new[]
        {
            @"m\:ss",
            @"mm\:ss",
            @"%m",
            @"mm"
        };

        public void Initialize()
        {
            var culture = new CultureInfo(Culture);
            var fallbackCulture = new CultureInfo(FallbackCulture); // Corvax-Localization

            _loc.LoadCulture(culture);
            _loc.LoadCulture(fallbackCulture); // Corvax-Localization
            _loc.SetFallbackCluture(fallbackCulture); // Corvax-Localization
            _loc.AddFunction(culture, "PRESSURE", FormatPressure);
            _loc.AddFunction(culture, "POWERWATTS", FormatPowerWatts);
            _loc.AddFunction(culture, "POWERJOULES", FormatPowerJoules);
            _loc.AddFunction(culture, "UNITS", FormatUnits);
            _loc.AddFunction(culture, "TOSTRING", args => FormatToString(culture, args));
            _loc.AddFunction(culture, "LOC", FormatLoc);
            _loc.AddFunction(culture, "NATURALFIXED", FormatNaturalFixed);
            _loc.AddFunction(culture, "NATURALPERCENT", FormatNaturalPercent);
            _loc.AddFunction(culture, "PLAYTIME", FormatPlaytime);
<<<<<<< HEAD
            _loc.AddFunction(culture, "MANY", FormatMany); // Corvax-Localization
=======
            _loc.AddFunction(culture, "GASQUANTITY", FormatGasQuantity); // Frontier
>>>>>>> 59d7ce7d


            /*
             * The following language functions are specific to the english localization. When working on your own
             * localization you should NOT modify these, instead add new functions specific to your language/culture.
             * This ensures the english translations continue to work as expected when fallbacks are needed.
             */
            var cultureEn = new CultureInfo("en-US");

            _loc.AddFunction(cultureEn, "MAKEPLURAL", FormatMakePlural);
            _loc.AddFunction(cultureEn, "MANY", FormatMany);
        }

        private ILocValue FormatMany(LocArgs args)
        {
            var count = ((LocValueNumber) args.Args[1]).Value;

            if (Math.Abs(count - 1) < 0.0001f)
            {
                return (LocValueString) args.Args[0];
            }
            else
            {
                return (LocValueString) FormatMakePlural(args);
            }
        }

        private ILocValue FormatNaturalPercent(LocArgs args)
        {
            var number = ((LocValueNumber) args.Args[0]).Value * 100;
            var maxDecimals = (int)Math.Floor(((LocValueNumber) args.Args[1]).Value);
            var formatter = (NumberFormatInfo)NumberFormatInfo.GetInstance(CultureInfo.GetCultureInfo(Culture)).Clone();
            formatter.NumberDecimalDigits = maxDecimals;
            return new LocValueString(string.Format(formatter, "{0:N}", number).TrimEnd('0').TrimEnd(char.Parse(formatter.NumberDecimalSeparator)) + "%");
        }

        private ILocValue FormatNaturalFixed(LocArgs args)
        {
            var number = ((LocValueNumber) args.Args[0]).Value;
            var maxDecimals = (int)Math.Floor(((LocValueNumber) args.Args[1]).Value);
            var formatter = (NumberFormatInfo)NumberFormatInfo.GetInstance(CultureInfo.GetCultureInfo(Culture)).Clone();
            formatter.NumberDecimalDigits = maxDecimals;
            return new LocValueString(string.Format(formatter, "{0:N}", number).TrimEnd('0').TrimEnd(char.Parse(formatter.NumberDecimalSeparator)));
        }

        private static readonly Regex PluralEsRule = new("^.*(s|sh|ch|x|z)$");

        private ILocValue FormatMakePlural(LocArgs args)
        {
            var text = ((LocValueString) args.Args[0]).Value;
            var split = text.Split(" ", 1);
            var firstWord = split[0];
            if (PluralEsRule.IsMatch(firstWord))
            {
                if (split.Length == 1)
                    return new LocValueString($"{firstWord}es");
                else
                    return new LocValueString($"{firstWord}es {split[1]}");
            }
            else
            {
                if (split.Length == 1)
                    return new LocValueString($"{firstWord}s");
                else
                    return new LocValueString($"{firstWord}s {split[1]}");
            }
        }

        // TODO: allow fluent to take in lists of strings so this can be a format function like it should be.
        /// <summary>
        /// Formats a list as per english grammar rules.
        /// </summary>
        public static string FormatList(List<string> list)
        {
            return list.Count switch
            {
                <= 0 => string.Empty,
                1 => list[0],
                2 => $"{list[0]} and {list[1]}",
                _ => $"{string.Join(", ", list.GetRange(0, list.Count - 1))}, and {list[^1]}"
            };
        }

        /// <summary>
        /// Formats a list as per english grammar rules, but uses or instead of and.
        /// </summary>
        public static string FormatListToOr(List<string> list)
        {
            return list.Count switch
            {
                <= 0 => string.Empty,
                1 => list[0],
                2 => $"{list[0]} or {list[1]}",
                _ => $"{string.Join(" or ", list)}"
            };
        }

        /// <summary>
        /// Formats a direction struct as a human-readable string.
        /// </summary>
        public static string FormatDirection(Direction dir)
        {
            return Loc.GetString($"zzzz-fmt-direction-{dir.ToString()}");
        }

        /// <summary>
        /// Formats playtime as hours and minutes.
        /// </summary>
        public static string FormatPlaytime(TimeSpan time)
        {
            var hours = (int)time.TotalHours;
            var minutes = time.Minutes;
            return Loc.GetString($"zzzz-fmt-playtime", ("hours", hours), ("minutes", minutes));
        }

        private static ILocValue FormatLoc(LocArgs args)
        {
            var id = ((LocValueString) args.Args[0]).Value;

            return new LocValueString(Loc.GetString(id, args.Options.Select(x => (x.Key, x.Value.Value!)).ToArray()));
        }

        private static ILocValue FormatToString(CultureInfo culture, LocArgs args)
        {
            var arg = args.Args[0];
            var fmt = ((LocValueString) args.Args[1]).Value;

            var obj = arg.Value;
            if (obj is IFormattable formattable)
                return new LocValueString(formattable.ToString(fmt, culture));

            return new LocValueString(obj?.ToString() ?? "");
        }

        private static ILocValue FormatUnitsGeneric(LocArgs args, string mode)
        {
            const int maxPlaces = 5; // Matches amount in _lib.ftl
            var pressure = ((LocValueNumber) args.Args[0]).Value;

            var places = 0;
            while (pressure > 1000 && places < maxPlaces)
            {
                pressure /= 1000;
                places += 1;
            }

            return new LocValueString(Loc.GetString(mode, ("divided", pressure), ("places", places)));
        }

        private static ILocValue FormatPressure(LocArgs args)
        {
            return FormatUnitsGeneric(args, "zzzz-fmt-pressure");
        }

        private static ILocValue FormatPowerWatts(LocArgs args)
        {
            return FormatUnitsGeneric(args, "zzzz-fmt-power-watts");
        }

        private static ILocValue FormatPowerJoules(LocArgs args)
        {
            return FormatUnitsGeneric(args, "zzzz-fmt-power-joules");
        }

        // Frontier: gas quantity
        private static ILocValue FormatGasQuantity(LocArgs args)
        {
            return FormatUnitsGeneric(args, "zzzz-fmt-gas-quantity");
        }
        // End Frontier

        private static ILocValue FormatUnits(LocArgs args)
        {
            if (!Units.Types.TryGetValue(((LocValueString) args.Args[0]).Value, out var ut))
                throw new ArgumentException($"Unknown unit type {((LocValueString) args.Args[0]).Value}");

            var fmtstr = ((LocValueString) args.Args[1]).Value;

            double max = Double.NegativeInfinity;
            var iargs = new double[args.Args.Count - 1];
            for (var i = 2; i < args.Args.Count; i++)
            {
                var n = ((LocValueNumber) args.Args[i]).Value;
                if (n > max)
                    max = n;

                iargs[i - 2] = n;
            }

            if (!ut.TryGetUnit(max, out var mu))
                throw new ArgumentException("Unit out of range for type");

            var fargs = new object[iargs.Length];

            for (var i = 0; i < iargs.Length; i++)
                fargs[i] = iargs[i] * mu.Factor;

            fargs[^1] = Loc.GetString($"units-{mu.Unit.ToLower()}");

            // Before anyone complains about "{"+"${...}", at least it's better than MS's approach...
            // https://docs.microsoft.com/en-us/dotnet/standard/base-types/composite-formatting#escaping-braces
            //
            // Note that the closing brace isn't replaced so that format specifiers can be applied.
            var res = String.Format(
                fmtstr.Replace("{UNIT", "{" + $"{fargs.Length - 1}"),
                fargs
            );

            return new LocValueString(res);
        }

        private static ILocValue FormatPlaytime(LocArgs args)
        {
            var time = TimeSpan.Zero;
            if (args.Args is { Count: > 0 } && args.Args[0].Value is TimeSpan timeArg)
            {
                time = timeArg;
            }
            return new LocValueString(FormatPlaytime(time));
        }
    }
}<|MERGE_RESOLUTION|>--- conflicted
+++ resolved
@@ -41,11 +41,8 @@
             _loc.AddFunction(culture, "NATURALFIXED", FormatNaturalFixed);
             _loc.AddFunction(culture, "NATURALPERCENT", FormatNaturalPercent);
             _loc.AddFunction(culture, "PLAYTIME", FormatPlaytime);
-<<<<<<< HEAD
+            _loc.AddFunction(culture, "GASQUANTITY", FormatGasQuantity); // Frontier
             _loc.AddFunction(culture, "MANY", FormatMany); // Corvax-Localization
-=======
-            _loc.AddFunction(culture, "GASQUANTITY", FormatGasQuantity); // Frontier
->>>>>>> 59d7ce7d
 
 
             /*
