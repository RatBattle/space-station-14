using System.Globalization;
using System.Linq;
using System.Text.RegularExpressions;
using Robust.Shared.Utility;

namespace Content.Shared.Localizations
{
    public sealed class ContentLocalizationManager
    {
        [Dependency] private readonly ILocalizationManager _loc = default!;

        // If you want to change your codebase's language, do it here.
        private const string Culture = "ru-RU"; // Corvax-Localization
        private const string FallbackCulture = "en-US"; // Corvax-Localization

        /// <summary>
        /// Custom format strings used for parsing and displaying minutes:seconds timespans.
        /// </summary>
        public static readonly string[] TimeSpanMinutesFormats = new[]
        {
            @"m\:ss",
            @"mm\:ss",
            @"%m",
            @"mm"
        };

        public void Initialize()
        {
            var culture = new CultureInfo(Culture);
            var fallbackCulture = new CultureInfo(FallbackCulture); // Corvax-Localization

            _loc.LoadCulture(culture);
            _loc.LoadCulture(fallbackCulture); // Corvax-Localization
            _loc.SetFallbackCluture(fallbackCulture); // Corvax-Localization
            _loc.AddFunction(culture, "PRESSURE", FormatPressure);
            _loc.AddFunction(culture, "POWERWATTS", FormatPowerWatts);
            _loc.AddFunction(culture, "POWERJOULES", FormatPowerJoules);
            _loc.AddFunction(culture, "UNITS", FormatUnits);
            _loc.AddFunction(culture, "TOSTRING", args => FormatToString(culture, args));
            _loc.AddFunction(culture, "LOC", FormatLoc);
            _loc.AddFunction(culture, "NATURALFIXED", FormatNaturalFixed);
            _loc.AddFunction(culture, "NATURALPERCENT", FormatNaturalPercent);
<<<<<<< HEAD
            _loc.AddFunction(culture, "MANY", FormatMany); // Corvax-Localization
=======
            _loc.AddFunction(culture, "PLAYTIME", FormatPlaytime);
>>>>>>> 8b707fd6


            /*
             * The following language functions are specific to the english localization. When working on your own
             * localization you should NOT modify these, instead add new functions specific to your language/culture.
             * This ensures the english translations continue to work as expected when fallbacks are needed.
             */
            var cultureEn = new CultureInfo("en-US");

            _loc.AddFunction(cultureEn, "MAKEPLURAL", FormatMakePlural);
            _loc.AddFunction(cultureEn, "MANY", FormatMany);
        }

        private ILocValue FormatMany(LocArgs args)
        {
            var count = ((LocValueNumber) args.Args[1]).Value;

            if (Math.Abs(count - 1) < 0.0001f)
            {
                return (LocValueString) args.Args[0];
            }
            else
            {
                return (LocValueString) FormatMakePlural(args);
            }
        }

        private ILocValue FormatNaturalPercent(LocArgs args)
        {
            var number = ((LocValueNumber) args.Args[0]).Value * 100;
            var maxDecimals = (int)Math.Floor(((LocValueNumber) args.Args[1]).Value);
            var formatter = (NumberFormatInfo)NumberFormatInfo.GetInstance(CultureInfo.GetCultureInfo(Culture)).Clone();
            formatter.NumberDecimalDigits = maxDecimals;
            return new LocValueString(string.Format(formatter, "{0:N}", number).TrimEnd('0').TrimEnd(char.Parse(formatter.NumberDecimalSeparator)) + "%");
        }

        private ILocValue FormatNaturalFixed(LocArgs args)
        {
            var number = ((LocValueNumber) args.Args[0]).Value;
            var maxDecimals = (int)Math.Floor(((LocValueNumber) args.Args[1]).Value);
            var formatter = (NumberFormatInfo)NumberFormatInfo.GetInstance(CultureInfo.GetCultureInfo(Culture)).Clone();
            formatter.NumberDecimalDigits = maxDecimals;
            return new LocValueString(string.Format(formatter, "{0:N}", number).TrimEnd('0').TrimEnd(char.Parse(formatter.NumberDecimalSeparator)));
        }

        private static readonly Regex PluralEsRule = new("^.*(s|sh|ch|x|z)$");

        private ILocValue FormatMakePlural(LocArgs args)
        {
            var text = ((LocValueString) args.Args[0]).Value;
            var split = text.Split(" ", 1);
            var firstWord = split[0];
            if (PluralEsRule.IsMatch(firstWord))
            {
                if (split.Length == 1)
                    return new LocValueString($"{firstWord}es");
                else
                    return new LocValueString($"{firstWord}es {split[1]}");
            }
            else
            {
                if (split.Length == 1)
                    return new LocValueString($"{firstWord}s");
                else
                    return new LocValueString($"{firstWord}s {split[1]}");
            }
        }

        // TODO: allow fluent to take in lists of strings so this can be a format function like it should be.
        /// <summary>
        /// Formats a list as per english grammar rules.
        /// </summary>
        public static string FormatList(List<string> list)
        {
            return list.Count switch
            {
                <= 0 => string.Empty,
                1 => list[0],
                2 => $"{list[0]} and {list[1]}",
                _ => $"{string.Join(", ", list.GetRange(0, list.Count - 1))}, and {list[^1]}"
            };
        }

        /// <summary>
        /// Formats a list as per english grammar rules, but uses or instead of and.
        /// </summary>
        public static string FormatListToOr(List<string> list)
        {
            return list.Count switch
            {
                <= 0 => string.Empty,
                1 => list[0],
                2 => $"{list[0]} or {list[1]}",
                _ => $"{string.Join(" or ", list)}"
            };
        }

        /// <summary>
        /// Formats a direction struct as a human-readable string.
        /// </summary>
        public static string FormatDirection(Direction dir)
        {
            return Loc.GetString($"zzzz-fmt-direction-{dir.ToString()}");
        }

        /// <summary>
        /// Formats playtime as hours and minutes.
        /// </summary>
        public static string FormatPlaytime(TimeSpan time)
        {
            var hours = (int)time.TotalHours;
            var minutes = time.Minutes;
            return Loc.GetString($"zzzz-fmt-playtime", ("hours", hours), ("minutes", minutes));
        }

        private static ILocValue FormatLoc(LocArgs args)
        {
            var id = ((LocValueString) args.Args[0]).Value;

            return new LocValueString(Loc.GetString(id, args.Options.Select(x => (x.Key, x.Value.Value!)).ToArray()));
        }

        private static ILocValue FormatToString(CultureInfo culture, LocArgs args)
        {
            var arg = args.Args[0];
            var fmt = ((LocValueString) args.Args[1]).Value;

            var obj = arg.Value;
            if (obj is IFormattable formattable)
                return new LocValueString(formattable.ToString(fmt, culture));

            return new LocValueString(obj?.ToString() ?? "");
        }

        private static ILocValue FormatUnitsGeneric(LocArgs args, string mode)
        {
            const int maxPlaces = 5; // Matches amount in _lib.ftl
            var pressure = ((LocValueNumber) args.Args[0]).Value;

            var places = 0;
            while (pressure > 1000 && places < maxPlaces)
            {
                pressure /= 1000;
                places += 1;
            }

            return new LocValueString(Loc.GetString(mode, ("divided", pressure), ("places", places)));
        }

        private static ILocValue FormatPressure(LocArgs args)
        {
            return FormatUnitsGeneric(args, "zzzz-fmt-pressure");
        }

        private static ILocValue FormatPowerWatts(LocArgs args)
        {
            return FormatUnitsGeneric(args, "zzzz-fmt-power-watts");
        }

        private static ILocValue FormatPowerJoules(LocArgs args)
        {
            return FormatUnitsGeneric(args, "zzzz-fmt-power-joules");
        }

        private static ILocValue FormatUnits(LocArgs args)
        {
            if (!Units.Types.TryGetValue(((LocValueString) args.Args[0]).Value, out var ut))
                throw new ArgumentException($"Unknown unit type {((LocValueString) args.Args[0]).Value}");

            var fmtstr = ((LocValueString) args.Args[1]).Value;

            double max = Double.NegativeInfinity;
            var iargs = new double[args.Args.Count - 1];
            for (var i = 2; i < args.Args.Count; i++)
            {
                var n = ((LocValueNumber) args.Args[i]).Value;
                if (n > max)
                    max = n;

                iargs[i - 2] = n;
            }

            if (!ut.TryGetUnit(max, out var mu))
                throw new ArgumentException("Unit out of range for type");

            var fargs = new object[iargs.Length];

            for (var i = 0; i < iargs.Length; i++)
                fargs[i] = iargs[i] * mu.Factor;

            fargs[^1] = Loc.GetString($"units-{mu.Unit.ToLower()}");

            // Before anyone complains about "{"+"${...}", at least it's better than MS's approach...
            // https://docs.microsoft.com/en-us/dotnet/standard/base-types/composite-formatting#escaping-braces
            //
            // Note that the closing brace isn't replaced so that format specifiers can be applied.
            var res = String.Format(
                fmtstr.Replace("{UNIT", "{" + $"{fargs.Length - 1}"),
                fargs
            );

            return new LocValueString(res);
        }

        private static ILocValue FormatPlaytime(LocArgs args)
        {
            var time = TimeSpan.Zero;
            if (args.Args is { Count: > 0 } && args.Args[0].Value is TimeSpan timeArg)
            {
                time = timeArg;
            }
            return new LocValueString(FormatPlaytime(time));
        }
    }
}<|MERGE_RESOLUTION|>--- conflicted
+++ resolved
@@ -40,11 +40,8 @@
             _loc.AddFunction(culture, "LOC", FormatLoc);
             _loc.AddFunction(culture, "NATURALFIXED", FormatNaturalFixed);
             _loc.AddFunction(culture, "NATURALPERCENT", FormatNaturalPercent);
-<<<<<<< HEAD
+            _loc.AddFunction(culture, "PLAYTIME", FormatPlaytime);
             _loc.AddFunction(culture, "MANY", FormatMany); // Corvax-Localization
-=======
-            _loc.AddFunction(culture, "PLAYTIME", FormatPlaytime);
->>>>>>> 8b707fd6
 
 
             /*
