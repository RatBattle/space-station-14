--- conflicted
+++ resolved
@@ -119,11 +119,7 @@
 
 
 def main():
-<<<<<<< HEAD
-    default_filename = 'Resources/Changelog/Frontier.yml' # Frontier: Changelog<Frontier
-=======
     default_filename = 'Resources/Changelog/Frontier.yml' # Frontier: Changelog.yml<Frontier.yml
->>>>>>> 63b1b0a0
 
     parser = argparse.ArgumentParser(description='Update the changelog manually.')
 
