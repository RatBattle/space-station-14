--- conflicted
+++ resolved
@@ -15,11 +15,8 @@
     "paul" = $true # erroneously included -- presumably from PaulRitter, somehow, who is already credited
     "08a" = $true # erroneously included -- valid github account, but not an actual contributor, probably an alias of a contributor who does not own this github account and is already credited somewhere.
     "UristMcContributor" = $true # this was an account used to demonstrate how to create a valid PR, and is in actuality Willhelm53, who is already credited.
-<<<<<<< HEAD
-=======
     "FrontierATC" = $true # Frontier
     "whatstone" = $true # Frontier: duped
->>>>>>> d01816f0
 }
 
 $add = @("RamZ")