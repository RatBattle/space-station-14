--- conflicted
+++ resolved
@@ -986,17 +986,11 @@
          *
          * Edit: It has
          */
-<<<<<<< HEAD
-        BabyJail = 5,
-        /// Results from rejected connections with external API checking tools
-        IPChecks = 5,
-=======
         BabyJail = 5, // Frontier: 4<5
         /// Results from rejected connections with external API checking tools
         IPChecks = 6, // Frontier: 5<6
         /// Results from rejected connections who are authenticated but have no modern hwid associated with them.
         NoHwid = 7 // Frontier: 6<7
->>>>>>> 3b71b0f8
     }
 
     public class ServerBanHit
