# List of matchers that are always illegal to use. These always supercede CONDITIONALLY_ILLEGAL_MATCHES.
ILLEGAL_MATCHES = [
    "DO NOT MAP",
    "DoNotMap",
    "DEBUG",
    "Admeme",
    "CaptainSabre",
    "ClothingBeltSheath",
    "MagazinePistolHighCapacity",
    "MagazinePistolHighCapacityRubber",
    "EncryptionKeyCommand",
    "SurveillanceCameraWireless",
    "CrewMonitoringServer",
    "APCHighCapacity",
    "APCSuperCapacity",
    "APCHyperCapacity",
    "PDA",
    "SpawnPointPassenger",
    "Python",
    "SalvageShuttleMarker",
    "FTLPoint",
]
# List of specific legal entities that override the above.  Does not check suffixes.
LEGAL_OVERRIDES = [
    "ButtonFrameCautionSecurity", # red button
    "PosterLegitPDAAd",
    "ShowcaseRobot" # decoration
]
# List of specific legal entities that override the above.  Does not check suffixes.
LEGAL_OVERRIDES = [
    "ButtonFrameCautionSecurity", # red button
    "PosterLegitPDAAd",
    "ShowcaseRobot" # decoration
]
# List of matchers that are illegal to use, unless the map is a ship and the ship belongs to the keyed shipyard.
CONDITIONALLY_ILLEGAL_MATCHES = {
    "Shipyard": [
    ],
    "Scrap": [
    ],
    "Expedition": [
    ],
    "Custom": [
    ],
    "Security": [  # These matchers are illegal unless the ship is part of the security shipyard.
        "Security",  # Anything with the word security in it should also only be appearing on security ships.
        "Plastitanium",  # Plastitanium walls should only be appearing on security ships.
        "Kammerer", # Opportunity
        "HighSecDoor",
        "ShuttleGun",
    ],
    "Syndicate": [
        "Plastitanium",  # And also on blackmarket ships cause syndicate.
        "ShuttleGun",
    ],
    "BlackMarket": [
        "Plastitanium",  # And also on blackmarket ships cause syndicate.
        "ShuttleGun",
    ],
    "Sr": [
    ],
    "Medical": [
    ],
    # It is assumed that mapped instances of plastitanium, security gear, etc. are deemed acceptable
    "PointOfInterest": [
        "Plastitanium",
        "Security",
<<<<<<< HEAD
        "HighSecDoor"
=======
        "HighSecDoor",
        "WallPlastitaniumIndestructible",
        "WallPlastitaniumDiagonalIndestructible",
        "PlastititaniumWindowIndestructible",
        "PlastititaniumWindowDiagonalIndestructible",
        "ClosetMaintenanceFilledRandom",
        "ClosetWallMaintenanceFilledRandom",
>>>>>>> 3b71b0f8
    ]
}<|MERGE_RESOLUTION|>--- conflicted
+++ resolved
@@ -65,9 +65,6 @@
     "PointOfInterest": [
         "Plastitanium",
         "Security",
-<<<<<<< HEAD
-        "HighSecDoor"
-=======
         "HighSecDoor",
         "WallPlastitaniumIndestructible",
         "WallPlastitaniumDiagonalIndestructible",
@@ -75,6 +72,5 @@
         "PlastititaniumWindowDiagonalIndestructible",
         "ClosetMaintenanceFilledRandom",
         "ClosetWallMaintenanceFilledRandom",
->>>>>>> 3b71b0f8
     ]
 }